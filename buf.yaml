--- conflicted
+++ resolved
@@ -12,11 +12,7 @@
     - UNARY_RPC
     - COMMENT_FIELD
     - PACKAGE_DIRECTORY_MATCH
-<<<<<<< HEAD
-    - PACKAGE_VERSION_SUFFIX # v1 doesn't need a suffix as per ADR23
-=======
     - SERVICE_SUFFIX
->>>>>>> 257354db
   ignore:
     - third_party
     - codec/testdata
