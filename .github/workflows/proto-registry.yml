# name: Buf Push
# Protobuf runs buf (https://buf.build/) push updated proto files to https://buf.build/cosmos/cosmos-sdk
# This workflow is only run when a .proto file has been changed
# on:
#   push:
#     tags:
#       - "v[0-9]+.[0-9]+.[0-9]+" # Push events to matching v*, i.e. v1.0, v20.15.10
#       - "v[0-9]+.[0-9]+.[0-9]+-rc[0-9]+" # Push events to matching v*-rc*, i.e. v1.0-rc1, v20.15.10-rc2
#       - "v[0-9]+.[0-9]+.[0-9]+-beta[0-9]+" # Push events to matching v*-beta*, i.e. v1.0-beta1, v20.15.10-beta2
#       - "v[0-9]+.[0-9]+.[0-9]+-alpha[0-9]+" # Push events to matching v*-alpha*, i.e. v1.0-alpha1, v20.15.10-alpha2
#     paths:
#       - "proto/**"

# jobs:
#   root:
#     runs-on: depot-ubuntu-22.04-4
#     name: "Push to buf.build/cosmos/cosmos-sdk"
#     steps:
#       - uses: actions/checkout@v4
<<<<<<< HEAD
#       - uses: bufbuild/buf-setup-action@v1.29.0
=======
#       - uses: bufbuild/buf-setup-action@v1.50.0
>>>>>>> 4f445ed9
#       - run: buf push proto --tag ${{ github.ref_type == 'tag' && github.ref_name || github.sha }} # https://github.com/bufbuild/buf-push-action/issues/20

## TODO at each module tag to their own buf repository<|MERGE_RESOLUTION|>--- conflicted
+++ resolved
@@ -17,11 +17,7 @@
 #     name: "Push to buf.build/cosmos/cosmos-sdk"
 #     steps:
 #       - uses: actions/checkout@v4
-<<<<<<< HEAD
-#       - uses: bufbuild/buf-setup-action@v1.29.0
-=======
 #       - uses: bufbuild/buf-setup-action@v1.50.0
->>>>>>> 4f445ed9
 #       - run: buf push proto --tag ${{ github.ref_type == 'tag' && github.ref_name || github.sha }} # https://github.com/bufbuild/buf-push-action/issues/20
 
 ## TODO at each module tag to their own buf repository