--- conflicted
+++ resolved
@@ -5,36 +5,28 @@
 	"fmt"
 	"slices"
 
-<<<<<<< HEAD
-	abci "github.com/cometbft/cometbft/api/cometbft/abci/v1"
-	cmtcrypto "github.com/cometbft/cometbft/crypto"
-	cmted25519 "github.com/cometbft/cometbft/crypto/ed25519"
-
-	runtimev1alpha1 "cosmossdk.io/api/cosmos/app/runtime/v1alpha1"
-	"cosmossdk.io/core/appmodule"
-	"cosmossdk.io/core/registry"
-=======
 	abci "github.com/cometbft/cometbft/abci/types"
 
 	runtimev1alpha1 "cosmossdk.io/api/cosmos/app/runtime/v1alpha1"
 	appv1alpha1 "cosmossdk.io/api/cosmos/app/v1alpha1"
 	"cosmossdk.io/core/appmodule"
->>>>>>> 4f445ed9
 	"cosmossdk.io/log"
 	storetypes "cosmossdk.io/store/types"
 
 	"github.com/cosmos/cosmos-sdk/baseapp"
 	"github.com/cosmos/cosmos-sdk/client"
+	"github.com/cosmos/cosmos-sdk/client/grpc/cmtservice"
+	nodeservice "github.com/cosmos/cosmos-sdk/client/grpc/node"
 	"github.com/cosmos/cosmos-sdk/codec"
 	codectypes "github.com/cosmos/cosmos-sdk/codec/types"
+	"github.com/cosmos/cosmos-sdk/server"
+	"github.com/cosmos/cosmos-sdk/server/api"
+	"github.com/cosmos/cosmos-sdk/server/config"
+	servertypes "github.com/cosmos/cosmos-sdk/server/types"
 	sdk "github.com/cosmos/cosmos-sdk/types"
 	"github.com/cosmos/cosmos-sdk/types/module"
-	"github.com/cosmos/cosmos-sdk/x/auth/ante/unorderedtx"
 	authtx "github.com/cosmos/cosmos-sdk/x/auth/tx"
 )
-
-// KeyGenF is a function that generates a private key for use by comet.
-type KeyGenF = func() (cmtcrypto.PrivKey, error)
 
 // App is a wrapper around BaseApp and ModuleManager that can be used in hybrid
 // app.go/app config scenarios or directly as a servertypes.Application instance.
@@ -48,28 +40,19 @@
 type App struct {
 	*baseapp.BaseApp
 
-<<<<<<< HEAD
-	ModuleManager      *module.Manager
-	UnorderedTxManager *unorderedtx.Manager
-
-	configurator      module.Configurator //nolint:staticcheck // SA1019: Configurator is deprecated but still used in runtime v1.
-=======
 	ModuleManager *module.Manager
 
 	configurator      module.Configurator
->>>>>>> 4f445ed9
 	config            *runtimev1alpha1.Module
 	storeKeys         []storetypes.StoreKey
 	interfaceRegistry codectypes.InterfaceRegistry
 	cdc               codec.Codec
-	amino             registry.AminoRegistrar
+	amino             *codec.LegacyAmino
+	basicManager      module.BasicManager
 	baseAppOptions    []BaseAppOption
 	msgServiceRouter  *baseapp.MsgServiceRouter
 	grpcQueryRouter   *baseapp.GRPCQueryRouter
-<<<<<<< HEAD
-=======
 	appConfig         *appv1alpha1.Config
->>>>>>> 4f445ed9
 	logger            log.Logger
 	// initChainer is the init chainer function defined by the app config.
 	// this is only required if the chain wants to add special InitChainer logic.
@@ -86,26 +69,19 @@
 			return fmt.Errorf("AppModule named %q already exists", name)
 		}
 
+		if _, ok := a.basicManager[name]; ok {
+			return fmt.Errorf("AppModuleBasic named %q already exists", name)
+		}
+
 		a.ModuleManager.Modules[name] = appModule
-		if mod, ok := appModule.(appmodule.HasRegisterInterfaces); ok {
-			mod.RegisterInterfaces(a.interfaceRegistry)
-		}
-
-		if mod, ok := appModule.(module.HasAminoCodec); ok {
-			mod.RegisterLegacyAminoCodec(a.amino)
-		}
-
-<<<<<<< HEAD
-		if mod, ok := appModule.(module.HasServices); ok {
-			mod.RegisterServices(a.configurator)
-		} else if mod, ok := appModule.(module.HasRegisterServices); ok {
-			if err := mod.RegisterServices(a.configurator); err != nil {
-=======
+		a.basicManager[name] = appModule
+		appModule.RegisterInterfaces(a.interfaceRegistry)
+		appModule.RegisterLegacyAminoCodec(a.amino)
+
 		if module, ok := appModule.(module.HasServices); ok {
 			module.RegisterServices(a.configurator)
 		} else if innerMod, ok := appModule.(appmodule.HasServices); ok {
 			if err := innerMod.RegisterServices(a.configurator); err != nil {
->>>>>>> 4f445ed9
 				return err
 			}
 		}
@@ -116,11 +92,7 @@
 
 // RegisterStores registers the provided store keys.
 // This method should only be used for registering extra stores
-<<<<<<< HEAD
-// which is necessary for modules that not registered using the app config.
-=======
 // wiich is necessary for modules that not registered using the app config.
->>>>>>> 4f445ed9
 // To be used in combination of RegisterModules.
 func (a *App) RegisterStores(keys ...storetypes.StoreKey) error {
 	a.storeKeys = append(a.storeKeys, keys...)
@@ -184,30 +156,8 @@
 	return nil
 }
 
-<<<<<<< HEAD
-// Close closes all necessary application resources.
-// It implements servertypes.Application.
-func (a *App) Close() error {
-	// the unordered tx manager could be nil (unlikely but possible)
-	// if the app has no app options supplied.
-	if a.UnorderedTxManager != nil {
-		if err := a.UnorderedTxManager.Close(); err != nil {
-			return err
-		}
-	}
-
-	return a.BaseApp.Close()
-}
-
-// PreBlocker application updates every pre block
-func (a *App) PreBlocker(ctx sdk.Context, _ *abci.FinalizeBlockRequest) error {
-	if a.UnorderedTxManager != nil {
-		a.UnorderedTxManager.OnNewBlock(ctx.BlockTime())
-	}
-=======
 // PreBlocker application updates every pre block
 func (a *App) PreBlocker(ctx sdk.Context, _ *abci.RequestFinalizeBlock) (*sdk.ResponsePreBlock, error) {
->>>>>>> 4f445ed9
 	return a.ModuleManager.PreBlock(ctx)
 }
 
@@ -223,33 +173,38 @@
 
 // Precommiter application updates every commit
 func (a *App) Precommiter(ctx sdk.Context) {
-<<<<<<< HEAD
-	if err := a.ModuleManager.Precommit(ctx); err != nil {
-		panic(err)
-	}
-=======
 	_ = a.ModuleManager.Precommit(ctx)
->>>>>>> 4f445ed9
 }
 
 // PrepareCheckStater application updates every commit
 func (a *App) PrepareCheckStater(ctx sdk.Context) {
-<<<<<<< HEAD
-	if err := a.ModuleManager.PrepareCheckState(ctx); err != nil {
-		panic(err)
-	}
-=======
 	_ = a.ModuleManager.PrepareCheckState(ctx)
->>>>>>> 4f445ed9
 }
 
 // InitChainer initializes the chain.
-func (a *App) InitChainer(ctx sdk.Context, req *abci.InitChainRequest) (*abci.InitChainResponse, error) {
+func (a *App) InitChainer(ctx sdk.Context, req *abci.RequestInitChain) (*abci.ResponseInitChain, error) {
 	var genesisState map[string]json.RawMessage
 	if err := json.Unmarshal(req.AppStateBytes, &genesisState); err != nil {
-		return nil, err
-	}
-	return a.ModuleManager.InitGenesis(ctx, genesisState)
+		panic(err)
+	}
+	return a.ModuleManager.InitGenesis(ctx, a.cdc, genesisState)
+}
+
+// RegisterAPIRoutes registers all application module routes with the provided
+// API server.
+func (a *App) RegisterAPIRoutes(apiSvr *api.Server, _ config.APIConfig) {
+	clientCtx := apiSvr.ClientCtx
+	// Register new tx routes from grpc-gateway.
+	authtx.RegisterGRPCGatewayRoutes(clientCtx, apiSvr.GRPCGatewayRouter)
+
+	// Register new CometBFT queries routes from grpc-gateway.
+	cmtservice.RegisterGRPCGatewayRoutes(clientCtx, apiSvr.GRPCGatewayRouter)
+
+	// Register node gRPC service for grpc-gateway.
+	nodeservice.RegisterGRPCGatewayRoutes(clientCtx, apiSvr.GRPCGatewayRouter)
+
+	// Register grpc-gateway routes for all modules.
+	a.basicManager.RegisterGRPCGatewayRoutes(clientCtx, apiSvr.GRPCGatewayRouter)
 }
 
 // RegisterTxService implements the Application.RegisterTxService method.
@@ -257,8 +212,24 @@
 	authtx.RegisterTxService(a.GRPCQueryRouter(), clientCtx, a.Simulate, a.interfaceRegistry)
 }
 
+// RegisterTendermintService implements the Application.RegisterTendermintService method.
+func (a *App) RegisterTendermintService(clientCtx client.Context) {
+	cmtApp := server.NewCometABCIWrapper(a)
+	cmtservice.RegisterTendermintService(
+		clientCtx,
+		a.GRPCQueryRouter(),
+		a.interfaceRegistry,
+		cmtApp.Query,
+	)
+}
+
+// RegisterNodeService registers the node gRPC service on the app gRPC router.
+func (a *App) RegisterNodeService(clientCtx client.Context, cfg config.Config) {
+	nodeservice.RegisterNodeService(clientCtx, a.GRPCQueryRouter(), cfg)
+}
+
 // Configurator returns the app's configurator.
-func (a *App) Configurator() module.Configurator { //nolint:staticcheck // SA1019: Configurator is deprecated but still used in runtime v1.
+func (a *App) Configurator() module.Configurator {
 	return a.configurator
 }
 
@@ -267,9 +238,14 @@
 	return a.LoadVersion(height)
 }
 
-// DefaultGenesis returns a default genesis from the registered AppModule's.
+// DefaultGenesis returns a default genesis from the registered AppModuleBasic's.
 func (a *App) DefaultGenesis() map[string]json.RawMessage {
-	return a.ModuleManager.DefaultGenesis()
+	return a.basicManager.DefaultGenesis(a.cdc)
+}
+
+// GetStoreKeys returns all the stored store keys.
+func (a *App) GetStoreKeys() []storetypes.StoreKey {
+	return a.storeKeys
 }
 
 // SetInitChainer sets the init chainer function
@@ -277,23 +253,6 @@
 func (a *App) SetInitChainer(initChainer sdk.InitChainer) {
 	a.initChainer = initChainer
 	a.BaseApp.SetInitChainer(initChainer)
-}
-
-// GetStoreKeys returns all the stored store keys.
-func (a *App) GetStoreKeys() []storetypes.StoreKey {
-	return a.storeKeys
-}
-
-// GetKey returns the KVStoreKey for the provided store key.
-//
-// NOTE: This should only be used in testing.
-func (a *App) GetKey(storeKey string) *storetypes.KVStoreKey {
-	sk := a.UnsafeFindStoreKey(storeKey)
-	kvStoreKey, ok := sk.(*storetypes.KVStoreKey)
-	if !ok {
-		return nil
-	}
-	return kvStoreKey
 }
 
 // UnsafeFindStoreKey fetches a registered StoreKey from the App in linear time.
@@ -308,9 +267,4 @@
 	return a.storeKeys[i]
 }
 
-// ValidatorKeyProvider returns a function that generates a private key for use by comet.
-func (a *App) ValidatorKeyProvider() KeyGenF {
-	return func() (cmtcrypto.PrivKey, error) {
-		return cmted25519.GenPrivKey(), nil
-	}
-}+var _ servertypes.Application = &App{}