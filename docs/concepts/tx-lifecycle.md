# Transaction Lifecycle

## Prerequisite Reading

* [Anatomy of an SDK Application](./app-anatomy.md)

## Synopsis

This document describes the lifecycle of a transaction from creation to committed state changes. The transaction will be referred to as `tx`.
1. [Creation](#creation)
2. [Addition to Mempool](#addition-to-mempool)
3. [Consensus](#consensus)
4. [State Changes](#state-changes)

## Creation

### Definition

Developers specify [**transactions**](./msg-tx.md#transactions), or actions that cause state changes in their applications by defining their corresponding [**messages**](./msg-tx.md#messages). Each transaction is comprised of metadata and one or multiple messages defined by developers by implementing the [`Msg`](https://github.com/cosmos/cosmos-sdk/blob/0c6d53dc077ee44ad72681b0bffafa1958f8c16d/types/tx_msg.go#L7-L31) interface.

Each application may include one or more **modules** that compartmentalize the application's capabilities. Some are provided with the SDK (such as `auth` for signatures and `bank` for transferring value); developers will also define their own. Message are each housed in a specific module and thus include a `Route()` function to route to the correct module.

### User Creation

The transaction `tx` is created by running `appcli tx [tx]` from the command-line, providing transaction data in `[tx]` and, optionally, configurations such as fees or gas, broadcast mode, and whether to only generate offline by appending flags at the end.

Transaction senders may supply **fees** (similar to transaction fees in Bitcoin) or **gas prices** (similar to gas in Ethereum) using the `--fees` or `--gas-prices` flags, respectively. Note that only one of the two can be used. Later, validators may decide whether or not to include `tx` in their block depending on the fees or gas prices given. Generally, higher fees or gas prices generally earn higher priority, but the senders are also able to indicate the maximum fees or gas they are willing to pay.

For example, the following command creates a `send` transaction where the user is willing to pay 0.025uatom per unit gas.
```bash
gaiacli tx send [from_key_or_address] [to_address] [amount] --gas-prices=0.025uatom
```

### Subcommands

The SDK uses [Cobra Commands](https://godoc.org/github.com/spf13/cobra#Command) to instruct nodes what to do. The command called for `tx` is `txCmd`, which includes one or more subcommands that depend on the application's functionalities and what `tx` is defined to do. The following are common subcommands, some already defined:
* `SendTxCmd` generates a command to send value from one address to another. Sending value is very common but not all transactions are strictly financial (state changes of many types are possible).
* `GetSignCommand` generates a command to sign the transaction and prints the JSON encoding of the transaction. It may also output the JSON encoding of the generated signature. If the --validate-signatures flag is toggled on, it also verifies that the signers required for the transaction have provided valid signatures in the correct order.
* `GetEncodeCommand` creates a command that uses the [Amino]() format to encode the transaction.
* `GetBroadcastCommand` creates the Tx Broadcast command used to share the transaction, inputted as a JSON file, with a full node.
* Other commands defined by the application developer.

### Broadcast

Up until broadcast, the transaction creation steps can be done offline (although may result in an invalid transaction). It is possible for the transaction to be created, then signed, then broadcasted using separate commands. The previously generated Tx Broadcast command is generated within the SDK, then executed by the originating node running Tendermint Core. `Tx` is broadcasted at this layer in the generic `[]byte` form.

## Addition to Mempool

<<<<<<< HEAD
Each full node that receives `tx` performs local checks to ensure it is not invalid. If `tx` passes the checks, it is held in the nodes' [**Mempool**](https://github.com/tendermint/tendermint/blob/a0234affb6959a0aec285eebf3a3963251d2d186/state/services.go#L17-L34)s (memory pools unique to each node) pending inclusion in a block. Honest nodes will discard any transactions they find invalid. Prior to consensus, nodes continuously check incoming transactions and gossip them to their peers.
=======
Each full node that receives `tx` performs local checks to ensure it is not invalid. If approved, `tx` is held in the nodes' [**Mempool**](https://tendermint.com/docs/spec/reactors/mempool/functionality.html#external-functionality)s (memory pools unique to each node) pending approval from the rest of the network. Honest nodes will discard any transactions they find invalid. Prior to consensus, nodes continuously validate incoming transactions and gossip them to their peers.
>>>>>>> c30d9bf4

### Internal State

**State** encompasses all relevant data in an application and is what the state machine stores. It includes data such as account balances, ownership of assets, and other relevant information that may change over time with executed transactions. State is stored in [Stores](./store/README.md).

**Stateless** checks do not require nodes to access state - light clients or offline nodes can do them. Stateless checks include making sure addresses are not empty, enforcing nonnegative numbers, and other logic specified in the `Msg` definition. Upon first receiving the transaction, `PreCheckFunc` can be called to reject transactions that are clearly invalid as early as possible, such as ones exceeding the block size. **Stateful** checks validate transactions and messages based on a committed state. After running stateless checks, nodes should also check that the relevant values exist and are able to be transacted with, the address has sufficient funds, and the sender is authorized or has the correct ownership to transact.

At a given moment, full nodes typically have multiple versions of the application's internal state for different purposes. For example, nodes will execute state changes while in the process of validating transactions, but still need a copy of the last committed state in order to answer queries - they should not respond using state that has changes not committed yet. The nodes' internal states start off at the most recent state agreed upon by the network, diverge as transactions are validated and executed, then re-sync after a new block's transactions are executed and committed.


```
		To perform state checks	  	   To execute state 		   To answer queries
		on received transactions       transitions during Commit	about last-committed state

		-----------------------		-----------------------		-----------------------
		| CheckTxState(t)(0)  |         | DeliverTxState(t)(0)|		|    QueryState(t)    |
		-----------------------		|                     |		|                     |
CheckTx()	          |			|                     |		|                     |
			  v			|                     |		|                     |
		-----------------------		|                     |		|                     |
		| CheckTxState(t)(1)  |         |                     |		|                     |
		-----------------------		|                     |		|                     |
CheckTx()	          |			|                     |		|                     |
			  v			|                     |		|                     |
		-----------------------		|                     |		|                     |
		| CheckTxState(t)(2)  |         |   		      |		|                     |
		-----------------------		|                     |		|                     |
CheckTx()	          |			|                     |		|                     |
			  v			|                     |		|                     |
		-----------------------		|                     |		|                     |
		| CheckTxState(t)(3)  |         -----------------------		|                     |
DeliverTx()	|   		      |		           |          		|                     |
		|   		      |		           v          		|                     |
		|   		      |		-----------------------		|                     |
		|   		      |		| DeliverTxState(t)(1)|		|                     |
		|   		      |		-----------------------		|                     |
DeliverTx()	|   		      |	                   |			|                     |
		|   		      |			   v			|                     |
		|   		      |		-----------------------		|                     |
		|   		      |	      	| DeliverTxState(t)(2)|		|                     |
		|   		      |		-----------------------		|                     |
DeliverTx()	|   		      |	                   |			|                     |
		|   		      |			   v			|                     |
		|   		      |		-----------------------		|                     |
		|   		      |	      	| DeliverTxState(t)(3)|		|                     |
		-----------------------		-----------------------		-----------------------
Commit()		  |				   |				   |
			  v				   v				   v
		-----------------------		-----------------------		-----------------------
States synced:  | CheckTxState(t+1)   |         | DeliverTxState(t+1) |		|   QueryState(t+1)   |
		-----------------------		|                     |		|		      |
		          |			|                     |		|		      |
			  v			|                     |		|	  	      |
			  .				   .				   .
			  .				   . 				   .
			  .				   .  				   .

```
### CheckTx

The nodes validating `tx` call an ABCI validation function, `CheckTx` which includes both stateless and stateful checks:
* **Decoding:** Interfacing with the application, `tx` is first decoded.
* **RunTx:** The [`runTx`](./baseapp.md#runtx) function is called to run in `runTxModeCheck` mode, meaning the function will not execute the messages.
* **ValidateBasic:** `Tx` is unpacked into its messages and [`validateBasic`](./msg-tx.md#validatebasic), a function required for every message to implement the `Msg` interface, is run for each one. It should include basic stateless sanity checks. For example, if the message is to send coins from one address to another, `validateBasic` likely checks for nonempty addresses and a nonnegative coin amount, but does not require knowledge of state such as account balance of an address.
* **AnteHandler:** If an `AnteHandler` is defined, it is run. A deep copy of the internal state, `checkTxState`, is made and the `AnteHandler` performs the actions required for each message on it. Using a copy allows the handler to validate the transaction without modifying the last committed state, and revert back to the original if the execution fails.
* **Gas:** The `Context` used to keep track of important data while `AnteHandler` is executing `tx` keeps a `GasMeter` which tracks how much gas has been used.
* **Response:** `RunTx` returns a result, which `CheckTx` formats into an ABCI `Response` which includes a log, data pertaining to the messages involved, and information about the amount of gas used.

### Gas Checking

If the transaction sender inputted maximum gas previously, it is known as the value `GasWanted`. `CheckTx` returns `GasUsed` which may or may not be less than the user's provided `GasWanted`. A `PostCheckFunc` is an optional filter run after `CheckTx` that can be used to enforce that users provide enough gas.

If at any point during the checking stage `tx` is found to be invalid, the default protocol is to discard it and the transaction's lifecycle ends here. Otherwise, the default protocol is to add it to the Mempool, and `tx` becomes a candidate to be included in the next block. Note that even if `tx` passes all checks at this stage, it is still possible to be found invalid later on as these checks are limited.

## Consensus

Consensus happens in **rounds**: each round begins with a proposer creating a block of the most recent transactions and ends with validators agreeing to accept the block or go with a nil block instead. One proposer is chosen amongst the validators to create and propose their chosen block. In the previous step, this validator generated a Mempool of validated transactions, including `tx`, and now includes them in a block.

The validators execute [Tendermint BFT Consensus](https://tendermint.com/docs/spec/consensus/consensus.html#terms); with +2/3 commits from the validators, the block is committed. Note that not all blocks have the same number of transactions and it is possible for consensus to result in a nil block or one with no transactions.

### Byzantine Validators

In a public blockchain network, it is possible for validators to be **byzantine**, or malicious, which may prevent `tx` from being committed in the blockchain. Some malicious behaviors are detectable, such as going offline (unavailable to vote) or voting on multiple blocks in one round - these behaviors are logged and can be penalized accordingly. Others are less obvious, such as the proposer deciding to censor the transaction by excluding it from the block.

If `tx` is included in a block that the network commits to, it officially becomes part of the blockchain, which logs the application's transaction history.

## State Changes

During consensus, the validators came to agreement on not only which transactions but also the precise order of the transactions. However, apart from committing to this block in consensus, the ultimate goal is actually for nodes to commit to a new state generated by the transaction state changes.
In order to execute `tx`, the following ABCI function calls are made in order to communicate to the application what state changes need to be made. While nodes each run everything individually, since the messages' state transitions are deterministic and the order was finalized during consensus, this process yields a single, unambiguous result.
```
		-----------------------		
		| BeginBlock	      |        
		-----------------------		
		          |		
			  v			
		-----------------------		    
		| DeliverTx(tx0)      |  
		| DeliverTx(tx1)      |   	  
		| DeliverTx(tx2)      |  
		| DeliverTx(tx3)      |  
		|	.	      |  
		|	.	      |
		|	.	      |
		-----------------------		
		          |			
			  v			
		-----------------------
		| EndBlock	      |         
		-----------------------
		          |			
			  v			
		-----------------------
		| Commit	      |         
		-----------------------
```
#### BeginBlock

[`BeginBlock`](./app-anatomy.md#beginblocker-and-endblocker) is run first, and mainly transmits important data such as block header and Byzantine Validators from the last round of consensus to be used during the next few steps. No transactions are handled here.

#### DeliverTx

The `DeliverTx` ABCI function defined in [`baseapp`](./baseapp.md) does the bulk of the state change work: it is run for each transaction in the block in sequential order as committed to during consensus. Under the hood, `DeliverTx` is almost identical to `CheckTx` but calls the [`runTx`](./baseapp.md#runtx) function in deliver mode instead of check mode. Instead of using their `checkTxState` or `queryState`, nodes select a new copy, `deliverTxState`, to deliver transactions:

* * **Decoding:** `Tx` is decoded.
* **Initializations:** The `Context`, `Multistore`, and `GasMeter` are initialized.
* **Checks:** The nodes call `validateBasicMsgs` and the `AnteHandler` again. This second check happens because nodes may not have seen the same transactions during the Addition to Mempool stage and a malicious proposer may have included invalid transactions.
* **Route and Handler:** The extra step is to run `runMsgs` to fully execute each `Msg` within the transaction. Since `tx` may have messages from different modules, `baseapp` needs to know which module to find the appropriate Handler. Thus, the [`Route`](./msg-tx.md#route) function is called to retrieve the route name and find the `MsgHandler`.
* **MsgHandler:** The `MsgHandler`, a step up from `AnteHandler`, is responsible for executing each message's actions and causes state changes to persist in `deliverTxState`. It is defined within a `Msg`'s module and writes to the appropriate stores within the module.
* **Gas:** While the transaction is being delivered, a `GasMeter` is used to keep track of how much gas is left for each transaction; GasUsed is deducted from it and returned in the `Response`. Deferred functions run at the end of `runTx` for the purpose of checking how much gas was used and outputting `GasUsed` and `GasWanted` in the `Response`. If `GasMeter` has run out or something else goes wrong, it appropriately errors or panics.

If there are any failed state changes resulting from `tx` being invalid or `GasMeter` running out, `tx` processing terminates and any state changes are reverted. Any leftover gas is returned to the user.

#### EndBlock

[`EndBlock`](./app-anatomy.md#beginblocker-and-endblocker) is always run at the end and is useful for automatic function calls or changing governance/validator parameters. No transactions are handled here.

#### Commit

The application's `Commit` method is run in order to finalize the state changes made by executing this block's transactions. A new state root should be sent back to serve as a merkle proof for the state change. Any application can inherit Baseapp's [`Commit`](./baseapp.md#commit) method; it syncs all the states by writing the `deliverTxState` into the application's internal state. Moving forward, `checkTxState`, `deliverTxState`, and `queryState` will all start afresh from the most recently committed state in order to be consistent and reflect the changes.

## Next

Learn about [Baseapp](./baseapp.md).<|MERGE_RESOLUTION|>--- conflicted
+++ resolved
@@ -46,11 +46,7 @@
 
 ## Addition to Mempool
 
-<<<<<<< HEAD
-Each full node that receives `tx` performs local checks to ensure it is not invalid. If `tx` passes the checks, it is held in the nodes' [**Mempool**](https://github.com/tendermint/tendermint/blob/a0234affb6959a0aec285eebf3a3963251d2d186/state/services.go#L17-L34)s (memory pools unique to each node) pending inclusion in a block. Honest nodes will discard any transactions they find invalid. Prior to consensus, nodes continuously check incoming transactions and gossip them to their peers.
-=======
-Each full node that receives `tx` performs local checks to ensure it is not invalid. If approved, `tx` is held in the nodes' [**Mempool**](https://tendermint.com/docs/spec/reactors/mempool/functionality.html#external-functionality)s (memory pools unique to each node) pending approval from the rest of the network. Honest nodes will discard any transactions they find invalid. Prior to consensus, nodes continuously validate incoming transactions and gossip them to their peers.
->>>>>>> c30d9bf4
+Each full node that receives `tx` performs local checks to ensure it is not invalid. If `tx` passes the checks, it is held in the nodes' [**Mempool**](https://tendermint.com/docs/tendermint-core/mempool.html#mempool)s (memory pools unique to each node) pending inclusion in a block. Honest nodes will discard any transactions they find invalid. Prior to consensus, nodes continuously check incoming transactions and gossip them to their peers.
 
 ### Internal State
 
@@ -60,6 +56,91 @@
 
 At a given moment, full nodes typically have multiple versions of the application's internal state for different purposes. For example, nodes will execute state changes while in the process of validating transactions, but still need a copy of the last committed state in order to answer queries - they should not respond using state that has changes not committed yet. The nodes' internal states start off at the most recent state agreed upon by the network, diverge as transactions are validated and executed, then re-sync after a new block's transactions are executed and committed.
 
+
+### CheckTx
+
+The nodes validating `tx` call an ABCI validation function, `CheckTx` which includes both stateless and stateful checks:
+* **Decoding:** Interfacing with the application, `tx` is first decoded.
+* **RunTx:** The [`runTx`](./baseapp.md#runtx) function is called to run in `runTxModeCheck` mode, meaning the function will not execute the messages.
+* **ValidateBasic:** `Tx` is unpacked into its messages and [`validateBasic`](./msg-tx.md#validatebasic), a function required for every message to implement the `Msg` interface, is run for each one. It should include basic stateless sanity checks. For example, if the message is to send coins from one address to another, `validateBasic` likely checks for nonempty addresses and a nonnegative coin amount, but does not require knowledge of state such as account balance of an address.
+* **AnteHandler:** If an `AnteHandler` is defined, it is run. A deep copy of the internal state, `checkTxState`, is made and the `AnteHandler` performs the actions required for each message on it. Using a copy allows the handler to validate the transaction without modifying the last committed state, and revert back to the original if the execution fails.
+* **Gas:** The `Context` used to keep track of important data while `AnteHandler` is executing `tx` keeps a `GasMeter` which tracks how much gas has been used.
+* **Response:** `RunTx` returns a result, which `CheckTx` formats into an ABCI `Response` which includes a log, data pertaining to the messages involved, and information about the amount of gas used.
+
+### Gas Checking
+
+If the transaction sender inputted maximum gas previously, it is known as the value `GasWanted`. `CheckTx` returns `GasUsed` which may or may not be less than the user's provided `GasWanted`. A `PostCheckFunc` is an optional filter run after `CheckTx` that can be used to enforce that users provide enough gas.
+
+If at any point during the checking stage `tx` is found to be invalid, the default protocol is to discard it and the transaction's lifecycle ends here. Otherwise, the default protocol is to add it to the Mempool, and `tx` becomes a candidate to be included in the next block. Note that even if `tx` passes all checks at this stage, it is still possible to be found invalid later on as these checks are limited.
+
+## Consensus
+
+Consensus happens in **rounds**: each round begins with a proposer creating a block of the most recent transactions and ends with **validators**, special full-nodes with voting power responsible for consensus, agreeing to accept the block or go with a nil block instead. One proposer is chosen amongst the validators to create and propose a block. In the previous step, this validator generated a Mempool of validated transactions, including `tx`, and now includes them in a block.
+
+The validators execute [Tendermint BFT Consensus](https://tendermint.com/docs/spec/consensus/consensus.html#terms); with +2/3 precommit votes from the validators, the block is committed. Note that not all blocks have the same number of transactions and it is possible for consensus to result in a nil block or one with no transactions.
+
+### Byzantine Validators
+
+In a public blockchain network, it is possible for validators to be **byzantine**, or malicious, which may prevent `tx` from being committed in the blockchain. Some malicious behaviors are detectable, such as going offline (unavailable to vote) or voting on multiple blocks in one round - these behaviors are logged and can be penalized accordingly. Others are less obvious, such as the proposer deciding to censor the transaction by excluding it from the block.
+
+If `tx` is included in a block that the network commits to, it officially becomes part of the blockchain, which logs the application's transaction history.
+
+## State Changes
+
+During consensus, all full-nodes come to agreement on not only which transactions but also the precise order of the transactions in their block. However, apart from committing to this block in consensus, the ultimate goal is actually for full-nodes to commit to a new state generated by the transaction state changes.
+In order to execute `tx`, the following ABCI function calls are made in order to communicate to the application what state changes need to be made. While full-nodes each run everything individually, since the messages' state transitions are deterministic and the order was finalized during consensus, this process yields a single, unambiguous result.
+```
+		-----------------------		
+		| BeginBlock	      |        
+		-----------------------		
+		          |		
+			  v			
+		-----------------------		    
+		| DeliverTx(tx0)      |  
+		| DeliverTx(tx1)      |   	  
+		| DeliverTx(tx2)      |  
+		| DeliverTx(tx3)      |  
+		|	.	      |  
+		|	.	      |
+		|	.	      |
+		-----------------------		
+		          |			
+			  v			
+		-----------------------
+		| EndBlock	      |         
+		-----------------------
+		          |			
+			  v			
+		-----------------------
+		| Commit	      |         
+		-----------------------
+```
+#### BeginBlock
+
+[`BeginBlock`](./app-anatomy.md#beginblocker-and-endblocker) is run first, and mainly transmits important data such as block header and Byzantine Validators from the last round of consensus to be used during the next few steps. No transactions are handled here.
+
+#### DeliverTx
+
+The `DeliverTx` ABCI function defined in [`baseapp`](./baseapp.md) does the bulk of the state change work: it is run for each transaction in the block in sequential order as committed to during consensus. Under the hood, `DeliverTx` is almost identical to `CheckTx` but calls the [`runTx`](./baseapp.md#runtx) function in deliver mode instead of check mode. Instead of using their `checkTxState` or `queryState`, full-nodes select a new copy, `deliverTxState`, to deliver transactions:
+
+* * **Decoding:** `Tx` is decoded.
+* **Initializations:** The `Context`, `Multistore`, and `GasMeter` are initialized.
+* **Checks:** The full-nodes call `validateBasicMsgs` and the `AnteHandler` again. This second check happens because they may not have seen the same transactions during the Addition to Mempool stage and a malicious proposer may have included invalid transactions.
+* **Route and Handler:** The extra step is to run `runMsgs` to fully execute each `Msg` within the transaction. Since `tx` may have messages from different modules, `baseapp` needs to know which module to find the appropriate Handler. Thus, the [`Route`](./msg-tx.md#route) function is called to retrieve the route name and find the `MsgHandler`.
+* **MsgHandler:** The `MsgHandler`, a step up from `AnteHandler`, is responsible for executing each message's actions and causes state changes to persist in `deliverTxState`. It is defined within a `Msg`'s module and writes to the appropriate stores within the module.
+* **Gas:** While the transaction is being delivered, a `GasMeter` is used to keep track of how much gas is left for each transaction; GasUsed is deducted from it and returned in the `Response`. Deferred functions run at the end of `runTx` for the purpose of checking how much gas was used and outputting `GasUsed` and `GasWanted` in the `Response`. If `GasMeter` has run out or something else goes wrong, it appropriately errors or panics.
+
+If there are any failed state changes resulting from `tx` being invalid or `GasMeter` running out, `tx` processing terminates and any state changes are reverted. Any leftover gas is returned to the user.
+
+#### EndBlock
+
+[`EndBlock`](./app-anatomy.md#beginblocker-and-endblocker) is always run at the end and is useful for automatic function calls or changing governance/validator parameters. No transactions are handled here.
+
+#### Commit
+
+The application's `Commit` method is run in order to finalize the state changes made by executing this block's transactions. A new state root should be sent back to serve as a merkle proof for the state change. Any application can inherit Baseapp's [`Commit`](./baseapp.md#commit) method; it syncs all the states by writing the `deliverTxState` into the application's internal state. Moving forward, `checkTxState`, `deliverTxState`, and `queryState` will all start afresh from the most recently committed state in order to be consistent and reflect the changes.
+
+Note that `CheckTx` and `DeliverTx` are called for every transaction, while `Commit` is called once for the whole block:
 
 ```
 		To perform state checks	  	   To execute state 		   To answer queries
@@ -109,88 +190,6 @@
 			  .				   .  				   .
 
 ```
-### CheckTx
-
-The nodes validating `tx` call an ABCI validation function, `CheckTx` which includes both stateless and stateful checks:
-* **Decoding:** Interfacing with the application, `tx` is first decoded.
-* **RunTx:** The [`runTx`](./baseapp.md#runtx) function is called to run in `runTxModeCheck` mode, meaning the function will not execute the messages.
-* **ValidateBasic:** `Tx` is unpacked into its messages and [`validateBasic`](./msg-tx.md#validatebasic), a function required for every message to implement the `Msg` interface, is run for each one. It should include basic stateless sanity checks. For example, if the message is to send coins from one address to another, `validateBasic` likely checks for nonempty addresses and a nonnegative coin amount, but does not require knowledge of state such as account balance of an address.
-* **AnteHandler:** If an `AnteHandler` is defined, it is run. A deep copy of the internal state, `checkTxState`, is made and the `AnteHandler` performs the actions required for each message on it. Using a copy allows the handler to validate the transaction without modifying the last committed state, and revert back to the original if the execution fails.
-* **Gas:** The `Context` used to keep track of important data while `AnteHandler` is executing `tx` keeps a `GasMeter` which tracks how much gas has been used.
-* **Response:** `RunTx` returns a result, which `CheckTx` formats into an ABCI `Response` which includes a log, data pertaining to the messages involved, and information about the amount of gas used.
-
-### Gas Checking
-
-If the transaction sender inputted maximum gas previously, it is known as the value `GasWanted`. `CheckTx` returns `GasUsed` which may or may not be less than the user's provided `GasWanted`. A `PostCheckFunc` is an optional filter run after `CheckTx` that can be used to enforce that users provide enough gas.
-
-If at any point during the checking stage `tx` is found to be invalid, the default protocol is to discard it and the transaction's lifecycle ends here. Otherwise, the default protocol is to add it to the Mempool, and `tx` becomes a candidate to be included in the next block. Note that even if `tx` passes all checks at this stage, it is still possible to be found invalid later on as these checks are limited.
-
-## Consensus
-
-Consensus happens in **rounds**: each round begins with a proposer creating a block of the most recent transactions and ends with validators agreeing to accept the block or go with a nil block instead. One proposer is chosen amongst the validators to create and propose their chosen block. In the previous step, this validator generated a Mempool of validated transactions, including `tx`, and now includes them in a block.
-
-The validators execute [Tendermint BFT Consensus](https://tendermint.com/docs/spec/consensus/consensus.html#terms); with +2/3 commits from the validators, the block is committed. Note that not all blocks have the same number of transactions and it is possible for consensus to result in a nil block or one with no transactions.
-
-### Byzantine Validators
-
-In a public blockchain network, it is possible for validators to be **byzantine**, or malicious, which may prevent `tx` from being committed in the blockchain. Some malicious behaviors are detectable, such as going offline (unavailable to vote) or voting on multiple blocks in one round - these behaviors are logged and can be penalized accordingly. Others are less obvious, such as the proposer deciding to censor the transaction by excluding it from the block.
-
-If `tx` is included in a block that the network commits to, it officially becomes part of the blockchain, which logs the application's transaction history.
-
-## State Changes
-
-During consensus, the validators came to agreement on not only which transactions but also the precise order of the transactions. However, apart from committing to this block in consensus, the ultimate goal is actually for nodes to commit to a new state generated by the transaction state changes.
-In order to execute `tx`, the following ABCI function calls are made in order to communicate to the application what state changes need to be made. While nodes each run everything individually, since the messages' state transitions are deterministic and the order was finalized during consensus, this process yields a single, unambiguous result.
-```
-		-----------------------		
-		| BeginBlock	      |        
-		-----------------------		
-		          |		
-			  v			
-		-----------------------		    
-		| DeliverTx(tx0)      |  
-		| DeliverTx(tx1)      |   	  
-		| DeliverTx(tx2)      |  
-		| DeliverTx(tx3)      |  
-		|	.	      |  
-		|	.	      |
-		|	.	      |
-		-----------------------		
-		          |			
-			  v			
-		-----------------------
-		| EndBlock	      |         
-		-----------------------
-		          |			
-			  v			
-		-----------------------
-		| Commit	      |         
-		-----------------------
-```
-#### BeginBlock
-
-[`BeginBlock`](./app-anatomy.md#beginblocker-and-endblocker) is run first, and mainly transmits important data such as block header and Byzantine Validators from the last round of consensus to be used during the next few steps. No transactions are handled here.
-
-#### DeliverTx
-
-The `DeliverTx` ABCI function defined in [`baseapp`](./baseapp.md) does the bulk of the state change work: it is run for each transaction in the block in sequential order as committed to during consensus. Under the hood, `DeliverTx` is almost identical to `CheckTx` but calls the [`runTx`](./baseapp.md#runtx) function in deliver mode instead of check mode. Instead of using their `checkTxState` or `queryState`, nodes select a new copy, `deliverTxState`, to deliver transactions:
-
-* * **Decoding:** `Tx` is decoded.
-* **Initializations:** The `Context`, `Multistore`, and `GasMeter` are initialized.
-* **Checks:** The nodes call `validateBasicMsgs` and the `AnteHandler` again. This second check happens because nodes may not have seen the same transactions during the Addition to Mempool stage and a malicious proposer may have included invalid transactions.
-* **Route and Handler:** The extra step is to run `runMsgs` to fully execute each `Msg` within the transaction. Since `tx` may have messages from different modules, `baseapp` needs to know which module to find the appropriate Handler. Thus, the [`Route`](./msg-tx.md#route) function is called to retrieve the route name and find the `MsgHandler`.
-* **MsgHandler:** The `MsgHandler`, a step up from `AnteHandler`, is responsible for executing each message's actions and causes state changes to persist in `deliverTxState`. It is defined within a `Msg`'s module and writes to the appropriate stores within the module.
-* **Gas:** While the transaction is being delivered, a `GasMeter` is used to keep track of how much gas is left for each transaction; GasUsed is deducted from it and returned in the `Response`. Deferred functions run at the end of `runTx` for the purpose of checking how much gas was used and outputting `GasUsed` and `GasWanted` in the `Response`. If `GasMeter` has run out or something else goes wrong, it appropriately errors or panics.
-
-If there are any failed state changes resulting from `tx` being invalid or `GasMeter` running out, `tx` processing terminates and any state changes are reverted. Any leftover gas is returned to the user.
-
-#### EndBlock
-
-[`EndBlock`](./app-anatomy.md#beginblocker-and-endblocker) is always run at the end and is useful for automatic function calls or changing governance/validator parameters. No transactions are handled here.
-
-#### Commit
-
-The application's `Commit` method is run in order to finalize the state changes made by executing this block's transactions. A new state root should be sent back to serve as a merkle proof for the state change. Any application can inherit Baseapp's [`Commit`](./baseapp.md#commit) method; it syncs all the states by writing the `deliverTxState` into the application's internal state. Moving forward, `checkTxState`, `deliverTxState`, and `queryState` will all start afresh from the most recently committed state in order to be consistent and reflect the changes.
 
 ## Next
 
