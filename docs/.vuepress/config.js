const glob = require('glob');
const markdownIt = require('markdown-it');
const meta = require('markdown-it-meta');
const fs = require('fs');
const _ = require('lodash');

const sidebar = (directory, array) => {
  return array.map(i => {
    const children = _.sortBy(glob
      .sync(`./${directory}/${i[1]}/*.md`)
      .map(path => {
        const md = new markdownIt()
        const file = fs.readFileSync(path, 'utf8')
        md.use(meta)
        md.render(file)
        const order = md.meta.order
        return { path, order }
      })
      .filter(f => f.order !== false), ['order', 'path'])
    .map(f => f.path)
    .filter(f => !f.match('readme'))
    return {
      title: i[0],
      children,
    }
  })
}

module.exports = {
  title: 'Cosmos SDK',
  base: process.env.VUEPRESS_BASE || '/',
  locales: {
    '/': {
      lang: 'en-US',
    },
    '/ru/': {
      lang: 'ru',
    },
    '/kr/': {
      lang: 'kr',
    },
    '/cn/': {
      lang: 'cn',
    },
  },
  themeConfig: {
    repo: 'cosmos/cosmos-sdk',
    docsDir: 'docs',
    editLinks: true,
<<<<<<< HEAD
    docsDir: "docs",
    docsBranch: "develop",
    editLinkText: "Edit this page on Github",
    lastUpdated: true,
    algolia: {
      apiKey: "a6e2f64347bb826b732e118c1366819a",
      indexName: "cosmos_network",
      debug: false
    },
    nav: [
      { text: "Back to Cosmos", link: "https://cosmos.network" },
      { text: "RPC", link: "https://cosmos.network/rpc/" }
    ],
    sidebar: [
      {
        title: "Overview",
        collapsable: true,
        children: [
          "/intro/",
          "/intro/why-app-specific",
          "/intro/sdk-app-architecture",
          "/intro/sdk-design",
          "/intro/ocap"
        ]
      },
      {
        title: "Tutorial",
        collapsable: true,
        children: [
          "/tutorial/",
          "/tutorial/app-design",
          "/tutorial/app-init",
          "/tutorial/types",
          "/tutorial/key",
          "/tutorial/keeper",
          "/tutorial/msgs-handlers",
          "/tutorial/set-name",
          "/tutorial/buy-name",
          "/tutorial/queriers",
          "/tutorial/alias",
          "/tutorial/codec",
          "/tutorial/cli",
          "/tutorial/rest",
          "/tutorial/module",
          "/tutorial/genesis",
          "/tutorial/app-complete",
          "/tutorial/entrypoint",
          "/tutorial/gomod",
          "/tutorial/build-run",
          "/tutorial/run-rest"
        ]
      },
      {
        title: "Clients",
        collapsable: true,
        children: [
          "/clients/",
          "/clients/cli",
          "/clients/service-providers",
          "/clients/lite/", // this renders the readme
          "/clients/lite/getting_started",
          "/clients/lite/specification"
        ]
      }
    ]
  }
=======
    docsBranch: 'gamarin/new-docs',
    locales: {
      '/': {
        label: 'English',
        sidebar: sidebar('', [
          ['Intro', 'intro'],
          ['Basics', 'basics'],
          ['SDK Core', 'core'],
          ['About Modules', 'modules'],
          ['Using the SDK', 'sdk'],
          ['Interfaces', 'interfaces'],
        ]),
      },
      '/ru/': {
        label: 'Русский',
        sidebar: sidebar('ru', [
          ['Введение', 'intro'],
          ['Основы', 'basics'],
          ['SDK Core', 'core'],
          ['Модули', 'modules'],
          ['Используем SDK', 'sdk'],
          ['Интерфейсы', 'interfaces'],
        ]),
      },
      '/kr/': {
        label: '한국어',
        sidebar: sidebar('kr', [
          ['소개', 'intro'],
          ['기초', 'basics'],
          ['SDK Core', 'core'],
          ['모듈들', 'modules'],
          ['프로그램 사용', 'sdk'],
          ['인터페이스', 'interfaces'],
        ]),
      },
      '/cn/': {
        label: '中文',
        sidebar: sidebar('cn', [
          ['介绍', 'intro'],
          ['基本', 'basics'],
          ['SDK Core', 'core'],
          ['模块', 'modules'],
          ['使用该程序', 'sdk'],
          ['接口', 'interfaces'],
        ]),
      },
    },
  },
>>>>>>> aad871a7
};<|MERGE_RESOLUTION|>--- conflicted
+++ resolved
@@ -47,74 +47,6 @@
     repo: 'cosmos/cosmos-sdk',
     docsDir: 'docs',
     editLinks: true,
-<<<<<<< HEAD
-    docsDir: "docs",
-    docsBranch: "develop",
-    editLinkText: "Edit this page on Github",
-    lastUpdated: true,
-    algolia: {
-      apiKey: "a6e2f64347bb826b732e118c1366819a",
-      indexName: "cosmos_network",
-      debug: false
-    },
-    nav: [
-      { text: "Back to Cosmos", link: "https://cosmos.network" },
-      { text: "RPC", link: "https://cosmos.network/rpc/" }
-    ],
-    sidebar: [
-      {
-        title: "Overview",
-        collapsable: true,
-        children: [
-          "/intro/",
-          "/intro/why-app-specific",
-          "/intro/sdk-app-architecture",
-          "/intro/sdk-design",
-          "/intro/ocap"
-        ]
-      },
-      {
-        title: "Tutorial",
-        collapsable: true,
-        children: [
-          "/tutorial/",
-          "/tutorial/app-design",
-          "/tutorial/app-init",
-          "/tutorial/types",
-          "/tutorial/key",
-          "/tutorial/keeper",
-          "/tutorial/msgs-handlers",
-          "/tutorial/set-name",
-          "/tutorial/buy-name",
-          "/tutorial/queriers",
-          "/tutorial/alias",
-          "/tutorial/codec",
-          "/tutorial/cli",
-          "/tutorial/rest",
-          "/tutorial/module",
-          "/tutorial/genesis",
-          "/tutorial/app-complete",
-          "/tutorial/entrypoint",
-          "/tutorial/gomod",
-          "/tutorial/build-run",
-          "/tutorial/run-rest"
-        ]
-      },
-      {
-        title: "Clients",
-        collapsable: true,
-        children: [
-          "/clients/",
-          "/clients/cli",
-          "/clients/service-providers",
-          "/clients/lite/", // this renders the readme
-          "/clients/lite/getting_started",
-          "/clients/lite/specification"
-        ]
-      }
-    ]
-  }
-=======
     docsBranch: 'gamarin/new-docs',
     locales: {
       '/': {
@@ -163,5 +95,4 @@
       },
     },
   },
->>>>>>> aad871a7
 };