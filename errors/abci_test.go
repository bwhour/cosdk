--- conflicted
+++ resolved
@@ -3,10 +3,25 @@
 import (
 	"fmt"
 	"io"
+	"strings"
 	"testing"
+
+	"github.com/stretchr/testify/suite"
 )
 
-func TestABCInfo(t *testing.T) {
+type abciTestSuite struct {
+	suite.Suite
+}
+
+func TestABCITestSuite(t *testing.T) {
+	suite.Run(t, new(abciTestSuite))
+}
+
+func (s *abciTestSuite) SetupSuite() {
+	s.T().Parallel()
+}
+
+func (s *abciTestSuite) TestABCInfo() {
 	cases := map[string]struct {
 		err       error
 		debug     bool
@@ -22,7 +37,7 @@
 			wantSpace: testCodespace,
 		},
 		"wrapped SDK error": {
-			err:       fmt.Errorf("bar: %w", fmt.Errorf("foo: %w", ErrUnauthorized)),
+			err:       Wrap(Wrap(ErrUnauthorized, "foo"), "bar"),
 			debug:     false,
 			wantLog:   "bar: foo: unauthorized",
 			wantCode:  ErrUnauthorized.code,
@@ -49,29 +64,93 @@
 			wantCode:  1,
 			wantSpace: UndefinedCodespace,
 		},
+		// This is hard to test because of attached stacktrace. This
+		// case is tested in an another test.
+		// "wrapped stdlib is a full message in debug mode": {
+		//	err:      Wrap(io.EOF, "cannot read file"),
+		//	debug:    true,
+		//	wantLog:  "cannot read file: EOF",
+		//	wantCode: 1,
+		// },
+		"custom error": {
+			err:       customErr{},
+			debug:     false,
+			wantLog:   "custom",
+			wantCode:  999,
+			wantSpace: "extern",
+		},
+		"custom error in debug mode": {
+			err:       customErr{},
+			debug:     true,
+			wantLog:   "custom",
+			wantCode:  999,
+			wantSpace: "extern",
+		},
 	}
 
 	for testName, tc := range cases {
-		t.Run(testName, func(t *testing.T) {
+		s.T().Run(testName, func(t *testing.T) {
 			space, code, log := ABCIInfo(tc.err, tc.debug)
-			if space != tc.wantSpace {
-				t.Errorf("%s: expected space %s, got %s", testName, tc.wantSpace, space)
-			}
-			if code != tc.wantCode {
-				t.Errorf("%s: expected code %d, got %d", testName, tc.wantCode, code)
-			}
-			if log != tc.wantLog {
-				t.Errorf("%s: expected log %s, got %s", testName, tc.wantLog, log)
+			s.Require().Equal(tc.wantSpace, space, testName)
+			s.Require().Equal(tc.wantCode, code, testName)
+			s.Require().Equal(tc.wantLog, log, testName)
+		})
+	}
+}
+
+func (s *abciTestSuite) TestABCIInfoStacktrace() {
+	cases := map[string]struct {
+		err            error
+		debug          bool
+		wantStacktrace bool
+		wantErrMsg     string
+	}{
+		"wrapped SDK error in debug mode provides stacktrace": {
+			err:            Wrap(ErrUnauthorized, "wrapped"),
+			debug:          true,
+			wantStacktrace: true,
+			wantErrMsg:     "wrapped: unauthorized",
+		},
+		"wrapped SDK error in non-debug mode does not have stacktrace": {
+			err:            Wrap(ErrUnauthorized, "wrapped"),
+			debug:          false,
+			wantStacktrace: false,
+			wantErrMsg:     "wrapped: unauthorized",
+		},
+		"wrapped stdlib error in debug mode provides stacktrace": {
+			err:            Wrap(fmt.Errorf("stdlib"), "wrapped"),
+			debug:          true,
+			wantStacktrace: true,
+			wantErrMsg:     "wrapped: stdlib",
+		},
+	}
+
+	const thisTestSrc = "cosmossdk.io/errors.(*abciTestSuite).TestABCIInfoStacktrace"
+
+	for testName, tc := range cases {
+		s.T().Run(testName, func(t *testing.T) {
+			_, _, log := ABCIInfo(tc.err, tc.debug)
+			if !tc.wantStacktrace {
+				s.Require().Equal(tc.wantErrMsg, log, testName)
+			} else {
+				s.Require().True(strings.Contains(log, thisTestSrc), testName)
+				s.Require().True(strings.Contains(log, tc.wantErrMsg), testName)
 			}
 		})
 	}
 }
 
-func TestABCIInfoSerializeErr(t *testing.T) {
+func (s *abciTestSuite) TestABCIInfoHidesStacktrace() {
+	err := Wrap(ErrUnauthorized, "wrapped")
+	_, _, log := ABCIInfo(err, false)
+	s.Require().Equal("wrapped: unauthorized", log)
+}
+
+func (s *abciTestSuite) TestABCIInfoSerializeErr() {
 	var (
-		// Create errors for equal comparison.
-		myErrDecode = fmt.Errorf("test: %w", ErrTxDecode)
-		myErrAddr   = fmt.Errorf("tester: %w", ErrInvalidAddress)
+		// Create errors with stacktrace for equal comparison.
+		myErrDecode = Wrap(ErrTxDecode, "test")
+		myErrAddr   = Wrap(ErrInvalidAddress, "tester")
 		myPanic     = ErrPanic
 	)
 
@@ -102,13 +181,17 @@
 		},
 	}
 	for msg, spec := range specs {
-<<<<<<< HEAD
+		_, _, log := ABCIInfo(spec.src, spec.debug)
+		s.Require().Equal(spec.exp, log, msg)
+	}
+}
 
-=======
->>>>>>> 4f445ed9
-		_, _, log := ABCIInfo(spec.src, spec.debug)
-		if log != spec.exp {
-			t.Errorf("%s: expected log %s, got %s", msg, spec.exp, log)
-		}
-	}
-}+// customErr is a custom implementation of an error that provides an ABCICode
+// method.
+type customErr struct{}
+
+func (customErr) Codespace() string { return "extern" }
+
+func (customErr) ABCICode() uint32 { return 999 }
+
+func (customErr) Error() string { return "custom" }