--- conflicted
+++ resolved
@@ -74,24 +74,10 @@
 	signers []AccAddress
 }
 
-<<<<<<< HEAD
-func (msg *TestMsg) Reset() {
-	panic("implement me")
-}
-
-func (msg *TestMsg) String() string {
-	panic("implement me")
-}
-
-func (msg *TestMsg) ProtoMessage() {
-	panic("implement me")
-}
-=======
 // dummy implementation of proto.Message
 func (msg *TestMsg) Reset()         {}
 func (msg *TestMsg) String() string { return "TODO" }
 func (msg *TestMsg) ProtoMessage()  {}
->>>>>>> 65ea3053
 
 func NewTestMsg(addrs ...AccAddress) *TestMsg {
 	return &TestMsg{
