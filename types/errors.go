--- conflicted
+++ resolved
@@ -309,15 +309,10 @@
 	}
 }
 
-<<<<<<< HEAD
-// ConvertError will take a standard error (from types/error) and
-// convert it to an sdk.Error
-=======
 // ConvertError accepts a standard error and attempts to convert it to an sdk.Error.
 // If the given error is already an sdk.Error, it'll simply be returned. Otherwise,
 // it'll convert it to a types.Error. This is meant to provide a migration path
 // away from sdk.Error in favor of types.Error.
->>>>>>> 95ddc242
 func ConvertError(err error) Error {
 	if err == nil {
 		return nil
@@ -325,10 +320,6 @@
 	if sdkError, ok := err.(Error); ok {
 		return sdkError
 	}
-<<<<<<< HEAD
-=======
-
->>>>>>> 95ddc242
 	space, code, log := sdkerrors.ABCIInfo(err, false)
 	return NewError(CodespaceType(space), CodeType(code), log)
 }
