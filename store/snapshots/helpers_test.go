package snapshots_test

import (
	"bufio"
	"bytes"
	"compress/zlib"
	"crypto/sha256"
	"errors"
	"io"
	"os"
	"testing"
	"time"

<<<<<<< HEAD
=======
	db "github.com/cosmos/cosmos-db"
>>>>>>> 4f445ed9
	protoio "github.com/cosmos/gogoproto/io"
	"github.com/stretchr/testify/require"

	coretesting "cosmossdk.io/core/testing"
	errorsmod "cosmossdk.io/errors"
	"cosmossdk.io/log"
	"cosmossdk.io/store/snapshots"
	snapshottypes "cosmossdk.io/store/snapshots/types"
	"cosmossdk.io/store/types"
)

func checksums(slice [][]byte) [][]byte {
	hasher := sha256.New()
	checksums := make([][]byte, len(slice))
	for i, chunk := range slice {
		hasher.Write(chunk)
		checksums[i] = hasher.Sum(nil)
		hasher.Reset()
	}
	return checksums
}

func hash(chunks [][]byte) []byte {
	hasher := sha256.New()
	for _, chunk := range chunks {
		hasher.Write(chunk)
	}
	return hasher.Sum(nil)
}

func makeChunks(chunks [][]byte) <-chan io.ReadCloser {
	ch := make(chan io.ReadCloser, len(chunks))
	for _, chunk := range chunks {
		ch <- io.NopCloser(bytes.NewReader(chunk))
	}
	close(ch)
	return ch
}

func readChunks(chunks <-chan io.ReadCloser) [][]byte {
	bodies := [][]byte{}
	for chunk := range chunks {
		body, err := io.ReadAll(chunk)
		if err != nil {
			panic(err)
		}
		bodies = append(bodies, body)
	}
	return bodies
}

// snapshotItems serialize an array of bytes as SnapshotItem_ExtensionPayload, and return the chunks.
func snapshotItems(items [][]byte, ext snapshottypes.ExtensionSnapshotter) [][]byte {
	// copy the same parameters from the code
	snapshotChunkSize := uint64(10e6)
	snapshotBufferSize := int(snapshotChunkSize)

	ch := make(chan io.ReadCloser)
	go func() {
		chunkWriter := snapshots.NewChunkWriter(ch, snapshotChunkSize)
		bufWriter := bufio.NewWriterSize(chunkWriter, snapshotBufferSize)
		zWriter, _ := zlib.NewWriterLevel(bufWriter, 7)
		protoWriter := protoio.NewDelimitedWriter(zWriter)
		for _, item := range items {
			_ = snapshottypes.WriteExtensionPayload(protoWriter, item)
		}
		// write extension metadata
		_ = protoWriter.WriteMsg(&snapshottypes.SnapshotItem{
			Item: &snapshottypes.SnapshotItem_Extension{
				Extension: &snapshottypes.SnapshotExtensionMeta{
					Name:   ext.SnapshotName(),
					Format: ext.SnapshotFormat(),
				},
			},
		})
		_ = ext.SnapshotExtension(0, func(payload []byte) error {
			return snapshottypes.WriteExtensionPayload(protoWriter, payload)
		})
		_ = protoWriter.Close()
		_ = bufWriter.Flush()
		_ = chunkWriter.Close()
	}()

	var chunks [][]byte
	for chunkBody := range ch {
		chunk, err := io.ReadAll(chunkBody)
		if err != nil {
			panic(err)
		}
		chunks = append(chunks, chunk)
	}

	return chunks
}

type mockSnapshotter struct {
	items            [][]byte
	prunedHeights    map[int64]struct{}
	snapshotInterval uint64
}

func (m *mockSnapshotter) Restore(
	height uint64, format uint32, protoReader protoio.Reader,
) (snapshottypes.SnapshotItem, error) {
	if format == 0 {
		return snapshottypes.SnapshotItem{}, snapshottypes.ErrUnknownFormat
	}
	if m.items != nil {
		return snapshottypes.SnapshotItem{}, errors.New("already has contents")
	}

	var item snapshottypes.SnapshotItem
	m.items = [][]byte{}
	for {
		item.Reset()
		err := protoReader.ReadMsg(&item)
		if errors.Is(err, io.EOF) {
			break
		} else if err != nil {
			return snapshottypes.SnapshotItem{}, errorsmod.Wrap(err, "invalid protobuf message")
		}
		payload := item.GetExtensionPayload()
		if payload == nil {
			break
		}
		m.items = append(m.items, payload.Payload)
	}

	return item, nil
}

func (m *mockSnapshotter) Snapshot(height uint64, protoWriter protoio.Writer) error {
	for _, item := range m.items {
		if err := snapshottypes.WriteExtensionPayload(protoWriter, item); err != nil {
			return err
		}
	}
	return nil
}

func (m *mockSnapshotter) SnapshotFormat() uint32 {
	return snapshottypes.CurrentFormat
}

func (m *mockSnapshotter) SupportedFormats() []uint32 {
	return []uint32{snapshottypes.CurrentFormat}
}

func (m *mockSnapshotter) PruneSnapshotHeight(height int64) {
	m.prunedHeights[height] = struct{}{}
}

func (m *mockSnapshotter) GetSnapshotInterval() uint64 {
	return m.snapshotInterval
}

func (m *mockSnapshotter) SetSnapshotInterval(snapshotInterval uint64) {
	m.snapshotInterval = snapshotInterval
}

type mockErrorSnapshotter struct{}

var _ snapshottypes.Snapshotter = (*mockErrorSnapshotter)(nil)

func (m *mockErrorSnapshotter) Snapshot(height uint64, protoWriter protoio.Writer) error {
	return errors.New("mock snapshot error")
}

func (m *mockErrorSnapshotter) Restore(
	height uint64, format uint32, protoReader protoio.Reader,
) (snapshottypes.SnapshotItem, error) {
	return snapshottypes.SnapshotItem{}, errors.New("mock restore error")
}

func (m *mockErrorSnapshotter) SnapshotFormat() uint32 {
	return snapshottypes.CurrentFormat
}

func (m *mockErrorSnapshotter) SupportedFormats() []uint32 {
	return []uint32{snapshottypes.CurrentFormat}
}

func (m *mockErrorSnapshotter) PruneSnapshotHeight(height int64) {
}

func (m *mockErrorSnapshotter) GetSnapshotInterval() uint64 {
	return 0
}

func (m *mockErrorSnapshotter) SetSnapshotInterval(snapshotInterval uint64) {
}

// setupBusyManager creates a manager with an empty store that is busy creating a snapshot at height 1.
// The snapshot will complete when the returned closer is called.
func setupBusyManager(t *testing.T) *snapshots.Manager {
	t.Helper()
<<<<<<< HEAD
	store, err := snapshots.NewStore(coretesting.NewMemDB(), t.TempDir())
=======
	store, err := snapshots.NewStore(db.NewMemDB(), t.TempDir())
>>>>>>> 4f445ed9
	require.NoError(t, err)
	hung := newHungSnapshotter()
	hung.SetSnapshotInterval(opts.Interval)
	mgr := snapshots.NewManager(store, opts, hung, nil, log.NewNopLogger())
	require.Equal(t, opts.Interval, hung.snapshotInterval)

	// Channel to ensure the test doesn't finish until the goroutine is done.
	// Without this, there are intermittent test failures about
	// the t.TempDir() cleanup failing due to the directory not being empty.
	done := make(chan struct{})

	go func() {
		defer close(done)
		_, err := mgr.Create(1)
		require.NoError(t, err)
		_, didPruneHeight := hung.prunedHeights[1]
		require.True(t, didPruneHeight)
	}()
	time.Sleep(10 * time.Millisecond)

	t.Cleanup(func() {
		<-done
	})

	t.Cleanup(hung.Close)

	return mgr
}

// hungSnapshotter can be used to test operations in progress. Call close to end the snapshot.
type hungSnapshotter struct {
	ch               chan struct{}
	prunedHeights    map[int64]struct{}
	snapshotInterval uint64
}

func newHungSnapshotter() *hungSnapshotter {
	return &hungSnapshotter{
		ch:            make(chan struct{}),
		prunedHeights: make(map[int64]struct{}),
	}
}

func (m *hungSnapshotter) Close() {
	close(m.ch)
}

func (m *hungSnapshotter) Snapshot(height uint64, protoWriter protoio.Writer) error {
	<-m.ch
	return nil
}

func (m *hungSnapshotter) PruneSnapshotHeight(height int64) {
	m.prunedHeights[height] = struct{}{}
}

func (m *hungSnapshotter) SetSnapshotInterval(snapshotInterval uint64) {
	m.snapshotInterval = snapshotInterval
}

func (m *hungSnapshotter) Restore(
	height uint64, format uint32, protoReader protoio.Reader,
) (snapshottypes.SnapshotItem, error) {
	panic("not implemented")
}

type extSnapshotter struct {
	state []uint64
}

func newExtSnapshotter(count int) *extSnapshotter {
	state := make([]uint64, 0, count)
	for i := 0; i < count; i++ {
		state = append(state, uint64(i))
	}
	return &extSnapshotter{
		state,
	}
}

func (s *extSnapshotter) SnapshotName() string {
	return "mock"
}

func (s *extSnapshotter) SnapshotFormat() uint32 {
	return 1
}

func (s *extSnapshotter) SupportedFormats() []uint32 {
	return []uint32{1}
}

func (s *extSnapshotter) SnapshotExtension(height uint64, payloadWriter snapshottypes.ExtensionPayloadWriter) error {
	for _, i := range s.state {
		if err := payloadWriter(types.Uint64ToBigEndian(i)); err != nil {
			return err
		}
	}
	return nil
}

func (s *extSnapshotter) RestoreExtension(_ uint64, _ uint32, payloadReader snapshottypes.ExtensionPayloadReader) error {
	for {
		payload, err := payloadReader()
		if errors.Is(err, io.EOF) {
			break
		} else if err != nil {
			return err
		}
		s.state = append(s.state, types.BigEndianToUint64(payload))
	}
	// finalize restoration
	return nil
}

// GetTempDir returns a writable temporary director for the test to use.
func GetTempDir(tb testing.TB) string {
	tb.Helper()
	// os.MkDir() is used instead of testing.T.TempDir()
	// see https://github.com/cosmos/cosmos-sdk/pull/8475 and
	// https://github.com/cosmos/cosmos-sdk/pull/10341 for
	// this change's rationale.
	tempdir, err := os.MkdirTemp("", "")
	require.NoError(tb, err)
	tb.Cleanup(func() { _ = os.RemoveAll(tempdir) })
	return tempdir
}<|MERGE_RESOLUTION|>--- conflicted
+++ resolved
@@ -11,14 +11,10 @@
 	"testing"
 	"time"
 
-<<<<<<< HEAD
-=======
 	db "github.com/cosmos/cosmos-db"
->>>>>>> 4f445ed9
 	protoio "github.com/cosmos/gogoproto/io"
 	"github.com/stretchr/testify/require"
 
-	coretesting "cosmossdk.io/core/testing"
 	errorsmod "cosmossdk.io/errors"
 	"cosmossdk.io/log"
 	"cosmossdk.io/store/snapshots"
@@ -66,7 +62,7 @@
 	return bodies
 }
 
-// snapshotItems serialize an array of bytes as SnapshotItem_ExtensionPayload, and return the chunks.
+// snapshotItems serialize a array of bytes as SnapshotItem_ExtensionPayload, and return the chunks.
 func snapshotItems(items [][]byte, ext snapshottypes.ExtensionSnapshotter) [][]byte {
 	// copy the same parameters from the code
 	snapshotChunkSize := uint64(10e6)
@@ -211,11 +207,7 @@
 // The snapshot will complete when the returned closer is called.
 func setupBusyManager(t *testing.T) *snapshots.Manager {
 	t.Helper()
-<<<<<<< HEAD
-	store, err := snapshots.NewStore(coretesting.NewMemDB(), t.TempDir())
-=======
 	store, err := snapshots.NewStore(db.NewMemDB(), t.TempDir())
->>>>>>> 4f445ed9
 	require.NoError(t, err)
 	hung := newHungSnapshotter()
 	hung.SetSnapshotInterval(opts.Interval)
