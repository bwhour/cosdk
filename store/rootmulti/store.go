package rootmulti

import (
	"fmt"
	"io"
	"strings"

	ics23tendermint "github.com/confio/ics23-tendermint"
	ics23 "github.com/confio/ics23/go"
	"github.com/pkg/errors"
	iavltree "github.com/tendermint/iavl"
	abci "github.com/tendermint/tendermint/abci/types"
	"github.com/tendermint/tendermint/crypto/merkle"
	tmmerkle "github.com/tendermint/tendermint/proto/crypto/merkle"
	dbm "github.com/tendermint/tm-db"

	"github.com/cosmos/cosmos-sdk/codec"
	"github.com/cosmos/cosmos-sdk/store/cachemulti"
	"github.com/cosmos/cosmos-sdk/store/dbadapter"
	"github.com/cosmos/cosmos-sdk/store/iavl"
	"github.com/cosmos/cosmos-sdk/store/mem"
	"github.com/cosmos/cosmos-sdk/store/tracekv"
	"github.com/cosmos/cosmos-sdk/store/transient"
	"github.com/cosmos/cosmos-sdk/store/types"
	sdkerrors "github.com/cosmos/cosmos-sdk/types/errors"
)

const (
	latestVersionKey = "s/latest"
	pruneHeightsKey  = "s/pruneheights"
	commitInfoKeyFmt = "s/%d" // s/<version>
)

var cdc = codec.New()

// Store is composed of many CommitStores. Name contrasts with
// cacheMultiStore which is for cache-wrapping other MultiStores. It implements
// the CommitMultiStore interface.
type Store struct {
	db             dbm.DB
	lastCommitInfo commitInfo
	pruningOpts    types.PruningOptions
	storesParams   map[types.StoreKey]storeParams
	stores         map[types.StoreKey]types.CommitKVStore
	keysByName     map[string]types.StoreKey
	lazyLoading    bool
	pruneHeights   []int64

	traceWriter  io.Writer
	traceContext types.TraceContext

	interBlockCache types.MultiStorePersistentCache
}

var (
	_ types.CommitMultiStore = (*Store)(nil)
	_ types.Queryable        = (*Store)(nil)
)

// NewStore returns a reference to a new Store object with the provided DB. The
// store will be created with a PruneNothing pruning strategy by default. After
// a store is created, KVStores must be mounted and finally LoadLatestVersion or
// LoadVersion must be called.
func NewStore(db dbm.DB) *Store {
	return &Store{
		db:           db,
		pruningOpts:  types.PruneNothing,
		storesParams: make(map[types.StoreKey]storeParams),
		stores:       make(map[types.StoreKey]types.CommitKVStore),
		keysByName:   make(map[string]types.StoreKey),
		pruneHeights: make([]int64, 0),
	}
}

// SetPruning sets the pruning strategy on the root store and all the sub-stores.
// Note, calling SetPruning on the root store prior to LoadVersion or
// LoadLatestVersion performs a no-op as the stores aren't mounted yet.
func (rs *Store) SetPruning(pruningOpts types.PruningOptions) {
	rs.pruningOpts = pruningOpts
}

// SetLazyLoading sets if the iavl store should be loaded lazily or not
func (rs *Store) SetLazyLoading(lazyLoading bool) {
	rs.lazyLoading = lazyLoading
}

// GetStoreType implements Store.
func (rs *Store) GetStoreType() types.StoreType {
	return types.StoreTypeMulti
}

// MountStoreWithDB implements CommitMultiStore.
func (rs *Store) MountStoreWithDB(key types.StoreKey, typ types.StoreType, db dbm.DB) {
	if key == nil {
		panic("MountIAVLStore() key cannot be nil")
	}
	if _, ok := rs.storesParams[key]; ok {
		panic(fmt.Sprintf("store duplicate store key %v", key))
	}
	if _, ok := rs.keysByName[key.Name()]; ok {
		panic(fmt.Sprintf("store duplicate store key name %v", key))
	}
	rs.storesParams[key] = storeParams{
		key: key,
		typ: typ,
		db:  db,
	}
	rs.keysByName[key.Name()] = key
}

// GetCommitStore returns a mounted CommitStore for a given StoreKey. If the
// store is wrapped in an inter-block cache, it will be unwrapped before returning.
func (rs *Store) GetCommitStore(key types.StoreKey) types.CommitStore {
	return rs.GetCommitKVStore(key)
}

// GetCommitKVStore returns a mounted CommitKVStore for a given StoreKey. If the
// store is wrapped in an inter-block cache, it will be unwrapped before returning.
func (rs *Store) GetCommitKVStore(key types.StoreKey) types.CommitKVStore {
	// If the Store has an inter-block cache, first attempt to lookup and unwrap
	// the underlying CommitKVStore by StoreKey. If it does not exist, fallback to
	// the main mapping of CommitKVStores.
	if rs.interBlockCache != nil {
		if store := rs.interBlockCache.Unwrap(key); store != nil {
			return store
		}
	}

	return rs.stores[key]
}

// LoadLatestVersionAndUpgrade implements CommitMultiStore
func (rs *Store) LoadLatestVersionAndUpgrade(upgrades *types.StoreUpgrades) error {
	ver := getLatestVersion(rs.db)
	return rs.loadVersion(ver, upgrades)
}

// LoadVersionAndUpgrade allows us to rename substores while loading an older version
func (rs *Store) LoadVersionAndUpgrade(ver int64, upgrades *types.StoreUpgrades) error {
	return rs.loadVersion(ver, upgrades)
}

// LoadLatestVersion implements CommitMultiStore.
func (rs *Store) LoadLatestVersion() error {
	ver := getLatestVersion(rs.db)
	return rs.loadVersion(ver, nil)
}

// LoadVersion implements CommitMultiStore.
func (rs *Store) LoadVersion(ver int64) error {
	return rs.loadVersion(ver, nil)
}

func (rs *Store) loadVersion(ver int64, upgrades *types.StoreUpgrades) error {
	infos := make(map[string]storeInfo)
	var cInfo commitInfo

	// load old data if we are not version 0
	if ver != 0 {
		var err error
		cInfo, err = getCommitInfo(rs.db, ver)
		if err != nil {
			return err
		}

		// convert StoreInfos slice to map
		for _, storeInfo := range cInfo.StoreInfos {
			infos[storeInfo.Name] = storeInfo
		}
	}

	// load each Store (note this doesn't panic on unmounted keys now)
	var newStores = make(map[types.StoreKey]types.CommitKVStore)

	for key, storeParams := range rs.storesParams {
		store, err := rs.loadCommitStoreFromParams(key, rs.getCommitID(infos, key.Name()), storeParams)
		if err != nil {
			return errors.Wrap(err, "failed to load store")
		}

		newStores[key] = store

		// If it was deleted, remove all data
		if upgrades.IsDeleted(key.Name()) {
			if err := deleteKVStore(store.(types.KVStore)); err != nil {
				return errors.Wrapf(err, "failed to delete store %s", key.Name())
			}
		} else if oldName := upgrades.RenamedFrom(key.Name()); oldName != "" {
			// handle renames specially
			// make an unregistered key to satify loadCommitStore params
			oldKey := types.NewKVStoreKey(oldName)
			oldParams := storeParams
			oldParams.key = oldKey

			// load from the old name
			oldStore, err := rs.loadCommitStoreFromParams(oldKey, rs.getCommitID(infos, oldName), oldParams)
			if err != nil {
				return errors.Wrapf(err, "failed to load old store %s", oldName)
			}

			// move all data
			if err := moveKVStoreData(oldStore.(types.KVStore), store.(types.KVStore)); err != nil {
				return errors.Wrapf(err, "failed to move store %s -> %s", oldName, key.Name())
			}
		}
	}

	rs.lastCommitInfo = cInfo
	rs.stores = newStores

	// load any pruned heights we missed from disk to be pruned on the next run
	ph, err := getPruningHeights(rs.db)
	if err == nil && len(ph) > 0 {
		rs.pruneHeights = ph
	}

	return nil
}

func (rs *Store) getCommitID(infos map[string]storeInfo, name string) types.CommitID {
	info, ok := infos[name]
	if !ok {
		return types.CommitID{}
	}
	return info.Core.CommitID
}

func deleteKVStore(kv types.KVStore) error {
	// Note that we cannot write while iterating, so load all keys here, delete below
	var keys [][]byte
	itr := kv.Iterator(nil, nil)
	for itr.Valid() {
		keys = append(keys, itr.Key())
		itr.Next()
	}
	itr.Close()

	for _, k := range keys {
		kv.Delete(k)
	}
	return nil
}

// we simulate move by a copy and delete
func moveKVStoreData(oldDB types.KVStore, newDB types.KVStore) error {
	// we read from one and write to another
	itr := oldDB.Iterator(nil, nil)
	for itr.Valid() {
		newDB.Set(itr.Key(), itr.Value())
		itr.Next()
	}
	itr.Close()

	// then delete the old store
	return deleteKVStore(oldDB)
}

// SetInterBlockCache sets the Store's internal inter-block (persistent) cache.
// When this is defined, all CommitKVStores will be wrapped with their respective
// inter-block cache.
func (rs *Store) SetInterBlockCache(c types.MultiStorePersistentCache) {
	rs.interBlockCache = c
}

// SetTracer sets the tracer for the MultiStore that the underlying
// stores will utilize to trace operations. A MultiStore is returned.
func (rs *Store) SetTracer(w io.Writer) types.MultiStore {
	rs.traceWriter = w
	return rs
}

// SetTracingContext updates the tracing context for the MultiStore by merging
// the given context with the existing context by key. Any existing keys will
// be overwritten. It is implied that the caller should update the context when
// necessary between tracing operations. It returns a modified MultiStore.
func (rs *Store) SetTracingContext(tc types.TraceContext) types.MultiStore {
	if rs.traceContext != nil {
		for k, v := range tc {
			rs.traceContext[k] = v
		}
	} else {
		rs.traceContext = tc
	}

	return rs
}

// TracingEnabled returns if tracing is enabled for the MultiStore.
func (rs *Store) TracingEnabled() bool {
	return rs.traceWriter != nil
}

//----------------------------------------
// +CommitStore

// LastCommitID implements Committer/CommitStore.
func (rs *Store) LastCommitID() types.CommitID {
	return rs.lastCommitInfo.CommitID()
}

// Commit implements Committer/CommitStore.
func (rs *Store) Commit() types.CommitID {
	previousHeight := rs.lastCommitInfo.Version
	version := previousHeight + 1
	rs.lastCommitInfo = commitStores(version, rs.stores)

	// Determine if pruneHeight height needs to be added to the list of heights to
	// be pruned, where pruneHeight = (commitHeight - 1) - KeepRecent.
	if int64(rs.pruningOpts.KeepRecent) < previousHeight {
		pruneHeight := previousHeight - int64(rs.pruningOpts.KeepRecent)
		// We consider this height to be pruned iff:
		//
		// - KeepEvery is zero as that means that all heights should be pruned.
		// - KeepEvery % (height - KeepRecent) != 0 as that means the height is not
		// a 'snapshot' height.
		if rs.pruningOpts.KeepEvery == 0 || pruneHeight%int64(rs.pruningOpts.KeepEvery) != 0 {
			rs.pruneHeights = append(rs.pruneHeights, pruneHeight)
		}
	}

	// batch prune if the current height is a pruning interval height
	if rs.pruningOpts.Interval > 0 && version%int64(rs.pruningOpts.Interval) == 0 {
		rs.pruneStores()
	}

	flushMetadata(rs.db, version, rs.lastCommitInfo, rs.pruneHeights)

	return types.CommitID{
		Version: version,
		Hash:    rs.lastCommitInfo.Hash(),
	}
}

// pruneStores will batch delete a list of heights from each mounted sub-store.
// Afterwards, pruneHeights is reset.
func (rs *Store) pruneStores() {
	if len(rs.pruneHeights) == 0 {
		return
	}

	for key, store := range rs.stores {
		if store.GetStoreType() == types.StoreTypeIAVL {
			// If the store is wrapped with an inter-block cache, we must first unwrap
			// it to get the underlying IAVL store.
			store = rs.GetCommitKVStore(key)

			if err := store.(*iavl.Store).DeleteVersions(rs.pruneHeights...); err != nil {
				if errCause := errors.Cause(err); errCause != nil && errCause != iavltree.ErrVersionDoesNotExist {
					panic(err)
				}
			}
		}
	}

	rs.pruneHeights = make([]int64, 0)
}

// CacheWrap implements CacheWrapper/Store/CommitStore.
func (rs *Store) CacheWrap() types.CacheWrap {
	return rs.CacheMultiStore().(types.CacheWrap)
}

// CacheWrapWithTrace implements the CacheWrapper interface.
func (rs *Store) CacheWrapWithTrace(_ io.Writer, _ types.TraceContext) types.CacheWrap {
	return rs.CacheWrap()
}

//----------------------------------------
// +MultiStore

// CacheMultiStore cache-wraps the multi-store and returns a CacheMultiStore.
// It implements the MultiStore interface.
func (rs *Store) CacheMultiStore() types.CacheMultiStore {
	stores := make(map[types.StoreKey]types.CacheWrapper)
	for k, v := range rs.stores {
		stores[k] = v
	}

	return cachemulti.NewStore(rs.db, stores, rs.keysByName, rs.traceWriter, rs.traceContext)
}

// CacheMultiStoreWithVersion is analogous to CacheMultiStore except that it
// attempts to load stores at a given version (height). An error is returned if
// any store cannot be loaded. This should only be used for querying and
// iterating at past heights.
func (rs *Store) CacheMultiStoreWithVersion(version int64) (types.CacheMultiStore, error) {
	cachedStores := make(map[types.StoreKey]types.CacheWrapper)
	for key, store := range rs.stores {
		switch store.GetStoreType() {
		case types.StoreTypeIAVL:
			// If the store is wrapped with an inter-block cache, we must first unwrap
			// it to get the underlying IAVL store.
			store = rs.GetCommitKVStore(key)

			// Attempt to lazy-load an already saved IAVL store version. If the
			// version does not exist or is pruned, an error should be returned.
			iavlStore, err := store.(*iavl.Store).GetImmutable(version)
			if err != nil {
				return nil, err
			}

			cachedStores[key] = iavlStore

		default:
			cachedStores[key] = store
		}
	}

	return cachemulti.NewStore(rs.db, cachedStores, rs.keysByName, rs.traceWriter, rs.traceContext), nil
}

// GetStore returns a mounted Store for a given StoreKey. If the StoreKey does
// not exist, it will panic. If the Store is wrapped in an inter-block cache, it
// will be unwrapped prior to being returned.
//
// TODO: This isn't used directly upstream. Consider returning the Store as-is
// instead of unwrapping.
func (rs *Store) GetStore(key types.StoreKey) types.Store {
	store := rs.GetCommitKVStore(key)
	if store == nil {
		panic(fmt.Sprintf("store does not exist for key: %s", key.Name()))
	}

	return store
}

// GetKVStore returns a mounted KVStore for a given StoreKey. If tracing is
// enabled on the KVStore, a wrapped TraceKVStore will be returned with the root
// store's tracer, otherwise, the original KVStore will be returned.
//
// NOTE: The returned KVStore may be wrapped in an inter-block cache if it is
// set on the root store.
func (rs *Store) GetKVStore(key types.StoreKey) types.KVStore {
	store := rs.stores[key].(types.KVStore)

	if rs.TracingEnabled() {
		store = tracekv.NewStore(store, rs.traceWriter, rs.traceContext)
	}

	return store
}

// getStoreByName performs a lookup of a StoreKey given a store name typically
// provided in a path. The StoreKey is then used to perform a lookup and return
// a Store. If the Store is wrapped in an inter-block cache, it will be unwrapped
// prior to being returned. If the StoreKey does not exist, nil is returned.
func (rs *Store) getStoreByName(name string) types.Store {
	key := rs.keysByName[name]
	if key == nil {
		return nil
	}

	return rs.GetCommitKVStore(key)
}

//---------------------- Query ------------------

// Query calls substore.Query with the same `req` where `req.Path` is
// modified to remove the substore prefix.
// Ie. `req.Path` here is `/<substore>/<path>`, and trimmed to `/<path>` for the substore.
// TODO: add proof for `multistore -> substore`.
func (rs *Store) Query(req abci.RequestQuery) abci.ResponseQuery {
	path := req.Path
	storeName, subpath, err := parsePath(path)
	if err != nil {
		return sdkerrors.QueryResult(err)
	}

	store := rs.getStoreByName(storeName)
	if store == nil {
		return sdkerrors.QueryResult(sdkerrors.Wrapf(sdkerrors.ErrUnknownRequest, "no such store: %s", storeName))
	}

	queryable, ok := store.(types.Queryable)
	if !ok {
		return sdkerrors.QueryResult(sdkerrors.Wrapf(sdkerrors.ErrUnknownRequest, "store %s (type %T) doesn't support queries", storeName, store))
	}

	// trim the path and make the query
	req.Path = subpath
	res := queryable.Query(req)

	if !req.Prove || !RequireProof(subpath) {
		return res
	}

	if res.Proof == nil || len(res.Proof.Ops) == 0 {
		return sdkerrors.QueryResult(sdkerrors.Wrap(sdkerrors.ErrInvalidRequest, "proof is unexpectedly empty; ensure height has not been pruned"))
	}

	// If the request's height is the latest height we've committed, then utilize
	// the store's lastCommitInfo as this commit info may not be flushed to disk.
	// Otherwise, we query for the commit info from disk.
	var commitInfo commitInfo

	if res.Height == rs.lastCommitInfo.Version {
		commitInfo = rs.lastCommitInfo
	} else {
		commitInfo, err = getCommitInfo(rs.db, res.Height)
		if err != nil {
			return sdkerrors.QueryResult(err)
		}
	}

	// Restore origin path and append proof op.
	res.Proof.Ops = append(res.Proof.Ops, commitInfo.ProofOp(storeName))

	return res
}

// parsePath expects a format like /<storeName>[/<subpath>]
// Must start with /, subpath may be empty
// Returns error if it doesn't start with /
func parsePath(path string) (storeName string, subpath string, err error) {
	if !strings.HasPrefix(path, "/") {
		return storeName, subpath, sdkerrors.Wrapf(sdkerrors.ErrUnknownRequest, "invalid path: %s", path)
	}

	paths := strings.SplitN(path[1:], "/", 2)
	storeName = paths[0]

	if len(paths) == 2 {
		subpath = "/" + paths[1]
	}

	return storeName, subpath, nil
}

func (rs *Store) loadCommitStoreFromParams(key types.StoreKey, id types.CommitID, params storeParams) (types.CommitKVStore, error) {
	var db dbm.DB

	if params.db != nil {
		db = dbm.NewPrefixDB(params.db, []byte("s/_/"))
	} else {
		prefix := "s/k:" + params.key.Name() + "/"
		db = dbm.NewPrefixDB(rs.db, []byte(prefix))
	}

	switch params.typ {
	case types.StoreTypeMulti:
		panic("recursive MultiStores not yet supported")

	case types.StoreTypeIAVL:
		store, err := iavl.LoadStore(db, id, rs.lazyLoading)
		if err != nil {
			return nil, err
		}

		if rs.interBlockCache != nil {
			// Wrap and get a CommitKVStore with inter-block caching. Note, this should
			// only wrap the primary CommitKVStore, not any store that is already
			// cache-wrapped as that will create unexpected behavior.
			store = rs.interBlockCache.GetStoreCache(key, store)
		}

		return store, err

	case types.StoreTypeDB:
		return commitDBStoreAdapter{Store: dbadapter.Store{DB: db}}, nil

	case types.StoreTypeTransient:
		_, ok := key.(*types.TransientStoreKey)
		if !ok {
			return nil, fmt.Errorf("invalid StoreKey for StoreTypeTransient: %s", key.String())
		}

		return transient.NewStore(), nil

	case types.StoreTypeMemory:
		if _, ok := key.(*types.MemoryStoreKey); !ok {
			return nil, fmt.Errorf("unexpected key type for a MemoryStoreKey; got: %s", key.String())
		}

		return mem.NewStore(), nil

	default:
		panic(fmt.Sprintf("unrecognized store type %v", params.typ))
	}
}

//----------------------------------------
// storeParams

type storeParams struct {
	key types.StoreKey
	db  dbm.DB
	typ types.StoreType
}

//----------------------------------------
// commitInfo

// NOTE: Keep commitInfo a simple immutable struct.
type commitInfo struct {

	// Version
	Version int64

	// Store info for
	StoreInfos []storeInfo
}

func (ci commitInfo) toMap() map[string][]byte {
	m := make(map[string][]byte, len(ci.StoreInfos))
	for _, storeInfo := range ci.StoreInfos {
		m[storeInfo.Name] = storeInfo.GetHash()
	}
	return m
}

// Hash returns the simple merkle root hash of the stores sorted by name.
func (ci commitInfo) Hash() []byte {
	// we need a special case for empty set, as SimpleProofsFromMap requires at least one entry
	if len(ci.StoreInfos) == 0 {
		return nil
	}
	rootHash, _, _ := SimpleProofsFromMap(ci.toMap())
	return rootHash
}

func (ci commitInfo) ProofOp(storeName string) merkle.ProofOp {
	cmap := ci.toMap()
	_, proofs, _ := SimpleProofsFromMap(cmap)
	proof := proofs[storeName]
	if proof == nil {
		panic(fmt.Sprintf("ProofOp for %s but not registered store name", storeName))
	}
	// convert merkle.SimpleProof to CommitmentProof
	existProof, err := ics23tendermint.ConvertExistenceProof(proof, []byte(storeName), cmap[storeName])
	if err != nil {
		panic(fmt.Errorf("could not convert simple proof to existence proof: %w", err))
	}
	commitmentProof := &ics23.CommitmentProof{
		Proof: &ics23.CommitmentProof_Exist{
			Exist: existProof,
		},
	}

	return types.NewSimpleMerkleCommitmentOp([]byte(storeName), commitmentProof).ProofOp()
}

func (ci commitInfo) CommitID() types.CommitID {
	return types.CommitID{
		Version: ci.Version,
		Hash:    ci.Hash(),
	}
}

//----------------------------------------
// storeInfo

// storeInfo contains the name and core reference for an
// underlying store.  It is the leaf of the Stores top
// level simple merkle tree.
type storeInfo struct {
	Name string
	Core storeCore
}

type storeCore struct {
	// StoreType StoreType
	CommitID types.CommitID
	// ... maybe add more state
}

// GetHash returns the GetHash from the CommitID.
// This is used in CommitInfo.Hash()
//
// When we commit to this in a merkle proof, we create a map of storeInfo.Name -> storeInfo.GetHash()
// and build a merkle proof from that.
// This is then chained with the substore proof, so we prove the root hash from the substore before this
// and need to pass that (unmodified) as the leaf value of the multistore proof.
func (si storeInfo) GetHash() []byte {
	return si.Core.CommitID.Hash
}

//----------------------------------------
// Misc.

func getLatestVersion(db dbm.DB) int64 {
	var latest int64
	latestBytes, err := db.Get([]byte(latestVersionKey))
	if err != nil {
		panic(err)
	} else if latestBytes == nil {
		return 0
	}

	err = cdc.UnmarshalBinaryBare(latestBytes, &latest)
	if err != nil {
		panic(err)
	}

	return latest
}

// Commits each store and returns a new commitInfo.
func commitStores(version int64, storeMap map[types.StoreKey]types.CommitKVStore) commitInfo {
	storeInfos := make([]storeInfo, 0, len(storeMap))

	for key, store := range storeMap {
		commitID := store.Commit()

		if store.GetStoreType() == types.StoreTypeTransient {
			continue
		}

		si := storeInfo{}
		si.Name = key.Name()
		si.Core.CommitID = commitID
		storeInfos = append(storeInfos, si)
	}

	return commitInfo{
		Version:    version,
		StoreInfos: storeInfos,
	}
}

// Gets commitInfo from disk.
func getCommitInfo(db dbm.DB, ver int64) (commitInfo, error) {
	cInfoKey := fmt.Sprintf(commitInfoKeyFmt, ver)

	cInfoBytes, err := db.Get([]byte(cInfoKey))
	if err != nil {
		return commitInfo{}, errors.Wrap(err, "failed to get commit info")
	} else if cInfoBytes == nil {
		return commitInfo{}, errors.New("failed to get commit info: no data")
	}

	var cInfo commitInfo

	err = cdc.UnmarshalBinaryBare(cInfoBytes, &cInfo)
	if err != nil {
		return commitInfo{}, errors.Wrap(err, "failed to get store")
	}

	return cInfo, nil
}

func setCommitInfo(batch dbm.Batch, version int64, cInfo commitInfo) {
	cInfoBytes := cdc.MustMarshalBinaryBare(cInfo)
	cInfoKey := fmt.Sprintf(commitInfoKeyFmt, version)
	batch.Set([]byte(cInfoKey), cInfoBytes)
}

func setLatestVersion(batch dbm.Batch, version int64) {
	latestBytes := cdc.MustMarshalBinaryBare(version)
	batch.Set([]byte(latestVersionKey), latestBytes)
}

func setPruningHeights(batch dbm.Batch, pruneHeights []int64) {
	bz := cdc.MustMarshalBinaryBare(pruneHeights)
	batch.Set([]byte(pruneHeightsKey), bz)
}

func getPruningHeights(db dbm.DB) ([]int64, error) {
	bz, err := db.Get([]byte(pruneHeightsKey))
	if err != nil {
		return nil, fmt.Errorf("failed to get pruned heights: %w", err)
	}
	if len(bz) == 0 {
		return nil, errors.New("no pruned heights found")
	}

	var prunedHeights []int64
	if err := cdc.UnmarshalBinaryBare(bz, &prunedHeights); err != nil {
		return nil, fmt.Errorf("failed to unmarshal pruned heights: %w", err)
	}

	return prunedHeights, nil
}

func flushMetadata(db dbm.DB, version int64, cInfo commitInfo, pruneHeights []int64) {
	batch := db.NewBatch()
	defer batch.Close()

	setCommitInfo(batch, version, cInfo)
	setLatestVersion(batch, version)
	setPruningHeights(batch, pruneHeights)

	if err := batch.Write(); err != nil {
		panic(fmt.Errorf("error on batch write %w", err))
	}
}

// SimpleHashFromMap computes a merkle tree from sorted map and returns the merkle
// root.
func SimpleHashFromMap(m map[string][]byte) []byte {
	mm := newMerkleMap()
	for k, v := range m {
		mm.set(k, v)
	}

	return mm.hash()
}

// SimpleProofsFromMap generates proofs from a map. The keys/values of the map will be used as the keys/values
// in the underlying key-value pairs.
// The keys are sorted before the proofs are computed.
<<<<<<< HEAD
func SimpleProofsFromMap(m map[string][]byte) (rootHash []byte, proofs map[string]*merkle.Proof, keys []string) {
=======
func SimpleProofsFromMap(m map[string][]byte) (rootHash []byte, proofs map[string]*merkle.SimpleProof, keys []string) {
>>>>>>> 06d7dbed
	sm := newSimpleMap()
	for k, v := range m {
		sm.Set(k, v)
	}
	sm.Sort()
	kvs := sm.kvs
	kvsBytes := make([][]byte, len(kvs))
	for i, kvp := range kvs {
		kvsBytes[i] = KVPair(kvp).Bytes()
	}

<<<<<<< HEAD
	rootHash, proofList := merkle.ProofsFromByteSlices(kvsBytes)
	proofs = make(map[string]*tmmerkle.Proof)
=======
	rootHash, proofList := merkle.SimpleProofsFromByteSlices(kvsBytes)
	proofs = make(map[string]*merkle.SimpleProof)
>>>>>>> 06d7dbed
	keys = make([]string, len(proofList))
	for i, kvp := range kvs {
		proofs[string(kvp.Key)] = proofList[i]
		keys[i] = string(kvp.Key)
	}
	return
}<|MERGE_RESOLUTION|>--- conflicted
+++ resolved
@@ -798,11 +798,7 @@
 // SimpleProofsFromMap generates proofs from a map. The keys/values of the map will be used as the keys/values
 // in the underlying key-value pairs.
 // The keys are sorted before the proofs are computed.
-<<<<<<< HEAD
 func SimpleProofsFromMap(m map[string][]byte) (rootHash []byte, proofs map[string]*merkle.Proof, keys []string) {
-=======
-func SimpleProofsFromMap(m map[string][]byte) (rootHash []byte, proofs map[string]*merkle.SimpleProof, keys []string) {
->>>>>>> 06d7dbed
 	sm := newSimpleMap()
 	for k, v := range m {
 		sm.Set(k, v)
@@ -814,13 +810,8 @@
 		kvsBytes[i] = KVPair(kvp).Bytes()
 	}
 
-<<<<<<< HEAD
 	rootHash, proofList := merkle.ProofsFromByteSlices(kvsBytes)
 	proofs = make(map[string]*tmmerkle.Proof)
-=======
-	rootHash, proofList := merkle.SimpleProofsFromByteSlices(kvsBytes)
-	proofs = make(map[string]*merkle.SimpleProof)
->>>>>>> 06d7dbed
 	keys = make([]string, len(proofList))
 	for i, kvp := range kvs {
 		proofs[string(kvp.Key)] = proofList[i]
