--- conflicted
+++ resolved
@@ -5,12 +5,13 @@
 	"fmt"
 	"io"
 
-	cmtprotocrypto "github.com/cometbft/cometbft/api/cometbft/crypto/v1"
+	cmtprotocrypto "github.com/cometbft/cometbft/proto/tendermint/crypto"
+	dbm "github.com/cosmos/cosmos-db"
 	"github.com/cosmos/iavl"
 	ics23 "github.com/cosmos/ics23/go"
 
-	corestore "cosmossdk.io/core/store"
 	errorsmod "cosmossdk.io/errors"
+	"cosmossdk.io/log"
 	"cosmossdk.io/store/cachekv"
 	"cosmossdk.io/store/internal/kv"
 	"cosmossdk.io/store/metrics"
@@ -30,20 +31,19 @@
 	_ types.CommitKVStore           = (*Store)(nil)
 	_ types.Queryable               = (*Store)(nil)
 	_ types.StoreWithInitialVersion = (*Store)(nil)
-	_ types.PausablePruner          = (*Store)(nil)
 )
 
 // Store Implements types.KVStore and CommitKVStore.
 type Store struct {
 	tree    Tree
-	logger  types.Logger
+	logger  log.Logger
 	metrics metrics.StoreMetrics
 }
 
 // LoadStore returns an IAVL Store as a CommitKVStore. Internally, it will load the
 // store's version (id) from the provided DB. An error is returned if the version
 // fails to load, or if called with a positive version on an empty tree.
-func LoadStore(db corestore.KVStoreWithBatch, logger types.Logger, key types.StoreKey, id types.CommitID, cacheSize int, disableFastNode bool, metrics metrics.StoreMetrics) (types.CommitKVStore, error) {
+func LoadStore(db dbm.DB, logger log.Logger, key types.StoreKey, id types.CommitID, cacheSize int, disableFastNode bool, metrics metrics.StoreMetrics) (types.CommitKVStore, error) {
 	return LoadStoreWithInitialVersion(db, logger, key, id, 0, cacheSize, disableFastNode, metrics)
 }
 
@@ -51,29 +51,17 @@
 // to the one given. Internally, it will load the store's version (id) from the
 // provided DB. An error is returned if the version fails to load, or if called with a positive
 // version on an empty tree.
-<<<<<<< HEAD
-func LoadStoreWithInitialVersion(db corestore.KVStoreWithBatch, logger types.Logger, key types.StoreKey, id types.CommitID, initialVersion uint64, cacheSize int, disableFastNode bool, metrics metrics.StoreMetrics) (types.CommitKVStore, error) {
-	return LoadStoreWithOpts(db, logger, key, id, initialVersion, cacheSize, disableFastNode, metrics, iavl.AsyncPruningOption(true))
-}
-
-func LoadStoreWithOpts(db corestore.KVStoreWithBatch, logger types.Logger, key types.StoreKey, id types.CommitID, initialVersion uint64, cacheSize int, disableFastNode bool, metrics metrics.StoreMetrics, opts ...iavl.Option) (types.CommitKVStore, error) {
-=======
 func LoadStoreWithInitialVersion(db dbm.DB, logger log.Logger, key types.StoreKey, id types.CommitID, initialVersion uint64, cacheSize int, disableFastNode bool, metrics metrics.StoreMetrics) (types.CommitKVStore, error) {
 	return LoadStoreWithOpts(db, logger, key, id, initialVersion, cacheSize, disableFastNode, metrics, iavl.AsyncPruningOption(true))
 }
 
 func LoadStoreWithOpts(db dbm.DB, logger log.Logger, key types.StoreKey, id types.CommitID, initialVersion uint64, cacheSize int, disableFastNode bool, metrics metrics.StoreMetrics, opts ...iavl.Option) (types.CommitKVStore, error) {
->>>>>>> 4f445ed9
 	// store/v1 and app/v1 flows never require an initial version of 0
 	if initialVersion == 0 {
 		initialVersion = 1
 	}
 	opts = append(opts, iavl.InitialVersionOption(initialVersion))
-<<<<<<< HEAD
-	tree := iavl.NewMutableTree(db, cacheSize, disableFastNode, logger, opts...)
-=======
 	tree := iavl.NewMutableTree(wrapper.NewDBWrapper(db), cacheSize, disableFastNode, logger, opts...)
->>>>>>> 4f445ed9
 
 	isUpgradeable, err := tree.IsUpgradeable()
 	if err != nil {
@@ -168,27 +156,13 @@
 	}
 }
 
-// LatestVersion implements Committer.
-func (st *Store) LatestVersion() int64 {
-	return st.tree.Version()
-}
-
-// PausePruning implements CommitKVStore interface.
-func (st *Store) PausePruning(pause bool) {
-	if pause {
-		st.tree.SetCommitting()
-	} else {
-		st.tree.UnsetCommitting()
-	}
-}
-
 // SetPruning panics as pruning options should be provided at initialization
 // since IAVl accepts pruning options directly.
 func (st *Store) SetPruning(_ pruningtypes.PruningOptions) {
 	panic("cannot set pruning options on an initialized IAVL store")
 }
 
-// GetPruning panics as pruning options should be provided at initialization
+// SetPruning panics as pruning options should be provided at initialization
 // since IAVl accepts pruning options directly.
 func (st *Store) GetPruning() pruningtypes.PruningOptions {
 	panic("cannot get pruning options on an initialized IAVL store")
@@ -204,12 +178,12 @@
 	return st.tree.AvailableVersions()
 }
 
-// GetStoreType implements Store.
+// Implements Store.
 func (st *Store) GetStoreType() types.StoreType {
 	return types.StoreTypeIAVL
 }
 
-// CacheWrap implements Store.
+// Implements Store.
 func (st *Store) CacheWrap() types.CacheWrap {
 	return cachekv.NewStore(st)
 }
@@ -219,7 +193,7 @@
 	return cachekv.NewStore(tracekv.NewStore(st, w, tc))
 }
 
-// Set implements types.KVStore.
+// Implements types.KVStore.
 func (st *Store) Set(key, value []byte) {
 	types.AssertValidKey(key)
 	types.AssertValidValue(value)
@@ -229,7 +203,7 @@
 	}
 }
 
-// Get implements types.KVStore.
+// Implements types.KVStore.
 func (st *Store) Get(key []byte) []byte {
 	defer st.metrics.MeasureSince("store", "iavl", "get")
 	value, err := st.tree.Get(key)
@@ -239,7 +213,7 @@
 	return value
 }
 
-// Has implements types.KVStore.
+// Implements types.KVStore.
 func (st *Store) Has(key []byte) (exists bool) {
 	defer st.metrics.MeasureSince("store", "iavl", "has")
 	has, err := st.tree.Has(key)
@@ -249,7 +223,7 @@
 	return has
 }
 
-// Delete implements types.KVStore.
+// Implements types.KVStore.
 func (st *Store) Delete(key []byte) {
 	defer st.metrics.MeasureSince("store", "iavl", "delete")
 	_, _, err := st.tree.Remove(key)
@@ -258,7 +232,7 @@
 	}
 }
 
-// DeleteVersionsTo deletes versions up to the given version from the MutableTree. An error
+// DeleteVersionsTo deletes versions upto the given version from the MutableTree. An error
 // is returned if any single version is invalid or the delete fails. All writes
 // happen in a single batch with a single commit.
 func (st *Store) DeleteVersionsTo(version int64) error {
@@ -271,7 +245,7 @@
 	return st.tree.LoadVersionForOverwriting(targetVersion)
 }
 
-// Iterator implements types.KVStore.
+// Implements types.KVStore.
 func (st *Store) Iterator(start, end []byte) types.Iterator {
 	iterator, err := st.tree.Iterator(start, end, true)
 	if err != nil {
@@ -280,7 +254,7 @@
 	return iterator
 }
 
-// ReverseIterator implements types.KVStore.
+// Implements types.KVStore.
 func (st *Store) ReverseIterator(start, end []byte) types.Iterator {
 	iterator, err := st.tree.Iterator(start, end, false)
 	if err != nil {
@@ -295,7 +269,7 @@
 	st.tree.SetInitialVersion(uint64(version))
 }
 
-// Export exports the IAVL store at the given version, returning an iavl.Exporter for the tree.
+// Exports the IAVL store at the given version, returning an iavl.Exporter for the tree.
 func (st *Store) Export(version int64) (*iavl.Exporter, error) {
 	istore, err := st.GetImmutable(version)
 	if err != nil {
@@ -388,8 +362,8 @@
 		res.ProofOps = getProofFromTree(mtree, req.Data, res.Value != nil)
 
 	case "/subspace":
-		pairs := kv.Pairs{ //nolint:staticcheck // We are in store v1.
-			Pairs: make([]kv.Pair, 0), //nolint:staticcheck // We are in store v1.
+		pairs := kv.Pairs{
+			Pairs: make([]kv.Pair, 0),
 		}
 
 		subspace := req.Data
@@ -397,17 +371,11 @@
 
 		iterator := types.KVStorePrefixIterator(st, subspace)
 		for ; iterator.Valid(); iterator.Next() {
-			pairs.Pairs = append(pairs.Pairs, kv.Pair{Key: iterator.Key(), Value: iterator.Value()}) //nolint:staticcheck // We are in store v1.
+			pairs.Pairs = append(pairs.Pairs, kv.Pair{Key: iterator.Key(), Value: iterator.Value()})
 		}
 		if err := iterator.Close(); err != nil {
 			panic(fmt.Errorf("failed to close iterator: %w", err))
 		}
-<<<<<<< HEAD
-=======
-		if err := iterator.Close(); err != nil {
-			panic(fmt.Errorf("failed to close iterator: %w", err))
-		}
->>>>>>> 4f445ed9
 
 		bz, err := pairs.Marshal()
 		if err != nil {
