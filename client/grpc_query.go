--- conflicted
+++ resolved
@@ -2,15 +2,11 @@
 
 import (
 	gocontext "context"
-	"errors"
+	"fmt"
 	"reflect"
 	"strconv"
 
-<<<<<<< HEAD
-	abci "github.com/cometbft/cometbft/api/cometbft/abci/v1"
-=======
 	abci "github.com/cometbft/cometbft/abci/types"
->>>>>>> 4f445ed9
 	gogogrpc "github.com/cosmos/gogoproto/grpc"
 	"google.golang.org/grpc"
 	"google.golang.org/grpc/encoding"
@@ -87,7 +83,7 @@
 		ctx = ctx.WithHeight(height)
 	}
 
-	abciReq := abci.QueryRequest{
+	abciReq := abci.RequestQuery{
 		Path:   method,
 		Data:   reqBz,
 		Height: ctx.Height,
@@ -127,7 +123,7 @@
 
 // NewStream implements the grpc ClientConn.NewStream method
 func (Context) NewStream(gocontext.Context, *grpc.StreamDesc, string, ...grpc.CallOption) (grpc.ClientStream, error) {
-	return nil, errors.New("streaming rpc not supported")
+	return nil, fmt.Errorf("streaming rpc not supported")
 }
 
 // gRPCCodec checks if Context's Codec is codec.GRPCCodecProvider
