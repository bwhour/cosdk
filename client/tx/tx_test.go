package tx

import (
	"context"
	"errors"
	"fmt"
	"strings"
	"testing"

	"github.com/stretchr/testify/require"
	"google.golang.org/grpc"

<<<<<<< HEAD
	apisigning "cosmossdk.io/api/cosmos/tx/signing/v1beta1"

=======
>>>>>>> 4f445ed9
	"github.com/cosmos/cosmos-sdk/client"
	"github.com/cosmos/cosmos-sdk/codec"
	addresscodec "github.com/cosmos/cosmos-sdk/codec/address"
	"github.com/cosmos/cosmos-sdk/codec/testutil"
	codectypes "github.com/cosmos/cosmos-sdk/codec/types"
	"github.com/cosmos/cosmos-sdk/crypto/hd"
	"github.com/cosmos/cosmos-sdk/crypto/keyring"
	cryptotypes "github.com/cosmos/cosmos-sdk/crypto/types"
	"github.com/cosmos/cosmos-sdk/testutil/testdata"
	countertypes "github.com/cosmos/cosmos-sdk/testutil/x/counter/types"
	sdk "github.com/cosmos/cosmos-sdk/types"
	moduletestutil "github.com/cosmos/cosmos-sdk/types/module/testutil"
	txtypes "github.com/cosmos/cosmos-sdk/types/tx"
	signingtypes "github.com/cosmos/cosmos-sdk/types/tx/signing"
	"github.com/cosmos/cosmos-sdk/x/auth/ante"
	"github.com/cosmos/cosmos-sdk/x/auth/signing"
	authtx "github.com/cosmos/cosmos-sdk/x/auth/tx"
)

var ac = testutil.CodecOptions{}.GetAddressCodec()

func newTestTxConfig() (client.TxConfig, codec.Codec) {
	encodingConfig := moduletestutil.MakeTestEncodingConfig(testutil.CodecOptions{})
	cdc := codec.NewProtoCodec(encodingConfig.InterfaceRegistry)
	signingCtx := encodingConfig.InterfaceRegistry.SigningContext()
	return authtx.NewTxConfig(cdc, signingCtx.AddressCodec(), signingCtx.ValidatorAddressCodec(), authtx.DefaultSignModes), encodingConfig.Codec
}

// mockContext is a mock client.Context to return arbitrary simulation response, used to
// unit test CalculateGas.
type mockContext struct {
	gasUsed uint64
	wantErr bool
}

func (m mockContext) Invoke(_ context.Context, _ string, _, reply interface{}, _ ...grpc.CallOption) (err error) {
	if m.wantErr {
		return errors.New("mock err")
	}

	*(reply.(*txtypes.SimulateResponse)) = txtypes.SimulateResponse{
		GasInfo: &sdk.GasInfo{GasUsed: m.gasUsed, GasWanted: m.gasUsed},
		Result:  &sdk.Result{Data: []byte("tx data"), Log: "log"},
	}

	return nil
}

func (mockContext) NewStream(context.Context, *grpc.StreamDesc, string, ...grpc.CallOption) (grpc.ClientStream, error) {
	panic("not implemented")
}

func TestCalculateGas(t *testing.T) {
	type args struct {
		mockGasUsed uint64
		mockWantErr bool
		adjustment  float64
	}

	testCases := []struct {
		name         string
		args         args
		wantEstimate uint64
		wantAdjusted uint64
		expPass      bool
	}{
		{"error", args{0, true, 1.2}, 0, 0, false},
		{"adjusted gas", args{10, false, 1.2}, 10, 12, true},
	}

	for _, tc := range testCases {
		txCfg, _ := newTestTxConfig()

		txf := Factory{}.
			WithChainID("test-chain").
			WithTxConfig(txCfg).WithSignMode(txCfg.SignModeHandler().DefaultMode())

		t.Run(tc.name, func(t *testing.T) {
			mockClientCtx := mockContext{
				gasUsed: tc.args.mockGasUsed,
				wantErr: tc.args.mockWantErr,
			}
			simRes, gotAdjusted, err := CalculateGas(mockClientCtx, txf.WithGasAdjustment(tc.args.adjustment))
			if tc.expPass {
				require.NoError(t, err)
				require.Equal(t, simRes.GasInfo.GasUsed, tc.wantEstimate)
				require.Equal(t, gotAdjusted, tc.wantAdjusted)
				require.NotNil(t, simRes.Result)
			} else {
				require.Error(t, err)
				require.Nil(t, simRes)
			}
		})
	}
}

func mockTxFactory(txCfg client.TxConfig) Factory {
	return Factory{}.
		WithTxConfig(txCfg).
		WithAccountNumber(50).
		WithSequence(23).
		WithFees("50stake").
		WithMemo("memo").
		WithChainID("test-chain")
}

func TestBuildSimTx(t *testing.T) {
	txCfg, cdc := newTestTxConfig()
	kb, err := keyring.New(t.Name(), "test", t.TempDir(), nil, cdc)
	require.NoError(t, err)

	path := hd.CreateHDPath(118, 0, 0).String()
	_, _, err = kb.NewMnemonic("test_key1", keyring.English, path, keyring.DefaultBIP39Passphrase, hd.Secp256k1)
	require.NoError(t, err)

	fromAddr, err := ac.BytesToString(sdk.AccAddress("from"))
	require.NoError(t, err)

	txf := mockTxFactory(txCfg).WithSignMode(txCfg.SignModeHandler().DefaultMode()).WithKeybase(kb)
	msg := &countertypes.MsgIncreaseCounter{Signer: fromAddr, Count: 1}
	bz, err := txf.BuildSimTx(msg)
	require.NoError(t, err)
	require.NotNil(t, bz)
}

func TestBuildUnsignedTx(t *testing.T) {
	txConfig, cdc := newTestTxConfig()
	kb, err := keyring.New(t.Name(), "test", t.TempDir(), nil, cdc)
	require.NoError(t, err)

	path := hd.CreateHDPath(118, 0, 0).String()

	_, _, err = kb.NewMnemonic("test_key1", keyring.English, path, keyring.DefaultBIP39Passphrase, hd.Secp256k1)
	require.NoError(t, err)
	fromAddr, err := ac.BytesToString(sdk.AccAddress("from"))
	require.NoError(t, err)
	txf := mockTxFactory(txConfig).WithKeybase(kb)
	msg := &countertypes.MsgIncreaseCounter{Signer: fromAddr, Count: 1}
	tx, err := txf.BuildUnsignedTx(msg)
	require.NoError(t, err)
	require.NotNil(t, tx)

	sigs, err := tx.GetTx().(signing.SigVerifiableTx).GetSignaturesV2()
	require.NoError(t, err)
	require.Empty(t, sigs)
}

func TestBuildUnsignedTxWithWithExtensionOptions(t *testing.T) {
	txCfg := moduletestutil.MakeBuilderTestTxConfig(testutil.CodecOptions{})
	extOpts := []*codectypes.Any{
		{
			TypeUrl: "/test",
			Value:   []byte("test"),
		},
	}

	fromAddr, err := ac.BytesToString(sdk.AccAddress("from"))
	require.NoError(t, err)
	txf := mockTxFactory(txCfg).WithExtensionOptions(extOpts...)
	msg := &countertypes.MsgIncreaseCounter{Signer: fromAddr, Count: 1}
	tx, err := txf.BuildUnsignedTx(msg)
	require.NoError(t, err)
	require.NotNil(t, tx)
	txb := tx.(*moduletestutil.TestTxBuilder)
	require.Equal(t, extOpts, txb.ExtOptions)
}

func TestMnemonicInMemo(t *testing.T) {
	txConfig, cdc := newTestTxConfig()
	kb, err := keyring.New(t.Name(), "test", t.TempDir(), nil, cdc)
	require.NoError(t, err)

	path := hd.CreateHDPath(118, 0, 0).String()

	_, seed, err := kb.NewMnemonic("test_key1", keyring.English, path, keyring.DefaultBIP39Passphrase, hd.Secp256k1)
	require.NoError(t, err)

	testCases := []struct {
		name  string
		memo  string
		error bool
	}{
		{name: "bare seed", memo: seed, error: true},
		{name: "padding bare seed", memo: fmt.Sprintf("   %s", seed), error: true},
		{name: "prefixed", memo: fmt.Sprintf("%s: %s", "prefixed: ", seed), error: false},
		{name: "normal memo", memo: "this is a memo", error: false},
		{name: "empty memo", memo: "", error: false},
		{name: "invalid mnemonic", memo: strings.Repeat("egg", 24), error: false},
		{name: "caps", memo: strings.ToUpper(seed), error: true},
	}

	for _, tc := range testCases {
		t.Run(tc.name, func(t *testing.T) {
			txf := Factory{}.
				WithTxConfig(txConfig).
				WithAccountNumber(50).
				WithSequence(23).
				WithFees("50stake").
				WithMemo(tc.memo).
				WithChainID("test-chain").
				WithKeybase(kb)

			fromAddr, err := ac.BytesToString(sdk.AccAddress("from"))
			require.NoError(t, err)
			msg := &countertypes.MsgIncreaseCounter{Signer: fromAddr, Count: 1}
			tx, err := txf.BuildUnsignedTx(msg)
			if tc.error {
				require.Error(t, err)
				require.ErrorContains(t, err, "mnemonic")
				require.Nil(t, tx)
			} else {
				require.NoError(t, err)
				require.NotNil(t, tx)
			}
		})
	}
}

func TestSign(t *testing.T) {
	txConfig, cdc := newTestTxConfig()
	requireT := require.New(t)
	path := hd.CreateHDPath(118, 0, 0).String()
	kb, err := keyring.New(t.Name(), "test", t.TempDir(), nil, cdc)
	requireT.NoError(err)

	from1 := "test_key1"
	from2 := "test_key2"

	// create a new key using a mnemonic generator and test if we can reuse seed to recreate that account
	_, seed, err := kb.NewMnemonic(from1, keyring.English, path, keyring.DefaultBIP39Passphrase, hd.Secp256k1)
	requireT.NoError(err)
	requireT.NoError(kb.Delete(from1))
	k1, _, err := kb.NewMnemonic(from1, keyring.English, path, keyring.DefaultBIP39Passphrase, hd.Secp256k1)
	requireT.NoError(err)

	k2, err := kb.NewAccount(from2, seed, "", path, hd.Secp256k1)
	requireT.NoError(err)

	pubKey1, err := k1.GetPubKey()
	requireT.NoError(err)
	pubKey2, err := k2.GetPubKey()
	requireT.NoError(err)
	requireT.NotEqual(pubKey1.Bytes(), pubKey2.Bytes())
	t.Log("Pub keys:", pubKey1, pubKey2)

	txfNoKeybase := mockTxFactory(txConfig)
	txfDirect := txfNoKeybase.
		WithKeybase(kb).
		WithSignMode(apisigning.SignMode_SIGN_MODE_DIRECT)
	txfAmino := txfDirect.
		WithSignMode(apisigning.SignMode_SIGN_MODE_LEGACY_AMINO_JSON)
	addr1, err := k1.GetAddress()
	requireT.NoError(err)
	addr2, err := k2.GetAddress()
	requireT.NoError(err)
	addr1Str, err := ac.BytesToString(addr1)
	require.NoError(t, err)
	addr2Str, err := ac.BytesToString(addr2)
	require.NoError(t, err)
	msg1 := &countertypes.MsgIncreaseCounter{Signer: addr1Str, Count: 1}
	msg2 := &countertypes.MsgIncreaseCounter{Signer: addr2Str, Count: 1}
	txb, err := txfNoKeybase.BuildUnsignedTx(msg1, msg2)
	requireT.NoError(err)
	txb2, err := txfNoKeybase.BuildUnsignedTx(msg1, msg2)
	requireT.NoError(err)
	txbSimple, err := txfNoKeybase.BuildUnsignedTx(msg2)
	requireT.NoError(err)

	clientCtx := client.Context{}.
		WithAddressCodec(addresscodec.NewBech32Codec(sdk.GetConfig().GetBech32AccountAddrPrefix())).
		WithCmdContext(context.TODO())

	testCases := []struct {
		name         string
		txf          Factory
		txb          client.TxBuilder
		from         string
		overwrite    bool
		expectedPKs  []cryptotypes.PubKey
		matchingSigs []int // if not nil, check matching signature against old ones.
	}{
		{
			"should fail if txf without keyring",
			txfNoKeybase, txb, from1, true, nil, nil,
		},
		{
			"should fail for non existing key",
			txfAmino, txb, "unknown", true, nil, nil,
		},
		{
			"amino: should succeed with keyring",
			txfAmino, txbSimple, from1, true,
			[]cryptotypes.PubKey{pubKey1},
			nil,
		},
		{
			"direct: should succeed with keyring",
			txfDirect, txbSimple, from1, true,
			[]cryptotypes.PubKey{pubKey1},
			nil,
		},

		/**** test double sign Amino mode ****/
		{
			"amino: should sign multi-signers tx",
			txfAmino, txb, from1, true,
			[]cryptotypes.PubKey{pubKey1},
			nil,
		},
		{
			"amino: should append a second signature and not overwrite",
			txfAmino, txb, from2, false,
			[]cryptotypes.PubKey{pubKey1, pubKey2},
			[]int{0, 0},
		},
		{
			"amino: should overwrite a signature",
			txfAmino, txb, from2, true,
			[]cryptotypes.PubKey{pubKey2},
			[]int{1, 0},
		},

		/**** test double sign Direct mode
		  signing transaction with 2 or more DIRECT signers should fail in DIRECT mode ****/
		{
			"direct: should  append a DIRECT signature with existing AMINO",
			// txb already has 1 AMINO signature
			txfDirect, txb, from1, false,
			[]cryptotypes.PubKey{pubKey2, pubKey1},
			nil,
		},
		{
			"direct: should add single DIRECT sig in multi-signers tx",
			txfDirect, txb2, from1, false,
			[]cryptotypes.PubKey{pubKey1},
			nil,
		},
		{
			"direct: should fail to append 2nd DIRECT sig in multi-signers tx",
			txfDirect, txb2, from2, false,
			[]cryptotypes.PubKey{},
			nil,
		},
		{
			"amino: should append 2nd AMINO sig in multi-signers tx with 1 DIRECT sig",
			// txb2 already has 1 DIRECT signature
			txfAmino, txb2, from2, false,
			[]cryptotypes.PubKey{},
			nil,
		},
		{
			"direct: should overwrite multi-signers tx with DIRECT sig",
			txfDirect, txb2, from1, true,
			[]cryptotypes.PubKey{pubKey1},
			nil,
		},
	}

	var prevSigs []signingtypes.SignatureV2
	for _, tc := range testCases {
		t.Run(tc.name, func(t *testing.T) {
<<<<<<< HEAD
			err = Sign(clientCtx, tc.txf, tc.from, tc.txb, tc.overwrite)
=======
			err = Sign(context.TODO(), tc.txf, tc.from, tc.txb, tc.overwrite)
>>>>>>> 4f445ed9
			if len(tc.expectedPKs) == 0 {
				requireT.Error(err)
			} else {
				requireT.NoError(err)
				sigs := testSigners(requireT, tc.txb.GetTx(), tc.expectedPKs...)
				if tc.matchingSigs != nil {
					requireT.Equal(prevSigs[tc.matchingSigs[0]], sigs[tc.matchingSigs[1]])
				}
				prevSigs = sigs
			}
		})
	}
}

func TestPreprocessHook(t *testing.T) {
	_, _, addr2 := testdata.KeyTestPubAddr()

	txConfig, cdc := newTestTxConfig()
	requireT := require.New(t)
	path := hd.CreateHDPath(118, 0, 0).String()
	kb, err := keyring.New(t.Name(), "test", t.TempDir(), nil, cdc)
	requireT.NoError(err)

	from := "test_key"
	kr, _, err := kb.NewMnemonic(from, keyring.English, path, keyring.DefaultBIP39Passphrase, hd.Secp256k1)
	requireT.NoError(err)

	extVal := &testdata.Cat{
		Moniker: "einstein",
		Lives:   9,
	}
	extAny, err := codectypes.NewAnyWithValue(extVal)
	requireT.NoError(err)

	preprocessHook := client.PreprocessTxFn(func(chainID string, key keyring.KeyType, tx client.TxBuilder) error {
		extensionBuilder, ok := tx.(authtx.ExtensionOptionsTxBuilder)
		requireT.True(ok)

		// Set new extension and tip
		extensionBuilder.SetExtensionOptions(extAny)

		return nil
	})

	txfDirect := mockTxFactory(txConfig).
		WithKeybase(kb).
		WithSignMode(apisigning.SignMode_SIGN_MODE_DIRECT).
		WithPreprocessTxHook(preprocessHook)

	addr1, err := kr.GetAddress()
	requireT.NoError(err)
	addr1Str, err := ac.BytesToString(addr1)
	require.NoError(t, err)
	addr2Str, err := ac.BytesToString(addr2)
	require.NoError(t, err)
	msg1 := &countertypes.MsgIncreaseCounter{Signer: addr1Str, Count: 1}
	msg2 := &countertypes.MsgIncreaseCounter{Signer: addr2Str, Count: 1}
	txb, err := txfDirect.BuildUnsignedTx(msg1, msg2)
	requireT.NoError(err)

<<<<<<< HEAD
	clientCtx := client.Context{}.
		WithAddressCodec(addresscodec.NewBech32Codec(sdk.GetConfig().GetBech32AccountAddrPrefix())).
		WithCmdContext(context.TODO())

	err = Sign(clientCtx, txfDirect, from, txb, false)
=======
	err = Sign(context.TODO(), txfDirect, from, txb, false)
>>>>>>> 4f445ed9
	requireT.NoError(err)

	// Run preprocessing
	err = txfDirect.PreprocessTx(from, txb)
	requireT.NoError(err)

	tx := txb.GetTx()
	hasExtOptsTx, ok := tx.(ante.HasExtensionOptionsTx)
	requireT.True(ok)

	hasOneExt := len(hasExtOptsTx.GetExtensionOptions()) == 1
	requireT.True(hasOneExt)

	opt := hasExtOptsTx.GetExtensionOptions()[0]
<<<<<<< HEAD
	requireT.Equal(opt.TypeUrl, extAny.TypeUrl)
	requireT.Equal(opt.Value, extAny.Value)
=======
	requireT.Equal(opt, extAny)
>>>>>>> 4f445ed9
}

func testSigners(require *require.Assertions, tr signing.Tx, pks ...cryptotypes.PubKey) []signingtypes.SignatureV2 {
	sigs, err := tr.GetSignaturesV2()
	require.Len(sigs, len(pks))
	require.NoError(err)
	require.Len(sigs, len(pks))
	for i := range pks {
		require.True(sigs[i].PubKey.Equals(pks[i]), "Signature is signed with a wrong pubkey. Got: %s, expected: %s", sigs[i].PubKey, pks[i])
	}
	return sigs
}<|MERGE_RESOLUTION|>--- conflicted
+++ resolved
@@ -2,7 +2,6 @@
 
 import (
 	"context"
-	"errors"
 	"fmt"
 	"strings"
 	"testing"
@@ -10,40 +9,29 @@
 	"github.com/stretchr/testify/require"
 	"google.golang.org/grpc"
 
-<<<<<<< HEAD
-	apisigning "cosmossdk.io/api/cosmos/tx/signing/v1beta1"
-
-=======
->>>>>>> 4f445ed9
 	"github.com/cosmos/cosmos-sdk/client"
 	"github.com/cosmos/cosmos-sdk/codec"
-	addresscodec "github.com/cosmos/cosmos-sdk/codec/address"
-	"github.com/cosmos/cosmos-sdk/codec/testutil"
 	codectypes "github.com/cosmos/cosmos-sdk/codec/types"
 	"github.com/cosmos/cosmos-sdk/crypto/hd"
 	"github.com/cosmos/cosmos-sdk/crypto/keyring"
 	cryptotypes "github.com/cosmos/cosmos-sdk/crypto/types"
 	"github.com/cosmos/cosmos-sdk/testutil/testdata"
-	countertypes "github.com/cosmos/cosmos-sdk/testutil/x/counter/types"
 	sdk "github.com/cosmos/cosmos-sdk/types"
 	moduletestutil "github.com/cosmos/cosmos-sdk/types/module/testutil"
 	txtypes "github.com/cosmos/cosmos-sdk/types/tx"
 	signingtypes "github.com/cosmos/cosmos-sdk/types/tx/signing"
-	"github.com/cosmos/cosmos-sdk/x/auth/ante"
+	ante "github.com/cosmos/cosmos-sdk/x/auth/ante"
 	"github.com/cosmos/cosmos-sdk/x/auth/signing"
 	authtx "github.com/cosmos/cosmos-sdk/x/auth/tx"
+	banktypes "github.com/cosmos/cosmos-sdk/x/bank/types"
 )
 
-var ac = testutil.CodecOptions{}.GetAddressCodec()
-
 func newTestTxConfig() (client.TxConfig, codec.Codec) {
-	encodingConfig := moduletestutil.MakeTestEncodingConfig(testutil.CodecOptions{})
-	cdc := codec.NewProtoCodec(encodingConfig.InterfaceRegistry)
-	signingCtx := encodingConfig.InterfaceRegistry.SigningContext()
-	return authtx.NewTxConfig(cdc, signingCtx.AddressCodec(), signingCtx.ValidatorAddressCodec(), authtx.DefaultSignModes), encodingConfig.Codec
-}
-
-// mockContext is a mock client.Context to return arbitrary simulation response, used to
+	encodingConfig := moduletestutil.MakeTestEncodingConfig()
+	return authtx.NewTxConfig(codec.NewProtoCodec(encodingConfig.InterfaceRegistry), authtx.DefaultSignModes), encodingConfig.Codec
+}
+
+// mockContext is a mock client.Context to return abitrary simulation response, used to
 // unit test CalculateGas.
 type mockContext struct {
 	gasUsed uint64
@@ -52,7 +40,7 @@
 
 func (m mockContext) Invoke(_ context.Context, _ string, _, reply interface{}, _ ...grpc.CallOption) (err error) {
 	if m.wantErr {
-		return errors.New("mock err")
+		return fmt.Errorf("mock err")
 	}
 
 	*(reply.(*txtypes.SimulateResponse)) = txtypes.SimulateResponse{
@@ -87,10 +75,12 @@
 
 	for _, tc := range testCases {
 		txCfg, _ := newTestTxConfig()
+		defaultSignMode, err := signing.APISignModeToInternal(txCfg.SignModeHandler().DefaultMode())
+		require.NoError(t, err)
 
 		txf := Factory{}.
 			WithChainID("test-chain").
-			WithTxConfig(txCfg).WithSignMode(txCfg.SignModeHandler().DefaultMode())
+			WithTxConfig(txCfg).WithSignMode(defaultSignMode)
 
 		t.Run(tc.name, func(t *testing.T) {
 			mockClientCtx := mockContext{
@@ -123,6 +113,9 @@
 
 func TestBuildSimTx(t *testing.T) {
 	txCfg, cdc := newTestTxConfig()
+	defaultSignMode, err := signing.APISignModeToInternal(txCfg.SignModeHandler().DefaultMode())
+	require.NoError(t, err)
+
 	kb, err := keyring.New(t.Name(), "test", t.TempDir(), nil, cdc)
 	require.NoError(t, err)
 
@@ -130,11 +123,8 @@
 	_, _, err = kb.NewMnemonic("test_key1", keyring.English, path, keyring.DefaultBIP39Passphrase, hd.Secp256k1)
 	require.NoError(t, err)
 
-	fromAddr, err := ac.BytesToString(sdk.AccAddress("from"))
-	require.NoError(t, err)
-
-	txf := mockTxFactory(txCfg).WithSignMode(txCfg.SignModeHandler().DefaultMode()).WithKeybase(kb)
-	msg := &countertypes.MsgIncreaseCounter{Signer: fromAddr, Count: 1}
+	txf := mockTxFactory(txCfg).WithSignMode(defaultSignMode).WithKeybase(kb)
+	msg := banktypes.NewMsgSend(sdk.AccAddress("from"), sdk.AccAddress("to"), nil)
 	bz, err := txf.BuildSimTx(msg)
 	require.NoError(t, err)
 	require.NotNil(t, bz)
@@ -149,10 +139,8 @@
 
 	_, _, err = kb.NewMnemonic("test_key1", keyring.English, path, keyring.DefaultBIP39Passphrase, hd.Secp256k1)
 	require.NoError(t, err)
-	fromAddr, err := ac.BytesToString(sdk.AccAddress("from"))
-	require.NoError(t, err)
 	txf := mockTxFactory(txConfig).WithKeybase(kb)
-	msg := &countertypes.MsgIncreaseCounter{Signer: fromAddr, Count: 1}
+	msg := banktypes.NewMsgSend(sdk.AccAddress("from"), sdk.AccAddress("to"), nil)
 	tx, err := txf.BuildUnsignedTx(msg)
 	require.NoError(t, err)
 	require.NotNil(t, tx)
@@ -163,18 +151,15 @@
 }
 
 func TestBuildUnsignedTxWithWithExtensionOptions(t *testing.T) {
-	txCfg := moduletestutil.MakeBuilderTestTxConfig(testutil.CodecOptions{})
+	txCfg := moduletestutil.MakeBuilderTestTxConfig()
 	extOpts := []*codectypes.Any{
 		{
 			TypeUrl: "/test",
 			Value:   []byte("test"),
 		},
 	}
-
-	fromAddr, err := ac.BytesToString(sdk.AccAddress("from"))
-	require.NoError(t, err)
 	txf := mockTxFactory(txCfg).WithExtensionOptions(extOpts...)
-	msg := &countertypes.MsgIncreaseCounter{Signer: fromAddr, Count: 1}
+	msg := banktypes.NewMsgSend(sdk.AccAddress("from"), sdk.AccAddress("to"), nil)
 	tx, err := txf.BuildUnsignedTx(msg)
 	require.NoError(t, err)
 	require.NotNil(t, tx)
@@ -217,9 +202,7 @@
 				WithChainID("test-chain").
 				WithKeybase(kb)
 
-			fromAddr, err := ac.BytesToString(sdk.AccAddress("from"))
-			require.NoError(t, err)
-			msg := &countertypes.MsgIncreaseCounter{Signer: fromAddr, Count: 1}
+			msg := banktypes.NewMsgSend(sdk.AccAddress("from"), sdk.AccAddress("to"), nil)
 			tx, err := txf.BuildUnsignedTx(msg)
 			if tc.error {
 				require.Error(t, err)
@@ -263,29 +246,21 @@
 	txfNoKeybase := mockTxFactory(txConfig)
 	txfDirect := txfNoKeybase.
 		WithKeybase(kb).
-		WithSignMode(apisigning.SignMode_SIGN_MODE_DIRECT)
+		WithSignMode(signingtypes.SignMode_SIGN_MODE_DIRECT)
 	txfAmino := txfDirect.
-		WithSignMode(apisigning.SignMode_SIGN_MODE_LEGACY_AMINO_JSON)
+		WithSignMode(signingtypes.SignMode_SIGN_MODE_LEGACY_AMINO_JSON)
 	addr1, err := k1.GetAddress()
 	requireT.NoError(err)
 	addr2, err := k2.GetAddress()
 	requireT.NoError(err)
-	addr1Str, err := ac.BytesToString(addr1)
-	require.NoError(t, err)
-	addr2Str, err := ac.BytesToString(addr2)
-	require.NoError(t, err)
-	msg1 := &countertypes.MsgIncreaseCounter{Signer: addr1Str, Count: 1}
-	msg2 := &countertypes.MsgIncreaseCounter{Signer: addr2Str, Count: 1}
+	msg1 := banktypes.NewMsgSend(addr1, sdk.AccAddress("to"), nil)
+	msg2 := banktypes.NewMsgSend(addr2, sdk.AccAddress("to"), nil)
 	txb, err := txfNoKeybase.BuildUnsignedTx(msg1, msg2)
 	requireT.NoError(err)
 	txb2, err := txfNoKeybase.BuildUnsignedTx(msg1, msg2)
 	requireT.NoError(err)
 	txbSimple, err := txfNoKeybase.BuildUnsignedTx(msg2)
 	requireT.NoError(err)
-
-	clientCtx := client.Context{}.
-		WithAddressCodec(addresscodec.NewBech32Codec(sdk.GetConfig().GetBech32AccountAddrPrefix())).
-		WithCmdContext(context.TODO())
 
 	testCases := []struct {
 		name         string
@@ -376,11 +351,7 @@
 	var prevSigs []signingtypes.SignatureV2
 	for _, tc := range testCases {
 		t.Run(tc.name, func(t *testing.T) {
-<<<<<<< HEAD
-			err = Sign(clientCtx, tc.txf, tc.from, tc.txb, tc.overwrite)
-=======
 			err = Sign(context.TODO(), tc.txf, tc.from, tc.txb, tc.overwrite)
->>>>>>> 4f445ed9
 			if len(tc.expectedPKs) == 0 {
 				requireT.Error(err)
 			} else {
@@ -427,49 +398,31 @@
 
 	txfDirect := mockTxFactory(txConfig).
 		WithKeybase(kb).
-		WithSignMode(apisigning.SignMode_SIGN_MODE_DIRECT).
+		WithSignMode(signingtypes.SignMode_SIGN_MODE_DIRECT).
 		WithPreprocessTxHook(preprocessHook)
 
 	addr1, err := kr.GetAddress()
 	requireT.NoError(err)
-	addr1Str, err := ac.BytesToString(addr1)
-	require.NoError(t, err)
-	addr2Str, err := ac.BytesToString(addr2)
-	require.NoError(t, err)
-	msg1 := &countertypes.MsgIncreaseCounter{Signer: addr1Str, Count: 1}
-	msg2 := &countertypes.MsgIncreaseCounter{Signer: addr2Str, Count: 1}
+	msg1 := banktypes.NewMsgSend(addr1, sdk.AccAddress("to"), nil)
+	msg2 := banktypes.NewMsgSend(addr2, sdk.AccAddress("to"), nil)
 	txb, err := txfDirect.BuildUnsignedTx(msg1, msg2)
 	requireT.NoError(err)
 
-<<<<<<< HEAD
-	clientCtx := client.Context{}.
-		WithAddressCodec(addresscodec.NewBech32Codec(sdk.GetConfig().GetBech32AccountAddrPrefix())).
-		WithCmdContext(context.TODO())
-
-	err = Sign(clientCtx, txfDirect, from, txb, false)
-=======
 	err = Sign(context.TODO(), txfDirect, from, txb, false)
->>>>>>> 4f445ed9
 	requireT.NoError(err)
 
 	// Run preprocessing
 	err = txfDirect.PreprocessTx(from, txb)
 	requireT.NoError(err)
 
-	tx := txb.GetTx()
-	hasExtOptsTx, ok := tx.(ante.HasExtensionOptionsTx)
+	hasExtOptsTx, ok := txb.(ante.HasExtensionOptionsTx)
 	requireT.True(ok)
 
 	hasOneExt := len(hasExtOptsTx.GetExtensionOptions()) == 1
 	requireT.True(hasOneExt)
 
 	opt := hasExtOptsTx.GetExtensionOptions()[0]
-<<<<<<< HEAD
-	requireT.Equal(opt.TypeUrl, extAny.TypeUrl)
-	requireT.Equal(opt.Value, extAny.Value)
-=======
 	requireT.Equal(opt, extAny)
->>>>>>> 4f445ed9
 }
 
 func testSigners(require *require.Assertions, tr signing.Tx, pks ...cryptotypes.PubKey) []signingtypes.SignatureV2 {
