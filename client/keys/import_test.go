--- conflicted
+++ resolved
@@ -11,7 +11,6 @@
 
 	"github.com/cosmos/cosmos-sdk/client"
 	"github.com/cosmos/cosmos-sdk/client/flags"
-	codectestutil "github.com/cosmos/cosmos-sdk/codec/testutil"
 	"github.com/cosmos/cosmos-sdk/crypto/keyring"
 	"github.com/cosmos/cosmos-sdk/testutil"
 	sdk "github.com/cosmos/cosmos-sdk/types"
@@ -19,7 +18,7 @@
 )
 
 func Test_runImportCmd(t *testing.T) {
-	cdc := moduletestutil.MakeTestEncodingConfig(codectestutil.CodecOptions{}).Codec
+	cdc := moduletestutil.MakeTestEncodingConfig().Codec
 	testCases := []struct {
 		name           string
 		keyringBackend string
@@ -82,18 +81,11 @@
 
 			// Now add a temporary keybase
 			kbHome := filepath.Join(t.TempDir(), fmt.Sprintf("kbhome-%s", tc.name))
-<<<<<<< HEAD
-=======
 			// Create dir, otherwise os.WriteFile will fail
->>>>>>> 4f445ed9
 			require.NoError(t, os.MkdirAll(kbHome, 0o700))
 			t.Cleanup(func() {
 				require.NoError(t, os.RemoveAll(kbHome))
 			})
-<<<<<<< HEAD
-
-=======
->>>>>>> 4f445ed9
 			kb, err := keyring.New(sdk.KeyringServiceName(), tc.keyringBackend, kbHome, nil, cdc)
 			require.NoError(t, err)
 
@@ -104,8 +96,14 @@
 				WithCodec(cdc)
 			ctx := context.WithValue(context.Background(), client.ClientContextKey, &clientCtx)
 
+			t.Cleanup(cleanupKeys(t, kb, "keyname1"))
+
 			keyfile := filepath.Join(kbHome, "key.asc")
 			require.NoError(t, os.WriteFile(keyfile, []byte(armoredKey), 0o600))
+
+			defer func() {
+				_ = os.RemoveAll(kbHome)
+			}()
 
 			mockIn.Reset(tc.userInput)
 			cmd.SetArgs([]string{
@@ -124,11 +122,7 @@
 }
 
 func Test_runImportHexCmd(t *testing.T) {
-<<<<<<< HEAD
-	cdc := moduletestutil.MakeTestEncodingConfig(codectestutil.CodecOptions{}).Codec
-=======
 	cdc := moduletestutil.MakeTestEncodingConfig().Codec
->>>>>>> 4f445ed9
 	testCases := []struct {
 		name           string
 		keyringBackend string
@@ -202,11 +196,7 @@
 	mockIn := testutil.ApplyMockIODiscardOutErr(cmd)
 	// Now add a temporary keybase
 	kbHome := t.TempDir()
-<<<<<<< HEAD
-	cdc := moduletestutil.MakeTestEncodingConfig(codectestutil.CodecOptions{}).Codec
-=======
 	cdc := moduletestutil.MakeTestEncodingConfig().Codec
->>>>>>> 4f445ed9
 	kb, err := keyring.New(sdk.KeyringServiceName(), keyring.BackendTest, kbHome, mockIn, cdc)
 	require.NoError(t, err)
 
