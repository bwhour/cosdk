#!/usr/bin/env bash

<<<<<<< HEAD
set -e
=======
set -e -o pipefail

LINT_TAGS="e2e,ledger,test_ledger_mock,system_test,sims"
export LINT_TAGS
>>>>>>> 4f445ed9

REPO_ROOT="$(cd -- "$(dirname -- "${BASH_SOURCE[0]}")/.." &>/dev/null && pwd)"
export REPO_ROOT

LINT_TAGS="e2e,ledger,test_ledger_mock"
export LINT_TAGS

lint_module() {
  local root="$1"
  shift
<<<<<<< HEAD
  if [ -f $root ]; then
    cd "$(dirname "$root")"
  else
    cd "$REPO_ROOT/$root"
  fi
  echo "linting $(grep "^module" go.mod) [$(date -Iseconds -u)]"
  golangci-lint run ./... -c "${REPO_ROOT}/.golangci.yml" "$@" --build-tags=${LINT_TAGS}
=======
  cd "$(dirname "$root")" &&
    echo "linting $(grep "^module" go.mod) [$(date -Iseconds -u)]" &&
    golangci-lint run ./... -c "${REPO_ROOT}/.golangci.yml" "$@" --build-tags=${LINT_TAGS}
>>>>>>> 4f445ed9
}
export -f lint_module

# if LINT_DIFF env is set, only lint the files in the current commit otherwise lint all files
if [[ -z "${LINT_DIFF:-}" ]]; then
<<<<<<< HEAD
  find "${REPO_ROOT}" -type f -name go.mod -print0 | xargs -0 -I{} bash -c 'lint_module "$@"' _ {} "$@"
else
  if [[ -z $GIT_DIFF ]]; then
    GIT_DIFF=$(git diff --name-only) || true
=======
  find "${REPO_ROOT}" -type f -name go.mod -print0 |
    xargs -0 -I{} bash -c 'lint_module "$@"' _ {} "$@"
else
  if [[ -z $GIT_DIFF ]]; then
    GIT_DIFF=$(git diff --name-only --diff-filter=d | grep \.go$ | grep -v \.pb\.go$) || true
>>>>>>> 4f445ed9
  fi

  if [[ -z "$GIT_DIFF" ]]; then
    echo "no files to lint"
    exit 0
  fi

<<<<<<< HEAD
  GIT_DIFF=$(echo $GIT_DIFF | tr -d "'" | tr ' ' '\n' | grep '\.go$' | grep -v '\.pb\.go$' | grep -Eo '^[^/]+\/[^/]+' | uniq)

  lint_sdk=false
  for dir in ${GIT_DIFF[@]}; do
    if [[ ! -f "$REPO_ROOT/$dir/go.mod" ]]; then
      lint_sdk=true
    else
      lint_module $dir "$@"
    fi
  done

  if [[ $lint_sdk ]]; then
    cd "$REPO_ROOT"
    echo "linting github.com/cosmos/cosmos-sdk [$(date -Iseconds -u)]"
    golangci-lint run ./... -c "${REPO_ROOT}/.golangci.yml" "$@" --build-tags=${LINT_TAGS}
  fi
=======
  for f in $(dirname $(echo "$GIT_DIFF" | tr -d "'") | uniq); do
    echo "linting $f [$(date -Iseconds -u)]" &&
    cd $f &&
    golangci-lint run ./... -c "${REPO_ROOT}/.golangci.yml" "$@" --build-tags=${LINT_TAGS} &&
    cd $REPO_ROOT
  done
>>>>>>> 4f445ed9
fi<|MERGE_RESOLUTION|>--- conflicted
+++ resolved
@@ -1,53 +1,29 @@
 #!/usr/bin/env bash
 
-<<<<<<< HEAD
-set -e
-=======
 set -e -o pipefail
 
 LINT_TAGS="e2e,ledger,test_ledger_mock,system_test,sims"
 export LINT_TAGS
->>>>>>> 4f445ed9
 
-REPO_ROOT="$(cd -- "$(dirname -- "${BASH_SOURCE[0]}")/.." &>/dev/null && pwd)"
+REPO_ROOT="$( cd -- "$( dirname -- "${BASH_SOURCE[0]}" )/.." &> /dev/null && pwd )"
 export REPO_ROOT
-
-LINT_TAGS="e2e,ledger,test_ledger_mock"
-export LINT_TAGS
 
 lint_module() {
   local root="$1"
   shift
-<<<<<<< HEAD
-  if [ -f $root ]; then
-    cd "$(dirname "$root")"
-  else
-    cd "$REPO_ROOT/$root"
-  fi
-  echo "linting $(grep "^module" go.mod) [$(date -Iseconds -u)]"
-  golangci-lint run ./... -c "${REPO_ROOT}/.golangci.yml" "$@" --build-tags=${LINT_TAGS}
-=======
   cd "$(dirname "$root")" &&
     echo "linting $(grep "^module" go.mod) [$(date -Iseconds -u)]" &&
     golangci-lint run ./... -c "${REPO_ROOT}/.golangci.yml" "$@" --build-tags=${LINT_TAGS}
->>>>>>> 4f445ed9
 }
 export -f lint_module
 
 # if LINT_DIFF env is set, only lint the files in the current commit otherwise lint all files
 if [[ -z "${LINT_DIFF:-}" ]]; then
-<<<<<<< HEAD
-  find "${REPO_ROOT}" -type f -name go.mod -print0 | xargs -0 -I{} bash -c 'lint_module "$@"' _ {} "$@"
-else
-  if [[ -z $GIT_DIFF ]]; then
-    GIT_DIFF=$(git diff --name-only) || true
-=======
   find "${REPO_ROOT}" -type f -name go.mod -print0 |
     xargs -0 -I{} bash -c 'lint_module "$@"' _ {} "$@"
 else
   if [[ -z $GIT_DIFF ]]; then
     GIT_DIFF=$(git diff --name-only --diff-filter=d | grep \.go$ | grep -v \.pb\.go$) || true
->>>>>>> 4f445ed9
   fi
 
   if [[ -z "$GIT_DIFF" ]]; then
@@ -55,29 +31,10 @@
     exit 0
   fi
 
-<<<<<<< HEAD
-  GIT_DIFF=$(echo $GIT_DIFF | tr -d "'" | tr ' ' '\n' | grep '\.go$' | grep -v '\.pb\.go$' | grep -Eo '^[^/]+\/[^/]+' | uniq)
-
-  lint_sdk=false
-  for dir in ${GIT_DIFF[@]}; do
-    if [[ ! -f "$REPO_ROOT/$dir/go.mod" ]]; then
-      lint_sdk=true
-    else
-      lint_module $dir "$@"
-    fi
-  done
-
-  if [[ $lint_sdk ]]; then
-    cd "$REPO_ROOT"
-    echo "linting github.com/cosmos/cosmos-sdk [$(date -Iseconds -u)]"
-    golangci-lint run ./... -c "${REPO_ROOT}/.golangci.yml" "$@" --build-tags=${LINT_TAGS}
-  fi
-=======
   for f in $(dirname $(echo "$GIT_DIFF" | tr -d "'") | uniq); do
     echo "linting $f [$(date -Iseconds -u)]" &&
     cd $f &&
     golangci-lint run ./... -c "${REPO_ROOT}/.golangci.yml" "$@" --build-tags=${LINT_TAGS} &&
     cd $REPO_ROOT
   done
->>>>>>> 4f445ed9
 fi