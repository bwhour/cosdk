package baseapp

import (
	"errors"

	"github.com/cometbft/cometbft/abci/types"

	"cosmossdk.io/core/genesis"
)

<<<<<<< HEAD
// ExecuteGenesisTx implements a genesis TxHandler used to execute a genTxs (from genutil).
func (app *BaseApp) ExecuteGenesisTx(tx []byte) error {
	res := app.deliverTx(tx)
=======
var _ genesis.TxHandler = (*BaseApp)(nil)

// ExecuteGenesisTx implements genesis.GenesisState from
// cosmossdk.io/core/genesis to set initial state in genesis
func (ba *BaseApp) ExecuteGenesisTx(tx []byte) error {
	res := ba.deliverTx(tx)
>>>>>>> 4f445ed9

	if res.Code != types.CodeTypeOK {
		return errors.New(res.Log)
	}

	return nil
}<|MERGE_RESOLUTION|>--- conflicted
+++ resolved
@@ -8,18 +8,12 @@
 	"cosmossdk.io/core/genesis"
 )
 
-<<<<<<< HEAD
-// ExecuteGenesisTx implements a genesis TxHandler used to execute a genTxs (from genutil).
-func (app *BaseApp) ExecuteGenesisTx(tx []byte) error {
-	res := app.deliverTx(tx)
-=======
 var _ genesis.TxHandler = (*BaseApp)(nil)
 
 // ExecuteGenesisTx implements genesis.GenesisState from
 // cosmossdk.io/core/genesis to set initial state in genesis
 func (ba *BaseApp) ExecuteGenesisTx(tx []byte) error {
 	res := ba.deliverTx(tx)
->>>>>>> 4f445ed9
 
 	if res.Code != types.CodeTypeOK {
 		return errors.New(res.Log)
