--- conflicted
+++ resolved
@@ -10,7 +10,10 @@
 	abci "github.com/tendermint/tendermint/abci/types"
 )
 
-var _ sdk.AppModule = AppModule{}
+var (
+	_ sdk.AppModule      = AppModule{}
+	_ sdk.AppModuleBasic = AppModuleBasic{}
+)
 
 // name of this module
 const ModuleName = "crisis"
@@ -62,14 +65,10 @@
 	}
 }
 
-<<<<<<< HEAD
-var _ sdk.AppModule = AppModule{}
-=======
 // module name
 func (AppModule) Name() string {
 	return ModuleName
 }
->>>>>>> 8008e486
 
 // register invariants
 func (AppModule) RegisterInvariants(_ sdk.InvariantRouter) {}
