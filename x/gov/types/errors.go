--- conflicted
+++ resolved
@@ -17,7 +17,7 @@
 	ErrUnroutableProposalMsg   = errors.Register(ModuleName, 10, "proposal message not recognized by router")
 	ErrNoProposalMsgs          = errors.Register(ModuleName, 11, "no messages proposed")
 	ErrInvalidProposalMsg      = errors.Register(ModuleName, 12, "invalid proposal message")
-	ErrInvalidSigner           = errors.Register(ModuleName, 13, "expected authority account as only signer for proposal message")
+	ErrInvalidSigner           = errors.Register(ModuleName, 13, "expected gov account as only signer for proposal message")
 	ErrMetadataTooLong         = errors.Register(ModuleName, 15, "metadata too long")
 	ErrMinDepositTooSmall      = errors.Register(ModuleName, 16, "minimum deposit is too small")
 	ErrInvalidProposer         = errors.Register(ModuleName, 18, "invalid proposer")
@@ -25,10 +25,4 @@
 	ErrInvalidProposal         = errors.Register(ModuleName, 21, "invalid proposal")
 	ErrSummaryTooLong          = errors.Register(ModuleName, 22, "summary too long")
 	ErrInvalidDepositDenom     = errors.Register(ModuleName, 23, "invalid deposit denom")
-<<<<<<< HEAD
-	ErrTitleTooLong            = errors.Register(ModuleName, 24, "title too long")
-	ErrTooLateToCancel         = errors.Register(ModuleName, 25, "too late to cancel proposal")
-	ErrTooManyVoteOptions      = errors.Register(ModuleName, 26, "too many weighted vote options")
-=======
->>>>>>> 4f445ed9
 )