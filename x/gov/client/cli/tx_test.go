--- conflicted
+++ resolved
@@ -6,34 +6,26 @@
 	"io"
 	"testing"
 
-<<<<<<< HEAD
-	"github.com/stretchr/testify/suite"
-
-	sdkmath "cosmossdk.io/math"
-	"cosmossdk.io/x/gov"
-	"cosmossdk.io/x/gov/client/cli"
-	govclitestutil "cosmossdk.io/x/gov/client/testutil"
-	"cosmossdk.io/x/gov/types"
-	v1 "cosmossdk.io/x/gov/types/v1"
-	"cosmossdk.io/x/gov/types/v1beta1"
-=======
 	abci "github.com/cometbft/cometbft/abci/types"
 	rpcclientmock "github.com/cometbft/cometbft/rpc/client/mock"
 	"github.com/stretchr/testify/suite"
 
 	sdkmath "cosmossdk.io/math"
->>>>>>> 4f445ed9
 
 	"github.com/cosmos/cosmos-sdk/client"
 	"github.com/cosmos/cosmos-sdk/client/flags"
-	addresscodec "github.com/cosmos/cosmos-sdk/codec/address"
-	codectestutil "github.com/cosmos/cosmos-sdk/codec/testutil"
 	"github.com/cosmos/cosmos-sdk/crypto/keyring"
 	"github.com/cosmos/cosmos-sdk/testutil"
 	clitestutil "github.com/cosmos/cosmos-sdk/testutil/cli"
 	sdk "github.com/cosmos/cosmos-sdk/types"
 	testutilmod "github.com/cosmos/cosmos-sdk/types/module/testutil"
 	authtypes "github.com/cosmos/cosmos-sdk/x/auth/types"
+	"github.com/cosmos/cosmos-sdk/x/gov"
+	"github.com/cosmos/cosmos-sdk/x/gov/client/cli"
+	govclitestutil "github.com/cosmos/cosmos-sdk/x/gov/client/testutil"
+	"github.com/cosmos/cosmos-sdk/x/gov/types"
+	v1 "github.com/cosmos/cosmos-sdk/x/gov/types/v1"
+	"github.com/cosmos/cosmos-sdk/x/gov/types/v1beta1"
 )
 
 type CLITestSuite struct {
@@ -50,61 +42,56 @@
 }
 
 func (s *CLITestSuite) SetupSuite() {
-	s.encCfg = testutilmod.MakeTestEncodingConfig(codectestutil.CodecOptions{}, gov.AppModule{})
+	s.encCfg = testutilmod.MakeTestEncodingConfig(gov.AppModuleBasic{})
 	s.kr = keyring.NewInMemory(s.encCfg.Codec)
 	s.baseCtx = client.Context{}.
 		WithKeyring(s.kr).
 		WithTxConfig(s.encCfg.TxConfig).
 		WithCodec(s.encCfg.Codec).
-		WithClient(clitestutil.MockCometRPC{}).
+		WithClient(clitestutil.MockCometRPC{Client: rpcclientmock.Client{}}).
 		WithAccountRetriever(client.MockAccountRetriever{}).
 		WithOutput(io.Discard).
-		WithChainID("test-chain").
-		WithAddressCodec(addresscodec.NewBech32Codec("cosmos")).
-		WithValidatorAddressCodec(addresscodec.NewBech32Codec("cosmosvaloper")).
-		WithConsensusAddressCodec(addresscodec.NewBech32Codec("cosmosvalcons"))
+		WithChainID("test-chain")
 
 	ctxGen := func() client.Context {
 		bz, _ := s.encCfg.Codec.Marshal(&sdk.TxResponse{})
-		c := clitestutil.NewMockCometRPCWithResponseQueryValue(bz)
+		c := clitestutil.NewMockCometRPC(abci.ResponseQuery{
+			Value: bz,
+		})
 		return s.baseCtx.WithClient(c)
 	}
 	s.clientCtx = ctxGen()
 
 	val := testutil.CreateKeyringAccounts(s.T(), s.kr, 1)
-	val0StrAddr, err := s.clientCtx.AddressCodec.BytesToString(val[0].Address)
-	s.Require().NoError(err)
 
 	// create a proposal with deposit
-	_, err = govclitestutil.MsgSubmitLegacyProposal(s.clientCtx, val0StrAddr,
+	_, err := govclitestutil.MsgSubmitLegacyProposal(s.clientCtx, val[0].Address.String(),
 		"Text Proposal 1", "Where is the title!?", v1beta1.ProposalTypeText,
 		fmt.Sprintf("--%s=%s", cli.FlagDeposit, sdk.NewCoin("stake", v1.DefaultMinDepositTokens).String()))
 	s.Require().NoError(err)
 
 	// vote for proposal
-	_, err = govclitestutil.MsgVote(s.clientCtx, val0StrAddr, "1", "yes")
+	_, err = govclitestutil.MsgVote(s.clientCtx, val[0].Address.String(), "1", "yes")
 	s.Require().NoError(err)
 
 	// create a proposal without deposit
-	_, err = govclitestutil.MsgSubmitLegacyProposal(s.clientCtx, val0StrAddr,
+	_, err = govclitestutil.MsgSubmitLegacyProposal(s.clientCtx, val[0].Address.String(),
 		"Text Proposal 2", "Where is the title!?", v1beta1.ProposalTypeText)
 	s.Require().NoError(err)
 
 	// create a proposal3 with deposit
-	_, err = govclitestutil.MsgSubmitLegacyProposal(s.clientCtx, val0StrAddr,
+	_, err = govclitestutil.MsgSubmitLegacyProposal(s.clientCtx, val[0].Address.String(),
 		"Text Proposal 3", "Where is the title!?", v1beta1.ProposalTypeText,
 		fmt.Sprintf("--%s=%s", cli.FlagDeposit, sdk.NewCoin("stake", v1.DefaultMinDepositTokens).String()))
 	s.Require().NoError(err)
 
 	// vote for proposal3 as val
-	_, err = govclitestutil.MsgVote(s.clientCtx, val0StrAddr, "3", "yes=0.6,no=0.3,abstain=0.05,no_with_veto=0.05")
+	_, err = govclitestutil.MsgVote(s.clientCtx, val[0].Address.String(), "3", "yes=0.6,no=0.3,abstain=0.05,no_with_veto=0.05")
 	s.Require().NoError(err)
 }
 
 func (s *CLITestSuite) TestNewCmdSubmitProposal() {
 	val := testutil.CreateKeyringAccounts(s.T(), s.kr, 1)
-	val0StrAddr, err := s.clientCtx.AddressCodec.BytesToString(val[0].Address)
-	s.Require().NoError(err)
 
 	// Create a legacy proposal JSON, make sure it doesn't pass this new CLI
 	// command.
@@ -152,13 +139,13 @@
 				fmt.Sprintf("--%s=true", flags.FlagSkipConfirmation),
 				fmt.Sprintf("--%s=%s", flags.FlagFees, sdk.NewCoins(sdk.NewCoin("stake", sdkmath.NewInt(10))).String()),
 			},
-			"invalid character in coin string",
+			"invalid decimal coin expression",
 		},
 		{
 			"valid proposal",
 			[]string{
 				validPropFile.Name(),
-				fmt.Sprintf("--%s=%s", flags.FlagFrom, val0StrAddr),
+				fmt.Sprintf("--%s=%s", flags.FlagFrom, val[0].Address.String()),
 				fmt.Sprintf("--%s=true", flags.FlagSkipConfirmation),
 				fmt.Sprintf("--%s=%s", flags.FlagBroadcastMode, flags.BroadcastSync),
 				fmt.Sprintf("--%s=%s", flags.FlagFees, sdk.NewCoins(sdk.NewCoin("stake", sdkmath.NewInt(10))).String()),
@@ -186,8 +173,6 @@
 
 func (s *CLITestSuite) TestNewCmdSubmitLegacyProposal() {
 	val := testutil.CreateKeyringAccounts(s.T(), s.kr, 1)
-	val0StrAddr, err := s.clientCtx.AddressCodec.BytesToString(val[0].Address)
-	s.Require().NoError(err)
 
 	invalidProp := `{
 	  "title": "",
@@ -215,7 +200,7 @@
 			"invalid proposal (file)",
 			[]string{
 				fmt.Sprintf("--%s=%s", cli.FlagProposal, invalidPropFile.Name()),
-				fmt.Sprintf("--%s=%s", flags.FlagFrom, val0StrAddr),
+				fmt.Sprintf("--%s=%s", flags.FlagFrom, val[0].Address.String()),
 				fmt.Sprintf("--%s=true", flags.FlagSkipConfirmation),
 				fmt.Sprintf("--%s=%s", flags.FlagFees, sdk.NewCoins(sdk.NewCoin("stake", sdkmath.NewInt(10))).String()),
 			},
@@ -227,7 +212,7 @@
 				fmt.Sprintf("--%s='Where is the title!?'", cli.FlagDescription),
 				fmt.Sprintf("--%s=%s", cli.FlagProposalType, v1beta1.ProposalTypeText),
 				fmt.Sprintf("--%s=%s", cli.FlagDeposit, sdk.NewCoin("stake", sdkmath.NewInt(5431)).String()),
-				fmt.Sprintf("--%s=%s", flags.FlagFrom, val0StrAddr),
+				fmt.Sprintf("--%s=%s", flags.FlagFrom, val[0].Address.String()),
 				fmt.Sprintf("--%s=true", flags.FlagSkipConfirmation),
 				fmt.Sprintf("--%s=%s", flags.FlagFees, sdk.NewCoins(sdk.NewCoin("stake", sdkmath.NewInt(10))).String()),
 			},
@@ -238,7 +223,7 @@
 
 			[]string{
 				fmt.Sprintf("--%s=%s", cli.FlagProposal, validPropFile.Name()),
-				fmt.Sprintf("--%s=%s", flags.FlagFrom, val0StrAddr),
+				fmt.Sprintf("--%s=%s", flags.FlagFrom, val[0].Address.String()),
 				fmt.Sprintf("--%s=true", flags.FlagSkipConfirmation),
 				fmt.Sprintf("--%s=%s", flags.FlagBroadcastMode, flags.BroadcastSync),
 				fmt.Sprintf("--%s=%s", flags.FlagFees, sdk.NewCoins(sdk.NewCoin("stake", sdkmath.NewInt(10))).String()),
@@ -252,7 +237,7 @@
 				fmt.Sprintf("--%s='Where is the title!?'", cli.FlagDescription),
 				fmt.Sprintf("--%s=%s", cli.FlagProposalType, v1beta1.ProposalTypeText),
 				fmt.Sprintf("--%s=%s", cli.FlagDeposit, sdk.NewCoin("stake", sdkmath.NewInt(5431)).String()),
-				fmt.Sprintf("--%s=%s", flags.FlagFrom, val0StrAddr),
+				fmt.Sprintf("--%s=%s", flags.FlagFrom, val[0].Address.String()),
 				fmt.Sprintf("--%s=true", flags.FlagSkipConfirmation),
 				fmt.Sprintf("--%s=%s", flags.FlagBroadcastMode, flags.BroadcastSync),
 				fmt.Sprintf("--%s=%s", flags.FlagFees, sdk.NewCoins(sdk.NewCoin("stake", sdkmath.NewInt(10))).String()),
@@ -278,8 +263,6 @@
 	}
 }
 
-<<<<<<< HEAD
-=======
 func (s *CLITestSuite) TestNewCmdDeposit() {
 	val := testutil.CreateKeyringAccounts(s.T(), s.kr, 1)
 
@@ -420,11 +403,8 @@
 	}
 }
 
->>>>>>> 4f445ed9
 func (s *CLITestSuite) TestNewCmdWeightedVote() {
 	val := testutil.CreateKeyringAccounts(s.T(), s.kr, 1)
-	val0StrAddr, err := s.clientCtx.AddressCodec.BytesToString(val[0].Address)
-	s.Require().NoError(err)
 
 	testCases := []struct {
 		name         string
@@ -436,7 +416,7 @@
 			[]string{
 				"abc",
 				"yes",
-				fmt.Sprintf("--%s=%s", flags.FlagFrom, val0StrAddr),
+				fmt.Sprintf("--%s=%s", flags.FlagFrom, val[0].Address.String()),
 				fmt.Sprintf("--%s=true", flags.FlagSkipConfirmation),
 				fmt.Sprintf("--%s=%s", flags.FlagBroadcastMode, flags.BroadcastSync),
 				fmt.Sprintf("--%s=%s", flags.FlagFees, sdk.NewCoins(sdk.NewCoin("stake", sdkmath.NewInt(10))).String()),
@@ -448,7 +428,7 @@
 			[]string{
 				"1",
 				"AYE",
-				fmt.Sprintf("--%s=%s", flags.FlagFrom, val0StrAddr),
+				fmt.Sprintf("--%s=%s", flags.FlagFrom, val[0].Address.String()),
 				fmt.Sprintf("--%s=true", flags.FlagSkipConfirmation),
 				fmt.Sprintf("--%s=%s", flags.FlagBroadcastMode, flags.BroadcastSync),
 				fmt.Sprintf("--%s=%s", flags.FlagFees, sdk.NewCoins(sdk.NewCoin("stake", sdkmath.NewInt(10))).String()),
@@ -460,7 +440,7 @@
 			[]string{
 				"1",
 				"yes",
-				fmt.Sprintf("--%s=%s", flags.FlagFrom, val0StrAddr),
+				fmt.Sprintf("--%s=%s", flags.FlagFrom, val[0].Address.String()),
 				fmt.Sprintf("--%s=true", flags.FlagSkipConfirmation),
 				fmt.Sprintf("--%s=%s", flags.FlagBroadcastMode, flags.BroadcastSync),
 				fmt.Sprintf("--%s=%s", flags.FlagFees, sdk.NewCoins(sdk.NewCoin("stake", sdkmath.NewInt(10))).String()),
@@ -472,7 +452,7 @@
 			[]string{
 				"1",
 				"yes",
-				fmt.Sprintf("--%s=%s", flags.FlagFrom, val0StrAddr),
+				fmt.Sprintf("--%s=%s", flags.FlagFrom, val[0].Address.String()),
 				fmt.Sprintf("--%s=true", flags.FlagSkipConfirmation),
 				fmt.Sprintf("--%s=%s", flags.FlagBroadcastMode, flags.BroadcastSync),
 				fmt.Sprintf("--metadata=%s", "AQ=="),
@@ -485,7 +465,7 @@
 			[]string{
 				"1",
 				"yes/0.6,no/0.3,abstain/0.05,no_with_veto/0.05",
-				fmt.Sprintf("--%s=%s", flags.FlagFrom, val0StrAddr),
+				fmt.Sprintf("--%s=%s", flags.FlagFrom, val[0].Address.String()),
 				fmt.Sprintf("--%s=true", flags.FlagSkipConfirmation),
 				fmt.Sprintf("--%s=%s", flags.FlagBroadcastMode, flags.BroadcastSync),
 				fmt.Sprintf("--%s=%s", flags.FlagFees, sdk.NewCoins(sdk.NewCoin("stake", sdkmath.NewInt(10))).String()),
@@ -497,7 +477,7 @@
 			[]string{
 				"1",
 				"yes=0.6,no=0.3,abstain=0.05,no_with_veto=0.05",
-				fmt.Sprintf("--%s=%s", flags.FlagFrom, val0StrAddr),
+				fmt.Sprintf("--%s=%s", flags.FlagFrom, val[0].Address.String()),
 				fmt.Sprintf("--%s=true", flags.FlagSkipConfirmation),
 				fmt.Sprintf("--%s=%s", flags.FlagBroadcastMode, flags.BroadcastSync),
 				fmt.Sprintf("--%s=%s", flags.FlagFees, sdk.NewCoins(sdk.NewCoin("stake", sdkmath.NewInt(10))).String()),
