package gov

import (
	"time"

	"github.com/cosmos/cosmos-sdk/codec"
	sdk "github.com/cosmos/cosmos-sdk/types"
	"github.com/cosmos/cosmos-sdk/x/params"

	"github.com/tendermint/tendermint/crypto"
	"github.com/tendermint/tendermint/libs/log"
)

<<<<<<< HEAD
const (
	// StoreKey is the store key string for gov
	StoreKey = ModuleName

	// RouterKey is the message route for gov
	RouterKey = ModuleName

	// QuerierRoute is the querier route for gov
	QuerierRoute = ModuleName

	// Parameter store default namestore
	DefaultParamspace = ModuleName
)

=======
>>>>>>> e650a4f1
// Parameter store key
var (
	ParamStoreKeyDepositParams = []byte("depositparams")
	ParamStoreKeyVotingParams  = []byte("votingparams")
	ParamStoreKeyTallyParams   = []byte("tallyparams")

	// TODO: Find another way to implement this without using accounts, or find a cleaner way to implement it using accounts.
	DepositedCoinsAccAddr     = sdk.AccAddress(crypto.AddressHash([]byte("govDepositedCoins")))
	BurnedDepositCoinsAccAddr = sdk.AccAddress(crypto.AddressHash([]byte("govBurnedDepositCoins")))
)

// Key declaration for parameters
func ParamKeyTable() params.KeyTable {
	return params.NewKeyTable(
		ParamStoreKeyDepositParams, DepositParams{},
		ParamStoreKeyVotingParams, VotingParams{},
		ParamStoreKeyTallyParams, TallyParams{},
	)
}

// Governance Keeper
type Keeper struct {
	// The reference to the Param Keeper to get and set Global Params
	paramsKeeper params.Keeper

	// The reference to the Paramstore to get and set gov specific params
	paramSpace params.Subspace

	// The reference to the CoinKeeper to modify balances
	ck BankKeeper

	// The ValidatorSet to get information about validators
	vs sdk.ValidatorSet

	// The reference to the DelegationSet to get information about delegators
	ds sdk.DelegationSet

	// The (unexposed) keys used to access the stores from the Context.
	storeKey sdk.StoreKey

	// The codec codec for binary encoding/decoding.
	cdc *codec.Codec

	// Reserved codespace
	codespace sdk.CodespaceType

	// Proposal router
	router Router
}

// NewKeeper returns a governance keeper. It handles:
// - submitting governance proposals
// - depositing funds into proposals, and activating upon sufficient funds being deposited
// - users voting on proposals, with weight proportional to stake in the system
// - and tallying the result of the vote.
func NewKeeper(
	cdc *codec.Codec, key sdk.StoreKey, paramsKeeper params.Keeper, paramSpace params.Subspace,
	ck BankKeeper, ds sdk.DelegationSet, codespace sdk.CodespaceType, rtr Router,
) Keeper {

	// It is vital to seal the governance proposal router here as to not allow
	// further handlers to be registered after the keeper is created since this
	// could create invalid or non-deterministic behavior.
	rtr.Seal()

	return Keeper{
		storeKey:     key,
		paramsKeeper: paramsKeeper,
		paramSpace:   paramSpace.WithKeyTable(ParamKeyTable()),
		ck:           ck,
		ds:           ds,
		vs:           ds.GetValidatorSet(),
		cdc:          cdc,
		codespace:    codespace,
		router:       rtr,
	}
}

// Logger returns a module-specific logger.
func (keeper Keeper) Logger(ctx sdk.Context) log.Logger { return ctx.Logger().With("module", "x/gov") }

// Proposals
func (keeper Keeper) SubmitProposal(ctx sdk.Context, content Content) (Proposal, sdk.Error) {
	if !keeper.router.HasRoute(content.ProposalRoute()) {
		return Proposal{}, ErrNoProposalHandlerExists(keeper.codespace, content)
	}

	// Execute the proposal content in a cache-wrapped context to validate the
	// actual parameter changes before the proposal proceeds through the
	// governance process. State is not persisted.
	cacheCtx, _ := ctx.CacheContext()
	handler := keeper.router.GetRoute(content.ProposalRoute())
	if err := handler(cacheCtx, content); err != nil {
		return Proposal{}, ErrInvalidProposalContent(keeper.codespace, err.Result().Log)
	}

	proposalID, err := keeper.getNewProposalID(ctx)
	if err != nil {
		return Proposal{}, err
	}

	submitTime := ctx.BlockHeader().Time
	depositPeriod := keeper.GetDepositParams(ctx).MaxDepositPeriod

	proposal := NewProposal(content, proposalID, submitTime, submitTime.Add(depositPeriod))

	keeper.SetProposal(ctx, proposal)
	keeper.InsertInactiveProposalQueue(ctx, proposal.DepositEndTime, proposalID)

	return proposal, nil
}

// Get Proposal from store by ProposalID
func (keeper Keeper) GetProposal(ctx sdk.Context, proposalID uint64) (proposal Proposal, ok bool) {
	store := ctx.KVStore(keeper.storeKey)
	bz := store.Get(KeyProposal(proposalID))
	if bz == nil {
		return
	}
	keeper.cdc.MustUnmarshalBinaryLengthPrefixed(bz, &proposal)
	return proposal, true
}

// Implements sdk.AccountKeeper.
func (keeper Keeper) SetProposal(ctx sdk.Context, proposal Proposal) {
	store := ctx.KVStore(keeper.storeKey)
	bz := keeper.cdc.MustMarshalBinaryLengthPrefixed(proposal)
	store.Set(KeyProposal(proposal.ProposalID), bz)
}

// Implements sdk.AccountKeeper.
func (keeper Keeper) DeleteProposal(ctx sdk.Context, proposalID uint64) {
	store := ctx.KVStore(keeper.storeKey)
	proposal, ok := keeper.GetProposal(ctx, proposalID)
	if !ok {
		panic("DeleteProposal cannot fail to GetProposal")
	}
	keeper.RemoveFromInactiveProposalQueue(ctx, proposal.DepositEndTime, proposalID)
	keeper.RemoveFromActiveProposalQueue(ctx, proposal.VotingEndTime, proposalID)
	store.Delete(KeyProposal(proposalID))
}

// Get Proposal from store by ProposalID
// voterAddr will filter proposals by whether or not that address has voted on them
// depositorAddr will filter proposals by whether or not that address has deposited to them
// status will filter proposals by status
// numLatest will fetch a specified number of the most recent proposals, or 0 for all proposals
func (keeper Keeper) GetProposalsFiltered(ctx sdk.Context, voterAddr sdk.AccAddress, depositorAddr sdk.AccAddress, status ProposalStatus, numLatest uint64) []Proposal {

	maxProposalID, err := keeper.peekCurrentProposalID(ctx)
	if err != nil {
		return nil
	}

	matchingProposals := []Proposal{}

	if numLatest == 0 {
		numLatest = maxProposalID
	}

	for proposalID := maxProposalID - numLatest; proposalID < maxProposalID; proposalID++ {
		if voterAddr != nil && len(voterAddr) != 0 {
			_, found := keeper.GetVote(ctx, proposalID, voterAddr)
			if !found {
				continue
			}
		}

		if depositorAddr != nil && len(depositorAddr) != 0 {
			_, found := keeper.GetDeposit(ctx, proposalID, depositorAddr)
			if !found {
				continue
			}
		}

		proposal, ok := keeper.GetProposal(ctx, proposalID)
		if !ok {
			continue
		}

		if ValidProposalStatus(status) {
			if proposal.Status != status {
				continue
			}
		}

		matchingProposals = append(matchingProposals, proposal)
	}
	return matchingProposals
}

// Set the initial proposal ID
func (keeper Keeper) setInitialProposalID(ctx sdk.Context, proposalID uint64) sdk.Error {
	store := ctx.KVStore(keeper.storeKey)
	bz := store.Get(KeyNextProposalID)
	if bz != nil {
		return ErrInvalidGenesis(keeper.codespace, "initial proposal ID already set")
	}
	bz = keeper.cdc.MustMarshalBinaryLengthPrefixed(proposalID)
	store.Set(KeyNextProposalID, bz)
	return nil
}

// Get the last used proposal ID
func (keeper Keeper) GetLastProposalID(ctx sdk.Context) (proposalID uint64) {
	proposalID, err := keeper.peekCurrentProposalID(ctx)
	if err != nil {
		return 0
	}
	proposalID--
	return
}

// Gets the next available ProposalID and increments it
func (keeper Keeper) getNewProposalID(ctx sdk.Context) (proposalID uint64, err sdk.Error) {
	store := ctx.KVStore(keeper.storeKey)
	bz := store.Get(KeyNextProposalID)
	if bz == nil {
		return 0, ErrInvalidGenesis(keeper.codespace, "initial proposal ID never set")
	}
	keeper.cdc.MustUnmarshalBinaryLengthPrefixed(bz, &proposalID)
	bz = keeper.cdc.MustMarshalBinaryLengthPrefixed(proposalID + 1)
	store.Set(KeyNextProposalID, bz)
	return proposalID, nil
}

// Peeks the next available ProposalID without incrementing it
func (keeper Keeper) peekCurrentProposalID(ctx sdk.Context) (proposalID uint64, err sdk.Error) {
	store := ctx.KVStore(keeper.storeKey)
	bz := store.Get(KeyNextProposalID)
	if bz == nil {
		return 0, ErrInvalidGenesis(keeper.codespace, "initial proposal ID never set")
	}
	keeper.cdc.MustUnmarshalBinaryLengthPrefixed(bz, &proposalID)
	return proposalID, nil
}

func (keeper Keeper) activateVotingPeriod(ctx sdk.Context, proposal Proposal) {
	proposal.VotingStartTime = ctx.BlockHeader().Time
	votingPeriod := keeper.GetVotingParams(ctx).VotingPeriod
	proposal.VotingEndTime = proposal.VotingStartTime.Add(votingPeriod)
	proposal.Status = StatusVotingPeriod
	keeper.SetProposal(ctx, proposal)

	keeper.RemoveFromInactiveProposalQueue(ctx, proposal.DepositEndTime, proposal.ProposalID)
	keeper.InsertActiveProposalQueue(ctx, proposal.VotingEndTime, proposal.ProposalID)
}

// Params

// Returns the current DepositParams from the global param store
func (keeper Keeper) GetDepositParams(ctx sdk.Context) DepositParams {
	var depositParams DepositParams
	keeper.paramSpace.Get(ctx, ParamStoreKeyDepositParams, &depositParams)
	return depositParams
}

// Returns the current VotingParams from the global param store
func (keeper Keeper) GetVotingParams(ctx sdk.Context) VotingParams {
	var votingParams VotingParams
	keeper.paramSpace.Get(ctx, ParamStoreKeyVotingParams, &votingParams)
	return votingParams
}

// Returns the current TallyParam from the global param store
func (keeper Keeper) GetTallyParams(ctx sdk.Context) TallyParams {
	var tallyParams TallyParams
	keeper.paramSpace.Get(ctx, ParamStoreKeyTallyParams, &tallyParams)
	return tallyParams
}

func (keeper Keeper) setDepositParams(ctx sdk.Context, depositParams DepositParams) {
	keeper.paramSpace.Set(ctx, ParamStoreKeyDepositParams, &depositParams)
}

func (keeper Keeper) setVotingParams(ctx sdk.Context, votingParams VotingParams) {
	keeper.paramSpace.Set(ctx, ParamStoreKeyVotingParams, &votingParams)
}

func (keeper Keeper) setTallyParams(ctx sdk.Context, tallyParams TallyParams) {
	keeper.paramSpace.Set(ctx, ParamStoreKeyTallyParams, &tallyParams)
}

// Votes

// Adds a vote on a specific proposal
func (keeper Keeper) AddVote(ctx sdk.Context, proposalID uint64, voterAddr sdk.AccAddress, option VoteOption) sdk.Error {
	proposal, ok := keeper.GetProposal(ctx, proposalID)
	if !ok {
		return ErrUnknownProposal(keeper.codespace, proposalID)
	}
	if proposal.Status != StatusVotingPeriod {
		return ErrInactiveProposal(keeper.codespace, proposalID)
	}

	if !ValidVoteOption(option) {
		return ErrInvalidVote(keeper.codespace, option)
	}

	vote := Vote{
		ProposalID: proposalID,
		Voter:      voterAddr,
		Option:     option,
	}
	keeper.setVote(ctx, proposalID, voterAddr, vote)

	return nil
}

// Gets the vote of a specific voter on a specific proposal
func (keeper Keeper) GetVote(ctx sdk.Context, proposalID uint64, voterAddr sdk.AccAddress) (Vote, bool) {
	store := ctx.KVStore(keeper.storeKey)
	bz := store.Get(KeyVote(proposalID, voterAddr))
	if bz == nil {
		return Vote{}, false
	}
	var vote Vote
	keeper.cdc.MustUnmarshalBinaryLengthPrefixed(bz, &vote)
	return vote, true
}

func (keeper Keeper) setVote(ctx sdk.Context, proposalID uint64, voterAddr sdk.AccAddress, vote Vote) {
	store := ctx.KVStore(keeper.storeKey)
	bz := keeper.cdc.MustMarshalBinaryLengthPrefixed(vote)
	store.Set(KeyVote(proposalID, voterAddr), bz)
}

// Gets all the votes on a specific proposal
func (keeper Keeper) GetVotes(ctx sdk.Context, proposalID uint64) sdk.Iterator {
	store := ctx.KVStore(keeper.storeKey)
	return sdk.KVStorePrefixIterator(store, KeyVotesSubspace(proposalID))
}

func (keeper Keeper) deleteVote(ctx sdk.Context, proposalID uint64, voterAddr sdk.AccAddress) {
	store := ctx.KVStore(keeper.storeKey)
	store.Delete(KeyVote(proposalID, voterAddr))
}

// Deposits

// Gets the deposit of a specific depositor on a specific proposal
func (keeper Keeper) GetDeposit(ctx sdk.Context, proposalID uint64, depositorAddr sdk.AccAddress) (Deposit, bool) {
	store := ctx.KVStore(keeper.storeKey)
	bz := store.Get(KeyDeposit(proposalID, depositorAddr))
	if bz == nil {
		return Deposit{}, false
	}
	var deposit Deposit
	keeper.cdc.MustUnmarshalBinaryLengthPrefixed(bz, &deposit)
	return deposit, true
}

func (keeper Keeper) setDeposit(ctx sdk.Context, proposalID uint64, depositorAddr sdk.AccAddress, deposit Deposit) {
	store := ctx.KVStore(keeper.storeKey)
	bz := keeper.cdc.MustMarshalBinaryLengthPrefixed(deposit)
	store.Set(KeyDeposit(proposalID, depositorAddr), bz)
}

// Adds or updates a deposit of a specific depositor on a specific proposal
// Activates voting period when appropriate
func (keeper Keeper) AddDeposit(ctx sdk.Context, proposalID uint64, depositorAddr sdk.AccAddress, depositAmount sdk.Coins) (sdk.Error, bool) {
	// Checks to see if proposal exists
	proposal, ok := keeper.GetProposal(ctx, proposalID)
	if !ok {
		return ErrUnknownProposal(keeper.codespace, proposalID), false
	}

	// Check if proposal is still depositable
	if (proposal.Status != StatusDepositPeriod) && (proposal.Status != StatusVotingPeriod) {
		return ErrAlreadyFinishedProposal(keeper.codespace, proposalID), false
	}

	// Send coins from depositor's account to DepositedCoinsAccAddr account
	// TODO: Don't use an account for this purpose; it's clumsy and prone to misuse.
	err := keeper.ck.SendCoins(ctx, depositorAddr, DepositedCoinsAccAddr, depositAmount)
	if err != nil {
		return err, false
	}

	// Update proposal
	proposal.TotalDeposit = proposal.TotalDeposit.Add(depositAmount)
	keeper.SetProposal(ctx, proposal)

	// Check if deposit has provided sufficient total funds to transition the proposal into the voting period
	activatedVotingPeriod := false
	if proposal.Status == StatusDepositPeriod && proposal.TotalDeposit.IsAllGTE(keeper.GetDepositParams(ctx).MinDeposit) {
		keeper.activateVotingPeriod(ctx, proposal)
		activatedVotingPeriod = true
	}

	// Add or update deposit object
	currDeposit, found := keeper.GetDeposit(ctx, proposalID, depositorAddr)
	if !found {
		newDeposit := Deposit{depositorAddr, proposalID, depositAmount}
		keeper.setDeposit(ctx, proposalID, depositorAddr, newDeposit)
	} else {
		currDeposit.Amount = currDeposit.Amount.Add(depositAmount)
		keeper.setDeposit(ctx, proposalID, depositorAddr, currDeposit)
	}

	return nil, activatedVotingPeriod
}

// Gets all the deposits on a specific proposal as an sdk.Iterator
func (keeper Keeper) GetDeposits(ctx sdk.Context, proposalID uint64) sdk.Iterator {
	store := ctx.KVStore(keeper.storeKey)
	return sdk.KVStorePrefixIterator(store, KeyDepositsSubspace(proposalID))
}

// Refunds and deletes all the deposits on a specific proposal
func (keeper Keeper) RefundDeposits(ctx sdk.Context, proposalID uint64) {
	store := ctx.KVStore(keeper.storeKey)
	depositsIterator := keeper.GetDeposits(ctx, proposalID)
	defer depositsIterator.Close()
	for ; depositsIterator.Valid(); depositsIterator.Next() {
		deposit := &Deposit{}
		keeper.cdc.MustUnmarshalBinaryLengthPrefixed(depositsIterator.Value(), deposit)

		err := keeper.ck.SendCoins(ctx, DepositedCoinsAccAddr, deposit.Depositor, deposit.Amount)
		if err != nil {
			panic("should not happen")
		}

		store.Delete(depositsIterator.Key())
	}
}

// Deletes all the deposits on a specific proposal without refunding them
func (keeper Keeper) DeleteDeposits(ctx sdk.Context, proposalID uint64) {
	store := ctx.KVStore(keeper.storeKey)
	depositsIterator := keeper.GetDeposits(ctx, proposalID)
	defer depositsIterator.Close()
	for ; depositsIterator.Valid(); depositsIterator.Next() {
		deposit := &Deposit{}
		keeper.cdc.MustUnmarshalBinaryLengthPrefixed(depositsIterator.Value(), deposit)

		// TODO: Find a way to do this without using accounts.
		err := keeper.ck.SendCoins(ctx, DepositedCoinsAccAddr, BurnedDepositCoinsAccAddr, deposit.Amount)
		if err != nil {
			panic("should not happen")
		}

		store.Delete(depositsIterator.Key())
	}
}

// ProposalQueues

// Returns an iterator for all the proposals in the Active Queue that expire by endTime
func (keeper Keeper) ActiveProposalQueueIterator(ctx sdk.Context, endTime time.Time) sdk.Iterator {
	store := ctx.KVStore(keeper.storeKey)
	return store.Iterator(PrefixActiveProposalQueue, sdk.PrefixEndBytes(PrefixActiveProposalQueueTime(endTime)))
}

// Inserts a ProposalID into the active proposal queue at endTime
func (keeper Keeper) InsertActiveProposalQueue(ctx sdk.Context, endTime time.Time, proposalID uint64) {
	store := ctx.KVStore(keeper.storeKey)
	bz := keeper.cdc.MustMarshalBinaryLengthPrefixed(proposalID)
	store.Set(KeyActiveProposalQueueProposal(endTime, proposalID), bz)
}

// removes a proposalID from the Active Proposal Queue
func (keeper Keeper) RemoveFromActiveProposalQueue(ctx sdk.Context, endTime time.Time, proposalID uint64) {
	store := ctx.KVStore(keeper.storeKey)
	store.Delete(KeyActiveProposalQueueProposal(endTime, proposalID))
}

// Returns an iterator for all the proposals in the Inactive Queue that expire by endTime
func (keeper Keeper) InactiveProposalQueueIterator(ctx sdk.Context, endTime time.Time) sdk.Iterator {
	store := ctx.KVStore(keeper.storeKey)
	return store.Iterator(PrefixInactiveProposalQueue, sdk.PrefixEndBytes(PrefixInactiveProposalQueueTime(endTime)))
}

// Inserts a ProposalID into the inactive proposal queue at endTime
func (keeper Keeper) InsertInactiveProposalQueue(ctx sdk.Context, endTime time.Time, proposalID uint64) {
	store := ctx.KVStore(keeper.storeKey)
	bz := keeper.cdc.MustMarshalBinaryLengthPrefixed(proposalID)
	store.Set(KeyInactiveProposalQueueProposal(endTime, proposalID), bz)
}

// removes a proposalID from the Inactive Proposal Queue
func (keeper Keeper) RemoveFromInactiveProposalQueue(ctx sdk.Context, endTime time.Time, proposalID uint64) {
	store := ctx.KVStore(keeper.storeKey)
	store.Delete(KeyInactiveProposalQueueProposal(endTime, proposalID))
}<|MERGE_RESOLUTION|>--- conflicted
+++ resolved
@@ -11,23 +11,6 @@
 	"github.com/tendermint/tendermint/libs/log"
 )
 
-<<<<<<< HEAD
-const (
-	// StoreKey is the store key string for gov
-	StoreKey = ModuleName
-
-	// RouterKey is the message route for gov
-	RouterKey = ModuleName
-
-	// QuerierRoute is the querier route for gov
-	QuerierRoute = ModuleName
-
-	// Parameter store default namestore
-	DefaultParamspace = ModuleName
-)
-
-=======
->>>>>>> e650a4f1
 // Parameter store key
 var (
 	ParamStoreKeyDepositParams = []byte("depositparams")
