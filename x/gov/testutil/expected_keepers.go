// This file only used to generate mocks

package testutil

import (
	"context"

	addresscodec "cosmossdk.io/core/address"
	"cosmossdk.io/math"

	sdk "github.com/cosmos/cosmos-sdk/types"
)

// AccountKeeper extends gov's actual expected AccountKeeper with additional
// methods used in tests.
type AccountKeeper interface {
	AddressCodec() addresscodec.Codec

	GetAccount(ctx context.Context, addr sdk.AccAddress) sdk.AccountI

	GetModuleAddress(name string) sdk.AccAddress
	GetModuleAccount(ctx context.Context, name string) sdk.ModuleAccountI

	// TODO remove with genesis 2-phases refactor https://github.com/cosmos/cosmos-sdk/issues/2862
	SetModuleAccount(context.Context, sdk.ModuleAccountI)

	IterateAccounts(ctx context.Context, cb func(account sdk.AccountI) (stop bool))
}

// BankKeeper extends gov's actual expected BankKeeper with additional
// methods used in tests.
type BankKeeper interface {
	GetAllBalances(ctx context.Context, addr sdk.AccAddress) sdk.Coins
	GetBalance(ctx context.Context, addr sdk.AccAddress, denom string) sdk.Coin
	MintCoins(ctx context.Context, moduleName string, amt sdk.Coins) error
	BurnCoins(ctx context.Context, address []byte, amt sdk.Coins) error
	LockedCoins(ctx context.Context, addr sdk.AccAddress) sdk.Coins
	SpendableCoins(ctx context.Context, addr sdk.AccAddress) sdk.Coins
	SendCoinsFromModuleToAccount(ctx context.Context, senderModule string, recipientAddr sdk.AccAddress, amt sdk.Coins) error
	SendCoinsFromModuleToModule(ctx context.Context, senderModule, recipientModule string, amt sdk.Coins) error
	SendCoinsFromAccountToModule(ctx context.Context, senderAddr sdk.AccAddress, recipientModule string, amt sdk.Coins) error
}

// PoolKeeper extends the gov's actual expected PoolKeeper.
type PoolKeeper interface {
	FundCommunityPool(ctx context.Context, amount sdk.Coins, sender []byte) error
}

// StakingKeeper extends gov's actual expected StakingKeeper with additional
// methods used in tests.
type StakingKeeper interface {
	ValidatorAddressCodec() addresscodec.Codec
	// iterate through bonded validators by operator address, execute func for each validator
	IterateBondedValidatorsByPower(
		context.Context, func(index int64, validator sdk.ValidatorI) (stop bool),
	) error

<<<<<<< HEAD
	TotalBondedTokens(context.Context) (math.Int, error) // total bonded tokens within the validator set
	IterateDelegations(
		ctx context.Context, delegator sdk.AccAddress,
		fn func(index int64, delegation sdk.DelegationI) (stop bool),
	) error
=======
	BondDenom(ctx context.Context) (string, error)
	TokensFromConsensusPower(ctx context.Context, power int64) math.Int
}
>>>>>>> 4f445ed9

	BondDenom(ctx context.Context) (string, error)
	TokensFromConsensusPower(ctx context.Context, power int64) math.Int
}<|MERGE_RESOLUTION|>--- conflicted
+++ resolved
@@ -3,26 +3,19 @@
 package testutil
 
 import (
-	"context"
+	context "context"
 
-	addresscodec "cosmossdk.io/core/address"
 	"cosmossdk.io/math"
 
 	sdk "github.com/cosmos/cosmos-sdk/types"
+	bankkeeper "github.com/cosmos/cosmos-sdk/x/bank/keeper"
+	"github.com/cosmos/cosmos-sdk/x/gov/types"
 )
 
 // AccountKeeper extends gov's actual expected AccountKeeper with additional
 // methods used in tests.
 type AccountKeeper interface {
-	AddressCodec() addresscodec.Codec
-
-	GetAccount(ctx context.Context, addr sdk.AccAddress) sdk.AccountI
-
-	GetModuleAddress(name string) sdk.AccAddress
-	GetModuleAccount(ctx context.Context, name string) sdk.ModuleAccountI
-
-	// TODO remove with genesis 2-phases refactor https://github.com/cosmos/cosmos-sdk/issues/2862
-	SetModuleAccount(context.Context, sdk.ModuleAccountI)
+	types.AccountKeeper
 
 	IterateAccounts(ctx context.Context, cb func(account sdk.AccountI) (stop bool))
 }
@@ -30,43 +23,19 @@
 // BankKeeper extends gov's actual expected BankKeeper with additional
 // methods used in tests.
 type BankKeeper interface {
-	GetAllBalances(ctx context.Context, addr sdk.AccAddress) sdk.Coins
-	GetBalance(ctx context.Context, addr sdk.AccAddress, denom string) sdk.Coin
-	MintCoins(ctx context.Context, moduleName string, amt sdk.Coins) error
-	BurnCoins(ctx context.Context, address []byte, amt sdk.Coins) error
-	LockedCoins(ctx context.Context, addr sdk.AccAddress) sdk.Coins
-	SpendableCoins(ctx context.Context, addr sdk.AccAddress) sdk.Coins
-	SendCoinsFromModuleToAccount(ctx context.Context, senderModule string, recipientAddr sdk.AccAddress, amt sdk.Coins) error
-	SendCoinsFromModuleToModule(ctx context.Context, senderModule, recipientModule string, amt sdk.Coins) error
-	SendCoinsFromAccountToModule(ctx context.Context, senderAddr sdk.AccAddress, recipientModule string, amt sdk.Coins) error
-}
-
-// PoolKeeper extends the gov's actual expected PoolKeeper.
-type PoolKeeper interface {
-	FundCommunityPool(ctx context.Context, amount sdk.Coins, sender []byte) error
+	bankkeeper.Keeper
 }
 
 // StakingKeeper extends gov's actual expected StakingKeeper with additional
 // methods used in tests.
 type StakingKeeper interface {
-	ValidatorAddressCodec() addresscodec.Codec
-	// iterate through bonded validators by operator address, execute func for each validator
-	IterateBondedValidatorsByPower(
-		context.Context, func(index int64, validator sdk.ValidatorI) (stop bool),
-	) error
+	types.StakingKeeper
 
-<<<<<<< HEAD
-	TotalBondedTokens(context.Context) (math.Int, error) // total bonded tokens within the validator set
-	IterateDelegations(
-		ctx context.Context, delegator sdk.AccAddress,
-		fn func(index int64, delegation sdk.DelegationI) (stop bool),
-	) error
-=======
 	BondDenom(ctx context.Context) (string, error)
 	TokensFromConsensusPower(ctx context.Context, power int64) math.Int
 }
->>>>>>> 4f445ed9
 
-	BondDenom(ctx context.Context) (string, error)
-	TokensFromConsensusPower(ctx context.Context, power int64) math.Int
+// DistributionKeeper defines the expected distribution keeper
+type DistributionKeeper interface {
+	FundCommunityPool(ctx context.Context, amount sdk.Coins, sender sdk.AccAddress) error
 }