--- conflicted
+++ resolved
@@ -5,20 +5,14 @@
 	"encoding/json"
 	"fmt"
 
-	corecontext "cosmossdk.io/core/context"
-	"cosmossdk.io/core/event"
-	"cosmossdk.io/core/transaction"
 	"cosmossdk.io/errors"
 	"cosmossdk.io/math"
-<<<<<<< HEAD
-	govtypes "cosmossdk.io/x/gov/types"
-	v1 "cosmossdk.io/x/gov/types/v1"
-	"cosmossdk.io/x/gov/types/v1beta1"
-=======
->>>>>>> 4f445ed9
 
 	sdk "github.com/cosmos/cosmos-sdk/types"
 	sdkerrors "github.com/cosmos/cosmos-sdk/types/errors"
+	govtypes "github.com/cosmos/cosmos-sdk/x/gov/types"
+	v1 "github.com/cosmos/cosmos-sdk/x/gov/types/v1"
+	"github.com/cosmos/cosmos-sdk/x/gov/types/v1beta1"
 )
 
 type msgServer struct {
@@ -34,7 +28,14 @@
 var _ v1.MsgServer = msgServer{}
 
 // SubmitProposal implements the MsgServer.SubmitProposal method.
-func (k msgServer) SubmitProposal(ctx context.Context, msg *v1.MsgSubmitProposal) (*v1.MsgSubmitProposalResponse, error) {
+func (k msgServer) SubmitProposal(goCtx context.Context, msg *v1.MsgSubmitProposal) (*v1.MsgSubmitProposalResponse, error) {
+	if msg.Title == "" {
+		return nil, errors.Wrap(sdkerrors.ErrInvalidRequest, "proposal title cannot be empty")
+	}
+	if msg.Summary == "" {
+		return nil, errors.Wrap(sdkerrors.ErrInvalidRequest, "proposal summary cannot be empty")
+	}
+
 	proposer, err := k.authKeeper.AddressCodec().StringToBytes(msg.GetProposer())
 	if err != nil {
 		return nil, sdkerrors.ErrInvalidAddress.Wrapf("invalid proposer address: %s", err)
@@ -62,47 +63,28 @@
 		// nothing can be done here, and this is still a valid case, so we ignore the error
 	}
 
-	// This method checks that all message metadata, summary and title
-	// has the expected length defined in the module configuration.
-	if err := k.validateProposalLengths(msg.Metadata, msg.Title, msg.Summary); err != nil {
-		return nil, err
-	}
-
 	proposalMsgs, err := msg.GetMsgs()
 	if err != nil {
 		return nil, err
 	}
 
+	ctx := sdk.UnwrapSDKContext(goCtx)
+	initialDeposit := msg.GetInitialDeposit()
+
 	params, err := k.Params.Get(ctx)
 	if err != nil {
 		return nil, fmt.Errorf("failed to get governance parameters: %w", err)
 	}
 
-<<<<<<< HEAD
-	if msg.Expedited { // checking for backward compatibility
-		msg.ProposalType = v1.ProposalType_PROPOSAL_TYPE_EXPEDITED
-	}
-	if err := k.validateInitialDeposit(params, msg.GetInitialDeposit(), msg.ProposalType); err != nil {
-=======
-	params, err := k.Params.Get(ctx)
-	if err != nil {
-		return nil, fmt.Errorf("failed to get governance parameters: %w", err)
-	}
-
 	if err := k.validateInitialDeposit(ctx, params, initialDeposit, msg.Expedited); err != nil {
 		return nil, err
 	}
 
 	if err := k.validateDepositDenom(ctx, params, initialDeposit); err != nil {
->>>>>>> 4f445ed9
-		return nil, err
-	}
-
-	if err := k.validateDepositDenom(params, msg.GetInitialDeposit()); err != nil {
-		return nil, err
-	}
-
-	proposal, err := k.Keeper.SubmitProposal(ctx, proposalMsgs, msg.Metadata, msg.Title, msg.Summary, proposer, msg.ProposalType)
+		return nil, err
+	}
+
+	proposal, err := k.Keeper.SubmitProposal(ctx, proposalMsgs, msg.Metadata, msg.Title, msg.Summary, proposer, msg.Expedited)
 	if err != nil {
 		return nil, err
 	}
@@ -113,31 +95,22 @@
 	}
 
 	// ref: https://github.com/cosmos/cosmos-sdk/issues/9683
-	if err := k.GasService.GasMeter(ctx).Consume(
-		3*k.GasService.GasConfig(ctx).WriteCostPerByte*uint64(len(bytes)),
+	ctx.GasMeter().ConsumeGas(
+		3*ctx.KVGasConfig().WriteCostPerByte*uint64(len(bytes)),
 		"submit proposal",
-<<<<<<< HEAD
-	); err != nil {
-		return nil, err
-	}
-
-	votingStarted, err := k.Keeper.AddDeposit(ctx, proposal.Id, proposer, msg.GetInitialDeposit())
-=======
 	)
 
 	votingStarted, err := k.AddDeposit(ctx, proposal.Id, proposer, msg.GetInitialDeposit())
->>>>>>> 4f445ed9
 	if err != nil {
 		return nil, err
 	}
 
 	if votingStarted {
-		if err := k.EventService.EventManager(ctx).EmitKV(
-			govtypes.EventTypeSubmitProposal,
-			event.NewAttribute(govtypes.AttributeKeyVotingPeriodStart, fmt.Sprintf("%d", proposal.Id)),
-		); err != nil {
-			return nil, errors.Wrapf(err, "failed to emit event: %s", govtypes.EventTypeSubmitProposal)
-		}
+		ctx.EventManager().EmitEvent(
+			sdk.NewEvent(govtypes.EventTypeSubmitProposal,
+				sdk.NewAttribute(govtypes.AttributeKeyVotingPeriodStart, fmt.Sprintf("%d", proposal.Id)),
+			),
+		)
 	}
 
 	return &v1.MsgSubmitProposalResponse{
@@ -145,82 +118,38 @@
 	}, nil
 }
 
-<<<<<<< HEAD
-// SubmitMultipleChoiceProposal implements the MsgServer.SubmitMultipleChoiceProposal method.
-func (k msgServer) SubmitMultipleChoiceProposal(ctx context.Context, msg *v1.MsgSubmitMultipleChoiceProposal) (*v1.MsgSubmitMultipleChoiceProposalResponse, error) {
-	resp, err := k.SubmitProposal(ctx, &v1.MsgSubmitProposal{
-		InitialDeposit: msg.InitialDeposit,
-		Proposer:       msg.Proposer,
-		Title:          msg.Title,
-		Summary:        msg.Summary,
-		Metadata:       msg.Metadata,
-		ProposalType:   v1.ProposalType_PROPOSAL_TYPE_MULTIPLE_CHOICE,
-	})
-	if err != nil {
-		return nil, err
-	}
-
-	if msg.VoteOptions == nil {
-		return nil, sdkerrors.ErrInvalidRequest.Wrap("vote options cannot be nil")
-	}
-
-	// check that if a vote option is provided, the previous one is also provided
-	if (msg.VoteOptions.OptionTwo != "" && msg.VoteOptions.OptionOne == "") ||
-		(msg.VoteOptions.OptionThree != "" && msg.VoteOptions.OptionTwo == "") ||
-		(msg.VoteOptions.OptionFour != "" && msg.VoteOptions.OptionThree == "") {
-		return nil, sdkerrors.ErrInvalidRequest.Wrap("if a vote option is provided, the previous one must also be provided")
-	}
-
-	// check that at least two vote options are provided
-	if msg.VoteOptions.OptionOne == "" && msg.VoteOptions.OptionTwo == "" {
-		return nil, sdkerrors.ErrInvalidRequest.Wrap("vote options cannot be empty, two or more options must be provided")
-	}
-
-	if err := k.ProposalVoteOptions.Set(ctx, resp.ProposalId, *msg.VoteOptions); err != nil {
-		return nil, err
-	}
-
-	return &v1.MsgSubmitMultipleChoiceProposalResponse{
-		ProposalId: resp.ProposalId,
-	}, nil
-}
-
-// CancelProposal implements the MsgServer.CancelProposal method.
-func (k msgServer) CancelProposal(ctx context.Context, msg *v1.MsgCancelProposal) (*v1.MsgCancelProposalResponse, error) {
-=======
 // CancelProposal implements the MsgServer.CancelProposal method.
 func (k msgServer) CancelProposal(goCtx context.Context, msg *v1.MsgCancelProposal) (*v1.MsgCancelProposalResponse, error) {
->>>>>>> 4f445ed9
 	_, err := k.authKeeper.AddressCodec().StringToBytes(msg.Proposer)
 	if err != nil {
 		return nil, sdkerrors.ErrInvalidAddress.Wrapf("invalid proposer address: %s", err)
 	}
 
+	ctx := sdk.UnwrapSDKContext(goCtx)
 	if err := k.Keeper.CancelProposal(ctx, msg.ProposalId, msg.Proposer); err != nil {
 		return nil, err
 	}
 
-	if err := k.EventService.EventManager(ctx).EmitKV(
-		govtypes.EventTypeCancelProposal,
-		event.NewAttribute(sdk.AttributeKeySender, msg.Proposer),
-		event.NewAttribute(govtypes.AttributeKeyProposalID, fmt.Sprint(msg.ProposalId)),
-	); err != nil {
-		return nil, errors.Wrapf(err, "failed to emit event: %s", govtypes.EventTypeCancelProposal)
-	}
+	ctx.EventManager().EmitEvent(
+		sdk.NewEvent(
+			govtypes.EventTypeCancelProposal,
+			sdk.NewAttribute(sdk.AttributeKeySender, msg.Proposer),
+			sdk.NewAttribute(govtypes.AttributeKeyProposalID, fmt.Sprint(msg.ProposalId)),
+		),
+	)
 
 	return &v1.MsgCancelProposalResponse{
 		ProposalId:     msg.ProposalId,
-		CanceledTime:   k.HeaderService.HeaderInfo(ctx).Time,
-		CanceledHeight: uint64(k.HeaderService.HeaderInfo(ctx).Height),
+		CanceledTime:   ctx.BlockTime(),
+		CanceledHeight: uint64(ctx.BlockHeight()),
 	}, nil
 }
 
 // ExecLegacyContent implements the MsgServer.ExecLegacyContent method.
-func (k msgServer) ExecLegacyContent(ctx context.Context, msg *v1.MsgExecLegacyContent) (*v1.MsgExecLegacyContentResponse, error) {
-	govAcct, err := k.authKeeper.AddressCodec().BytesToString(k.GetGovernanceAccount(ctx).GetAddress())
-	if err != nil {
-		return nil, sdkerrors.ErrInvalidAddress.Wrapf("invalid governance account address: %s", err)
-	}
+func (k msgServer) ExecLegacyContent(goCtx context.Context, msg *v1.MsgExecLegacyContent) (*v1.MsgExecLegacyContentResponse, error) {
+	ctx := sdk.UnwrapSDKContext(goCtx)
+
+	govAcct := k.GetGovernanceAccount(ctx).GetAddress().String()
 	if govAcct != msg.Authority {
 		return nil, errors.Wrapf(govtypes.ErrInvalidSigner, "expected %s got %s", govAcct, msg.Authority)
 	}
@@ -235,16 +164,8 @@
 		return nil, errors.Wrap(govtypes.ErrNoProposalHandlerExists, content.ProposalRoute())
 	}
 
-<<<<<<< HEAD
-	handler := k.Keeper.legacyRouter.GetRoute(content.ProposalRoute())
-
-	// NOTE: the support of legacy gov proposal in server/v2 is different than for baseapp.
-	// Legacy proposal in server/v2 can only access services provided by the gov module environment.
-	if err := handler(context.WithValue(ctx, corecontext.EnvironmentContextKey, k.Environment), content); err != nil {
-=======
 	handler := k.legacyRouter.GetRoute(content.ProposalRoute())
 	if err := handler(ctx, content); err != nil {
->>>>>>> 4f445ed9
 		return nil, errors.Wrapf(govtypes.ErrInvalidProposalContent, "failed to run legacy handler %s, %+v", content.ProposalRoute(), err)
 	}
 
@@ -252,7 +173,7 @@
 }
 
 // Vote implements the MsgServer.Vote method.
-func (k msgServer) Vote(ctx context.Context, msg *v1.MsgVote) (*v1.MsgVoteResponse, error) {
+func (k msgServer) Vote(goCtx context.Context, msg *v1.MsgVote) (*v1.MsgVoteResponse, error) {
 	accAddr, err := k.authKeeper.AddressCodec().StringToBytes(msg.Voter)
 	if err != nil {
 		return nil, sdkerrors.ErrInvalidAddress.Wrapf("invalid voter address: %s", err)
@@ -262,13 +183,9 @@
 		return nil, errors.Wrap(govtypes.ErrInvalidVote, msg.Option.String())
 	}
 
-<<<<<<< HEAD
-	if err = k.Keeper.AddVote(ctx, msg.ProposalId, accAddr, v1.NewNonSplitVoteOption(msg.Option), msg.Metadata); err != nil {
-=======
 	ctx := sdk.UnwrapSDKContext(goCtx)
 	err = k.AddVote(ctx, msg.ProposalId, accAddr, v1.NewNonSplitVoteOption(msg.Option), msg.Metadata)
 	if err != nil {
->>>>>>> 4f445ed9
 		return nil, err
 	}
 
@@ -276,7 +193,7 @@
 }
 
 // VoteWeighted implements the MsgServer.VoteWeighted method.
-func (k msgServer) VoteWeighted(ctx context.Context, msg *v1.MsgVoteWeighted) (*v1.MsgVoteWeightedResponse, error) {
+func (k msgServer) VoteWeighted(goCtx context.Context, msg *v1.MsgVoteWeighted) (*v1.MsgVoteWeightedResponse, error) {
 	accAddr, accErr := k.authKeeper.AddressCodec().StringToBytes(msg.Voter)
 	if accErr != nil {
 		return nil, sdkerrors.ErrInvalidAddress.Wrapf("invalid voter address: %s", accErr)
@@ -311,12 +228,8 @@
 		return nil, errors.Wrap(govtypes.ErrInvalidVote, "total weight lower than 1.00")
 	}
 
-<<<<<<< HEAD
-	err := k.Keeper.AddVote(ctx, msg.ProposalId, accAddr, msg.Options, msg.Metadata)
-=======
 	ctx := sdk.UnwrapSDKContext(goCtx)
 	err := k.AddVote(ctx, msg.ProposalId, accAddr, msg.Options, msg.Metadata)
->>>>>>> 4f445ed9
 	if err != nil {
 		return nil, err
 	}
@@ -325,7 +238,7 @@
 }
 
 // Deposit implements the MsgServer.Deposit method.
-func (k msgServer) Deposit(ctx context.Context, msg *v1.MsgDeposit) (*v1.MsgDepositResponse, error) {
+func (k msgServer) Deposit(goCtx context.Context, msg *v1.MsgDeposit) (*v1.MsgDepositResponse, error) {
 	accAddr, err := k.authKeeper.AddressCodec().StringToBytes(msg.Depositor)
 	if err != nil {
 		return nil, sdkerrors.ErrInvalidAddress.Wrapf("invalid depositor address: %s", err)
@@ -335,124 +248,40 @@
 		return nil, err
 	}
 
-<<<<<<< HEAD
-	votingStarted, err := k.Keeper.AddDeposit(ctx, msg.ProposalId, accAddr, msg.Amount)
-=======
 	ctx := sdk.UnwrapSDKContext(goCtx)
 	votingStarted, err := k.AddDeposit(ctx, msg.ProposalId, accAddr, msg.Amount)
->>>>>>> 4f445ed9
 	if err != nil {
 		return nil, err
 	}
 
 	if votingStarted {
-		if err := k.EventService.EventManager(ctx).EmitKV(
-			govtypes.EventTypeProposalDeposit,
-			event.NewAttribute(govtypes.AttributeKeyVotingPeriodStart, fmt.Sprintf("%d", msg.ProposalId)),
-		); err != nil {
-			return nil, errors.Wrapf(err, "failed to emit event: %s", govtypes.EventTypeProposalDeposit)
-		}
+		ctx.EventManager().EmitEvent(
+			sdk.NewEvent(
+				govtypes.EventTypeProposalDeposit,
+				sdk.NewAttribute(govtypes.AttributeKeyVotingPeriodStart, fmt.Sprintf("%d", msg.ProposalId)),
+			),
+		)
 	}
 
 	return &v1.MsgDepositResponse{}, nil
 }
 
-// UpdateParams implements the v1.UpdateParams method.
-func (k msgServer) UpdateParams(ctx context.Context, msg *v1.MsgUpdateParams) (*v1.MsgUpdateParamsResponse, error) {
+// UpdateParams implements the MsgServer.UpdateParams method.
+func (k msgServer) UpdateParams(goCtx context.Context, msg *v1.MsgUpdateParams) (*v1.MsgUpdateParamsResponse, error) {
 	if k.authority != msg.Authority {
 		return nil, errors.Wrapf(govtypes.ErrInvalidSigner, "invalid authority; expected %s, got %s", k.authority, msg.Authority)
 	}
 
-	if err := msg.Params.ValidateBasic(k.authKeeper.AddressCodec()); err != nil {
-		return nil, err
-	}
-
+	if err := msg.Params.ValidateBasic(); err != nil {
+		return nil, err
+	}
+
+	ctx := sdk.UnwrapSDKContext(goCtx)
 	if err := k.Params.Set(ctx, msg.Params); err != nil {
 		return nil, err
 	}
 
 	return &v1.MsgUpdateParamsResponse{}, nil
-}
-
-// UpdateMessageParams implements the v1.MsgServer method
-func (k msgServer) UpdateMessageParams(ctx context.Context, msg *v1.MsgUpdateMessageParams) (*v1.MsgUpdateMessageParamsResponse, error) {
-	if k.authority != msg.Authority {
-		return nil, errors.Wrapf(govtypes.ErrInvalidSigner, "invalid authority; expected %s, got %s", k.authority, msg.Authority)
-	}
-
-	// delete the message params if the params are empty
-	if msg.Params == nil || *msg.Params == (v1.MessageBasedParams{}) {
-		if err := k.MessageBasedParams.Remove(ctx, msg.MsgUrl); err != nil {
-			return nil, err
-		}
-
-		return &v1.MsgUpdateMessageParamsResponse{}, nil
-	}
-
-	if err := msg.Params.ValidateBasic(); err != nil {
-		return nil, err
-	}
-
-	// note: we don't need to validate the message URL here, as it is gov gated
-	// a chain may want to configure proposal messages before having an upgrade
-	// adding new messages.
-
-	if err := k.MessageBasedParams.Set(ctx, msg.MsgUrl, *msg.Params); err != nil {
-		return nil, err
-	}
-
-	return &v1.MsgUpdateMessageParamsResponse{}, nil
-}
-
-// SudoExec implements the v1.MsgServer method
-func (k msgServer) SudoExec(ctx context.Context, msg *v1.MsgSudoExec) (*v1.MsgSudoExecResponse, error) {
-	if msg == nil || msg.Msg == nil {
-		return nil, errors.Wrap(govtypes.ErrInvalidProposal, "sudo-ed message cannot be nil")
-	}
-
-	if k.authority != msg.Authority {
-		return nil, errors.Wrapf(govtypes.ErrInvalidSigner, "invalid authority; expected %s, got %s", k.authority, msg.Authority)
-	}
-
-	sudoedMsg, err := msg.GetSudoedMsg()
-	if err != nil {
-		return nil, errors.Wrapf(govtypes.ErrInvalidProposal, "invalid sudo-ed message: %s", err)
-	}
-
-	// check if the message implements the HasValidateBasic interface
-	if m, ok := sudoedMsg.(sdk.HasValidateBasic); ok {
-		if err := m.ValidateBasic(); err != nil {
-			return nil, errors.Wrapf(govtypes.ErrInvalidProposal, "invalid sudo-ed message: %s", err)
-		}
-	}
-
-	var msgResp transaction.Msg
-	if err := k.BranchService.Execute(ctx, func(ctx context.Context) error {
-		// TODO add route check here
-		if err := k.MsgRouterService.CanInvoke(ctx, sdk.MsgTypeURL(sudoedMsg)); err != nil {
-			return errors.Wrap(govtypes.ErrInvalidProposal, err.Error())
-		}
-
-		msgResp, err = k.MsgRouterService.Invoke(ctx, sudoedMsg)
-		if err != nil {
-			return errors.Wrapf(err, "failed to execute sudo-ed message; message %v", sudoedMsg)
-		}
-
-		return nil
-	}); err != nil {
-		return nil, err
-	}
-
-	// TODO(@julienrbrt): check if events are properly emitted
-
-	msgRespBytes, err := k.cdc.MarshalJSON(msgResp)
-	if err != nil {
-		return nil, errors.Wrapf(err, "failed to marshal sudo-ed message response; message %v", msgResp)
-	}
-
-	return &v1.MsgSudoExecResponse{
-		Result: msgRespBytes,
-	}, nil
 }
 
 type legacyMsgServer struct {
@@ -492,7 +321,7 @@
 		"",
 		msg.GetContent().GetTitle(),
 		msg.GetContent().GetDescription(),
-		v1.ProposalType_PROPOSAL_TYPE_STANDARD, // legacy proposals can only be standard
+		false, // legacy proposals cannot be expedited
 	)
 	if err != nil {
 		return nil, err
