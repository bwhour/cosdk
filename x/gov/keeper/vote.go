package keeper

import (
	"context"
	stderrors "errors"
	"fmt"

	"cosmossdk.io/collections"
<<<<<<< HEAD
	"cosmossdk.io/core/event"
	"cosmossdk.io/errors"
	"cosmossdk.io/x/gov/types"
	v1 "cosmossdk.io/x/gov/types/v1"
=======
	"cosmossdk.io/errors"
>>>>>>> 4f445ed9

	sdk "github.com/cosmos/cosmos-sdk/types"
)

// AddVote adds a vote on a specific proposal
func (k Keeper) AddVote(ctx context.Context, proposalID uint64, voterAddr sdk.AccAddress, options v1.WeightedVoteOptions, metadata string) error {
	// get proposal
	proposal, err := k.Proposals.Get(ctx, proposalID)
	if err != nil {
		if stderrors.Is(err, collections.ErrNotFound) {
			return errors.Wrapf(types.ErrInactiveProposal, "%d", proposalID)
		}

		return err
	}

	// check if proposal is in voting period.
	if proposal.Status != v1.StatusVotingPeriod {
		return errors.Wrapf(types.ErrInactiveProposal, "%d", proposalID)
	}

	if err := k.assertMetadataLength(metadata); err != nil {
		return err
	}

	err = k.assertVoteOptionsLen(options)
	if err != nil {
		return err
	}

	for _, option := range options {
		switch proposal.ProposalType {
		case v1.ProposalType_PROPOSAL_TYPE_OPTIMISTIC:
			if option.Option != v1.OptionNo {
				return errors.Wrap(types.ErrInvalidVote, "optimistic proposals can only be rejected")
			}
		case v1.ProposalType_PROPOSAL_TYPE_MULTIPLE_CHOICE:
			proposalOptionsStr, err := k.ProposalVoteOptions.Get(ctx, proposalID)
			if err != nil {
				if stderrors.Is(err, collections.ErrNotFound) {
					return errors.Wrap(types.ErrInvalidProposal, "invalid multiple choice proposal, no options set")
				}

				return err
			}

			// verify votes only on existing votes
			if proposalOptionsStr.OptionOne == "" && option.Option == v1.OptionOne {
				return errors.Wrap(types.ErrInvalidVote, "invalid vote option")
			} else if proposalOptionsStr.OptionTwo == "" && option.Option == v1.OptionTwo {
				return errors.Wrap(types.ErrInvalidVote, "invalid vote option")
			} else if proposalOptionsStr.OptionThree == "" && option.Option == v1.OptionThree {
				return errors.Wrap(types.ErrInvalidVote, "invalid vote option")
			} else if proposalOptionsStr.OptionFour == "" && option.Option == v1.OptionFour {
				return errors.Wrap(types.ErrInvalidVote, "invalid vote option")
			}
		}

		if !v1.ValidWeightedVoteOption(*option) {
			return errors.Wrap(types.ErrInvalidVote, option.String())
		}
	}

	voterStrAddr, err := k.authKeeper.AddressCodec().BytesToString(voterAddr)
	if err != nil {
		return err
	}
	vote := v1.NewVote(proposalID, voterStrAddr, options, metadata)
	err = k.Votes.Set(ctx, collections.Join(proposalID, voterAddr), vote)
	if err != nil {
		return err
	}

	// called after a vote on a proposal is cast
<<<<<<< HEAD
	if err = k.Hooks().AfterProposalVote(ctx, proposalID, voterAddr); err != nil {
		return err
	}
=======
	err = keeper.Hooks().AfterProposalVote(ctx, proposalID, voterAddr)
	if err != nil {
		return err
	}

	sdkCtx := sdk.UnwrapSDKContext(ctx)
	sdkCtx.EventManager().EmitEvent(
		sdk.NewEvent(
			types.EventTypeProposalVote,
			sdk.NewAttribute(types.AttributeKeyVoter, voterAddr.String()),
			sdk.NewAttribute(types.AttributeKeyOption, options.String()),
			sdk.NewAttribute(types.AttributeKeyProposalID, fmt.Sprintf("%d", proposalID)),
		),
	)
>>>>>>> 4f445ed9

	return k.EventService.EventManager(ctx).EmitKV(types.EventTypeProposalVote,
		event.NewAttribute(types.AttributeKeyVoter, voterStrAddr),
		event.NewAttribute(types.AttributeKeyOption, options.String()),
		event.NewAttribute(types.AttributeKeyProposalID, fmt.Sprintf("%d", proposalID)),
	)
}

// deleteVotes deletes all the votes from a given proposalID.
<<<<<<< HEAD
func (k Keeper) deleteVotes(ctx context.Context, proposalID uint64) error {
	rng := collections.NewPrefixedPairRange[uint64, sdk.AccAddress](proposalID)
	err := k.Votes.Clear(ctx, rng)
=======
func (keeper Keeper) deleteVotes(ctx context.Context, proposalID uint64) error {
	rng := collections.NewPrefixedPairRange[uint64, sdk.AccAddress](proposalID)
	err := keeper.Votes.Clear(ctx, rng)
>>>>>>> 4f445ed9
	if err != nil {
		return err
	}

	return nil
}<|MERGE_RESOLUTION|>--- conflicted
+++ resolved
@@ -2,97 +2,46 @@
 
 import (
 	"context"
-	stderrors "errors"
 	"fmt"
 
 	"cosmossdk.io/collections"
-<<<<<<< HEAD
-	"cosmossdk.io/core/event"
 	"cosmossdk.io/errors"
-	"cosmossdk.io/x/gov/types"
-	v1 "cosmossdk.io/x/gov/types/v1"
-=======
-	"cosmossdk.io/errors"
->>>>>>> 4f445ed9
 
 	sdk "github.com/cosmos/cosmos-sdk/types"
+	"github.com/cosmos/cosmos-sdk/x/gov/types"
+	v1 "github.com/cosmos/cosmos-sdk/x/gov/types/v1"
 )
 
 // AddVote adds a vote on a specific proposal
-func (k Keeper) AddVote(ctx context.Context, proposalID uint64, voterAddr sdk.AccAddress, options v1.WeightedVoteOptions, metadata string) error {
-	// get proposal
-	proposal, err := k.Proposals.Get(ctx, proposalID)
+func (keeper Keeper) AddVote(ctx context.Context, proposalID uint64, voterAddr sdk.AccAddress, options v1.WeightedVoteOptions, metadata string) error {
+	// Check if proposal is in voting period.
+	inVotingPeriod, err := keeper.VotingPeriodProposals.Has(ctx, proposalID)
 	if err != nil {
-		if stderrors.Is(err, collections.ErrNotFound) {
-			return errors.Wrapf(types.ErrInactiveProposal, "%d", proposalID)
-		}
-
 		return err
 	}
 
-	// check if proposal is in voting period.
-	if proposal.Status != v1.StatusVotingPeriod {
+	if !inVotingPeriod {
 		return errors.Wrapf(types.ErrInactiveProposal, "%d", proposalID)
 	}
 
-	if err := k.assertMetadataLength(metadata); err != nil {
-		return err
-	}
-
-	err = k.assertVoteOptionsLen(options)
+	err = keeper.assertMetadataLength(metadata)
 	if err != nil {
 		return err
 	}
 
 	for _, option := range options {
-		switch proposal.ProposalType {
-		case v1.ProposalType_PROPOSAL_TYPE_OPTIMISTIC:
-			if option.Option != v1.OptionNo {
-				return errors.Wrap(types.ErrInvalidVote, "optimistic proposals can only be rejected")
-			}
-		case v1.ProposalType_PROPOSAL_TYPE_MULTIPLE_CHOICE:
-			proposalOptionsStr, err := k.ProposalVoteOptions.Get(ctx, proposalID)
-			if err != nil {
-				if stderrors.Is(err, collections.ErrNotFound) {
-					return errors.Wrap(types.ErrInvalidProposal, "invalid multiple choice proposal, no options set")
-				}
-
-				return err
-			}
-
-			// verify votes only on existing votes
-			if proposalOptionsStr.OptionOne == "" && option.Option == v1.OptionOne {
-				return errors.Wrap(types.ErrInvalidVote, "invalid vote option")
-			} else if proposalOptionsStr.OptionTwo == "" && option.Option == v1.OptionTwo {
-				return errors.Wrap(types.ErrInvalidVote, "invalid vote option")
-			} else if proposalOptionsStr.OptionThree == "" && option.Option == v1.OptionThree {
-				return errors.Wrap(types.ErrInvalidVote, "invalid vote option")
-			} else if proposalOptionsStr.OptionFour == "" && option.Option == v1.OptionFour {
-				return errors.Wrap(types.ErrInvalidVote, "invalid vote option")
-			}
-		}
-
 		if !v1.ValidWeightedVoteOption(*option) {
 			return errors.Wrap(types.ErrInvalidVote, option.String())
 		}
 	}
 
-	voterStrAddr, err := k.authKeeper.AddressCodec().BytesToString(voterAddr)
-	if err != nil {
-		return err
-	}
-	vote := v1.NewVote(proposalID, voterStrAddr, options, metadata)
-	err = k.Votes.Set(ctx, collections.Join(proposalID, voterAddr), vote)
+	vote := v1.NewVote(proposalID, voterAddr, options, metadata)
+	err = keeper.Votes.Set(ctx, collections.Join(proposalID, voterAddr), vote)
 	if err != nil {
 		return err
 	}
 
 	// called after a vote on a proposal is cast
-<<<<<<< HEAD
-	if err = k.Hooks().AfterProposalVote(ctx, proposalID, voterAddr); err != nil {
-		return err
-	}
-=======
 	err = keeper.Hooks().AfterProposalVote(ctx, proposalID, voterAddr)
 	if err != nil {
 		return err
@@ -107,25 +56,14 @@
 			sdk.NewAttribute(types.AttributeKeyProposalID, fmt.Sprintf("%d", proposalID)),
 		),
 	)
->>>>>>> 4f445ed9
 
-	return k.EventService.EventManager(ctx).EmitKV(types.EventTypeProposalVote,
-		event.NewAttribute(types.AttributeKeyVoter, voterStrAddr),
-		event.NewAttribute(types.AttributeKeyOption, options.String()),
-		event.NewAttribute(types.AttributeKeyProposalID, fmt.Sprintf("%d", proposalID)),
-	)
+	return nil
 }
 
 // deleteVotes deletes all the votes from a given proposalID.
-<<<<<<< HEAD
-func (k Keeper) deleteVotes(ctx context.Context, proposalID uint64) error {
-	rng := collections.NewPrefixedPairRange[uint64, sdk.AccAddress](proposalID)
-	err := k.Votes.Clear(ctx, rng)
-=======
 func (keeper Keeper) deleteVotes(ctx context.Context, proposalID uint64) error {
 	rng := collections.NewPrefixedPairRange[uint64, sdk.AccAddress](proposalID)
 	err := keeper.Votes.Clear(ctx, rng)
->>>>>>> 4f445ed9
 	if err != nil {
 		return err
 	}
