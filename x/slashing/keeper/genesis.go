--- conflicted
+++ resolved
@@ -1,113 +1,73 @@
 package keeper
 
 import (
-	"context"
-
-	"cosmossdk.io/x/slashing/types"
-
 	sdk "github.com/cosmos/cosmos-sdk/types"
+	"github.com/cosmos/cosmos-sdk/x/slashing/types"
+	stakingtypes "github.com/cosmos/cosmos-sdk/x/staking/types"
 )
 
 // InitGenesis initializes default parameters and the keeper's address to
 // pubkey map.
-<<<<<<< HEAD
-func (keeper Keeper) InitGenesis(ctx context.Context, stakingKeeper types.StakingKeeper, data *types.GenesisState) error {
-	var fnErr error
-	err := stakingKeeper.IterateValidators(ctx,
-		func(index int64, validator sdk.ValidatorI) bool {
-=======
 func (keeper Keeper) InitGenesis(ctx sdk.Context, stakingKeeper types.StakingKeeper, data *types.GenesisState) {
 	err := stakingKeeper.IterateValidators(ctx,
 		func(index int64, validator stakingtypes.ValidatorI) bool {
->>>>>>> 4f445ed9
 			consPk, err := validator.ConsPubKey()
 			if err != nil {
-				fnErr = err
-				return true
+				panic(err)
 			}
 
-<<<<<<< HEAD
-			err = keeper.AddrPubkeyRelation.Set(ctx, consPk.Address(), consPk)
-			if err != nil {
-				fnErr = err
-				return true
-=======
 			err = keeper.AddPubkey(ctx, consPk)
 			if err != nil {
 				panic(err)
->>>>>>> 4f445ed9
 			}
 			return false
 		},
 	)
 	if err != nil {
-<<<<<<< HEAD
-		return err
-	}
-	if fnErr != nil {
-		return fnErr
-=======
 		panic(err)
->>>>>>> 4f445ed9
 	}
 
 	for _, info := range data.SigningInfos {
 		address, err := keeper.sk.ConsensusAddressCodec().StringToBytes(info.Address)
-<<<<<<< HEAD
-=======
 		if err != nil {
 			panic(err)
 		}
 		err = keeper.SetValidatorSigningInfo(ctx, address, info.ValidatorSigningInfo)
->>>>>>> 4f445ed9
 		if err != nil {
-			return err
-		}
-		err = keeper.ValidatorSigningInfo.Set(ctx, address, info.ValidatorSigningInfo)
-		if err != nil {
-			return err
+			panic(err)
 		}
 	}
 
 	for _, array := range data.MissedBlocks {
 		address, err := keeper.sk.ConsensusAddressCodec().StringToBytes(array.Address)
 		if err != nil {
-			return err
+			panic(err)
 		}
 
 		for _, missed := range array.MissedBlocks {
 			if err := keeper.SetMissedBlockBitmapValue(ctx, address, missed.Index, missed.Missed); err != nil {
-				return err
+				panic(err)
 			}
 		}
 	}
 
-	if err := keeper.Params.Set(ctx, data.Params); err != nil {
-		return err
+	if err := keeper.SetParams(ctx, data.Params); err != nil {
+		panic(err)
 	}
-	return nil
 }
 
 // ExportGenesis writes the current store values
 // to a genesis file, which can be imported again
 // with InitGenesis
-func (keeper Keeper) ExportGenesis(ctx context.Context) (*types.GenesisState, error) {
-	params, err := keeper.Params.Get(ctx)
+func (keeper Keeper) ExportGenesis(ctx sdk.Context) (data *types.GenesisState) {
+	params, err := keeper.GetParams(ctx)
 	if err != nil {
-		return nil, err
+		panic(err)
 	}
 	signingInfos := make([]types.SigningInfo, 0)
 	missedBlocks := make([]types.ValidatorMissedBlocks, 0)
-<<<<<<< HEAD
-	err = keeper.ValidatorSigningInfo.Walk(ctx, nil, func(address sdk.ConsAddress, info types.ValidatorSigningInfo) (stop bool, err error) {
-		bechAddr, err := keeper.sk.ConsensusAddressCodec().BytesToString(address)
-		if err != nil {
-			return true, err
-		}
-=======
 	err = keeper.IterateValidatorSigningInfos(ctx, func(address sdk.ConsAddress, info types.ValidatorSigningInfo) (stop bool) {
 		bechAddr := address.String()
->>>>>>> 4f445ed9
 		signingInfos = append(signingInfos, types.SigningInfo{
 			Address:              bechAddr,
 			ValidatorSigningInfo: info,
@@ -115,7 +75,7 @@
 
 		localMissedBlocks, err := keeper.GetValidatorMissedBlocks(ctx, address)
 		if err != nil {
-			return true, err
+			panic(err)
 		}
 
 		missedBlocks = append(missedBlocks, types.ValidatorMissedBlocks{
@@ -123,17 +83,11 @@
 			MissedBlocks: localMissedBlocks,
 		})
 
-		return false, nil
+		return false
 	})
 	if err != nil {
-<<<<<<< HEAD
-		return nil, err
-	}
-	return types.NewGenesisState(params, signingInfos, missedBlocks), nil
-=======
 		panic(err)
 	}
 
 	return types.NewGenesisState(params, signingInfos, missedBlocks)
->>>>>>> 4f445ed9
 }