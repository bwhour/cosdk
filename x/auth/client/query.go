package client

import (
	"encoding/hex"
	"errors"
	"strings"
	"time"

	ctypes "github.com/tendermint/tendermint/rpc/core/types"

	"github.com/cosmos/cosmos-sdk/client"
	"github.com/cosmos/cosmos-sdk/codec"
	sdk "github.com/cosmos/cosmos-sdk/types"
	"github.com/cosmos/cosmos-sdk/x/auth/types"
)

// QueryTxsByEvents performs a search for transactions for a given set of events
// via the Tendermint RPC. An event takes the form of:
// "{eventAttribute}.{attributeKey} = '{attributeValue}'". Each event is
// concatenated with an 'AND' operand. It returns a slice of Info object
// containing txs and metadata. An error is returned if the query fails.
// If an empty string is provided it will order txs by asc
func QueryTxsByEvents(clientCtx client.Context, events []string, page, limit int, orderBy string) (*sdk.SearchTxsResult, error) {
	if len(events) == 0 {
		return nil, errors.New("must declare at least one event to search")
	}

	if page <= 0 {
		return nil, errors.New("page must greater than 0")
	}

	if limit <= 0 {
		return nil, errors.New("limit must greater than 0")
	}

	// XXX: implement ANY
	query := strings.Join(events, " AND ")

	node, err := clientCtx.GetNode()
	if err != nil {
		return nil, err
	}

	prove := !clientCtx.TrustNode

	resTxs, err := node.TxSearch(query, prove, page, limit, orderBy)
	if err != nil {
		return nil, err
	}

	if prove {
		for _, tx := range resTxs.Txs {
			err := ValidateTxResult(clientCtx, tx)
			if err != nil {
				return nil, err
			}
		}
	}

	resBlocks, err := getBlocksForTxResults(clientCtx, resTxs.Txs)
	if err != nil {
		return nil, err
	}

	txs, err := formatTxResults(clientCtx.Codec, resTxs.Txs, resBlocks)
	if err != nil {
		return nil, err
	}

	result := sdk.NewSearchTxsResult(resTxs.TotalCount, len(txs), page, limit, txs)

	return &result, nil
}

// QueryTx queries for a single transaction by a hash string in hex format. An
// error is returned if the transaction does not exist or cannot be queried.
<<<<<<< HEAD
func QueryTx(cliCtx context.CLIContext, hashHexStr string) (*sdk.TxResponse, error) {
=======
func QueryTx(clientCtx client.Context, hashHexStr string) (sdk.TxResponse, error) {
>>>>>>> 39f53ac2
	hash, err := hex.DecodeString(hashHexStr)
	if err != nil {
		return nil, err
	}

	node, err := clientCtx.GetNode()
	if err != nil {
		return nil, err
	}

	resTx, err := node.Tx(hash, !clientCtx.TrustNode)
	if err != nil {
		return nil, err
	}

<<<<<<< HEAD
	if !cliCtx.TrustNode {
		if err = ValidateTxResult(cliCtx, resTx); err != nil {
			return nil, err
=======
	if !clientCtx.TrustNode {
		if err = ValidateTxResult(clientCtx, resTx); err != nil {
			return sdk.TxResponse{}, err
>>>>>>> 39f53ac2
		}
	}

	resBlocks, err := getBlocksForTxResults(clientCtx, []*ctypes.ResultTx{resTx})
	if err != nil {
		return nil, err
	}

	out, err := formatTxResult(clientCtx.Codec, resTx, resBlocks[resTx.Height])
	if err != nil {
		return out, err
	}

	return out, nil
}

// formatTxResults parses the indexed txs into a slice of TxResponse objects.
func formatTxResults(cdc *codec.Codec, resTxs []*ctypes.ResultTx, resBlocks map[int64]*ctypes.ResultBlock) ([]*sdk.TxResponse, error) {
	var err error
	out := make([]*sdk.TxResponse, len(resTxs))
	for i := range resTxs {
		out[i], err = formatTxResult(cdc, resTxs[i], resBlocks[resTxs[i].Height])
		if err != nil {
			return nil, err
		}
	}

	return out, nil
}

// ValidateTxResult performs transaction verification.
func ValidateTxResult(clientCtx client.Context, resTx *ctypes.ResultTx) error {
	if !clientCtx.TrustNode {
		check, err := clientCtx.Verify(resTx.Height)
		if err != nil {
			return err
		}
		err = resTx.Proof.Validate(check.Header.DataHash)
		if err != nil {
			return err
		}
	}
	return nil
}

func getBlocksForTxResults(clientCtx client.Context, resTxs []*ctypes.ResultTx) (map[int64]*ctypes.ResultBlock, error) {
	node, err := clientCtx.GetNode()
	if err != nil {
		return nil, err
	}

	resBlocks := make(map[int64]*ctypes.ResultBlock)

	for _, resTx := range resTxs {
		if _, ok := resBlocks[resTx.Height]; !ok {
			resBlock, err := node.Block(&resTx.Height)
			if err != nil {
				return nil, err
			}

			resBlocks[resTx.Height] = resBlock
		}
	}

	return resBlocks, nil
}

func formatTxResult(cdc *codec.Codec, resTx *ctypes.ResultTx, resBlock *ctypes.ResultBlock) (*sdk.TxResponse, error) {
	tx, err := parseTx(cdc, resTx.Tx)
	if err != nil {
		return nil, err
	}

	return sdk.NewResponseResultTx(resTx, tx, resBlock.Block.Time.Format(time.RFC3339)), nil
}

func parseTx(cdc *codec.Codec, txBytes []byte) (sdk.Tx, error) {
	var tx types.StdTx

	err := cdc.UnmarshalBinaryBare(txBytes, &tx)
	if err != nil {
		return nil, err
	}

	return tx, nil
}<|MERGE_RESOLUTION|>--- conflicted
+++ resolved
@@ -74,11 +74,7 @@
 
 // QueryTx queries for a single transaction by a hash string in hex format. An
 // error is returned if the transaction does not exist or cannot be queried.
-<<<<<<< HEAD
-func QueryTx(cliCtx context.CLIContext, hashHexStr string) (*sdk.TxResponse, error) {
-=======
-func QueryTx(clientCtx client.Context, hashHexStr string) (sdk.TxResponse, error) {
->>>>>>> 39f53ac2
+func QueryTx(clientCtx client.Context, hashHexStr string) (*sdk.TxResponse, error) {
 	hash, err := hex.DecodeString(hashHexStr)
 	if err != nil {
 		return nil, err
@@ -94,15 +90,9 @@
 		return nil, err
 	}
 
-<<<<<<< HEAD
-	if !cliCtx.TrustNode {
-		if err = ValidateTxResult(cliCtx, resTx); err != nil {
-			return nil, err
-=======
 	if !clientCtx.TrustNode {
 		if err = ValidateTxResult(clientCtx, resTx); err != nil {
-			return sdk.TxResponse{}, err
->>>>>>> 39f53ac2
+			return nil, err
 		}
 	}
 
