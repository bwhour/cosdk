--- conflicted
+++ resolved
@@ -14,12 +14,7 @@
 	"github.com/cosmos/cosmos-sdk/client/flags"
 	"github.com/cosmos/cosmos-sdk/client/tx"
 	sdk "github.com/cosmos/cosmos-sdk/types"
-<<<<<<< HEAD
-	"github.com/cosmos/cosmos-sdk/x/auth/client"
-=======
 	authclient "github.com/cosmos/cosmos-sdk/x/auth/client"
-	"github.com/cosmos/cosmos-sdk/x/auth/types"
->>>>>>> 39f53ac2
 )
 
 func GetValidateSignaturesCommand(cliCtx context.CLIContext) *cobra.Command {
@@ -44,11 +39,7 @@
 
 func makeValidateSignaturesCmd(cliCtx context.CLIContext) func(cmd *cobra.Command, args []string) error {
 	return func(cmd *cobra.Command, args []string) error {
-<<<<<<< HEAD
-		cliCtx, txBldr, stdTx, err := readTxAndInitContexts(cliCtx, cmd, args[0])
-=======
-		clientCtx, txBldr, stdTx, err := readStdTxAndInitContexts(cdc, cmd, args[0])
->>>>>>> 39f53ac2
+		clientCtx, txBldr, stdTx, err := readTxAndInitContexts(cliCtx, cmd, args[0])
 		if err != nil {
 			return err
 		}
@@ -65,11 +56,7 @@
 // expected signers. In addition, if offline has not been supplied, the signature is
 // verified over the transaction sign bytes. Returns false if the validation fails.
 func printAndValidateSigs(
-<<<<<<< HEAD
-	cmd *cobra.Command, cliCtx context.CLIContext, chainID string, tx sdk.Tx, offline bool,
-=======
-	cmd *cobra.Command, clientCtx client.Context, chainID string, stdTx types.StdTx, offline bool,
->>>>>>> 39f53ac2
+	cmd *cobra.Command, clientCtx client.Context, chainID string, tx sdk.Tx, offline bool,
 ) bool {
 	sigTx := tx.(txtypes.SigTx)
 	signModeHandler := cliCtx.TxGenerator.SignModeHandler()
@@ -111,11 +98,7 @@
 		// Validate the actual signature over the transaction bytes since we can
 		// reach out to a full node to query accounts.
 		if !offline && success {
-<<<<<<< HEAD
 			accNum, accSeq, err := cliCtx.AccountRetriever.GetAccountNumberSequence(cliCtx, sigAddr)
-=======
-			acc, err := types.NewAccountRetriever(authclient.Codec).GetAccount(clientCtx, sigAddr)
->>>>>>> 39f53ac2
 			if err != nil {
 				cmd.Printf("failed to get account: %s\n", sigAddr)
 				return false
@@ -128,7 +111,6 @@
 				AccountSequence: accSeq,
 			}
 
-<<<<<<< HEAD
 			switch sig := sig.(type) {
 			case *txtypes.SingleSignatureData:
 				signingData.Mode = sig.SignMode
@@ -137,15 +119,6 @@
 					sigSanity = "ERROR: can't get sign bytes"
 					success = false
 				}
-=======
-		multiPK, ok := sig.GetPubKey().(multisig.PubKeyMultisigThreshold)
-		if ok {
-			var multiSig multisig.Multisignature
-			clientCtx.Codec.MustUnmarshalBinaryBare(sig.Signature, &multiSig)
-
-			var b strings.Builder
-			b.WriteString("\n  MultiSig Signatures:\n")
->>>>>>> 39f53ac2
 
 				if ok := pubKey.VerifyBytes(sigBytes, sig.Signature); !ok {
 					sigSanity = "ERROR: signature invalid"
@@ -192,9 +165,8 @@
 	return success
 }
 
-<<<<<<< HEAD
-func readTxAndInitContexts(cliCtx context.CLIContext, cmd *cobra.Command, filename string) (context.CLIContext, tx.Factory, sdk.Tx, error) {
-	stdTx, err := client.ReadTxFromFile(cliCtx, filename)
+func readTxAndInitContexts(cliCtx context.CLIContext, cmd *cobra.Command, filename string) (client.Context, tx.Factory, sdk.Tx, error) {
+	stdTx, err := authclient.ReadTxFromFile(cliCtx, filename)
 	if err != nil {
 		return cliCtx, tx.Factory{}, nil, err
 	}
@@ -203,20 +175,5 @@
 	cliCtx = cliCtx.InitWithInput(inBuf)
 	txFactory := tx.NewFactoryFromCLI(inBuf)
 
-	return cliCtx, txFactory, stdTx, nil
-=======
-func readStdTxAndInitContexts(cdc *codec.Codec, cmd *cobra.Command, filename string) (
-	client.Context, types.TxBuilder, types.StdTx, error,
-) {
-	stdTx, err := authclient.ReadStdTxFromFile(cdc, filename)
-	if err != nil {
-		return client.Context{}, types.TxBuilder{}, types.StdTx{}, err
-	}
-
-	inBuf := bufio.NewReader(cmd.InOrStdin())
-	clientCtx := client.NewContextWithInput(inBuf).WithCodec(cdc)
-	txBldr := types.NewTxBuilderFromCLI(inBuf)
-
-	return clientCtx, txBldr, stdTx, nil
->>>>>>> 39f53ac2
+	return clientCtx, txFactory, stdTx, nil
 }