--- conflicted
+++ resolved
@@ -32,11 +32,7 @@
 				return errors.New("cannot broadcast tx during offline mode")
 			}
 
-<<<<<<< HEAD
-			stdTx, err := client.ReadTxFromFile(cliCtx, args[0])
-=======
-			stdTx, err := authclient.ReadStdTxFromFile(clientCtx.Codec, args[0])
->>>>>>> 39f53ac2
+			stdTx, err := client.ReadTxFromFile(clientCtx, args[0])
 			if err != nil {
 				return err
 			}
