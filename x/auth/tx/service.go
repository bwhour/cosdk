package tx

import (
	"context"
	"strings"

	gogogrpc "github.com/cosmos/gogoproto/grpc"
	"github.com/golang/protobuf/proto" //nolint:staticcheck // keep legacy for now
	"github.com/grpc-ecosystem/grpc-gateway/runtime"
	"google.golang.org/grpc/codes"
	"google.golang.org/grpc/status"

	"github.com/cosmos/cosmos-sdk/client"
	"github.com/cosmos/cosmos-sdk/client/grpc/cmtservice"
	codectypes "github.com/cosmos/cosmos-sdk/codec/types"
	sdk "github.com/cosmos/cosmos-sdk/types"
	sdkerrors "github.com/cosmos/cosmos-sdk/types/errors"
	"github.com/cosmos/cosmos-sdk/types/query"
	txtypes "github.com/cosmos/cosmos-sdk/types/tx"
	"github.com/cosmos/cosmos-sdk/x/auth/migrations/legacytx"
)

// baseAppSimulateFn is the signature of the Baseapp#Simulate function.
type baseAppSimulateFn func(txBytes []byte) (sdk.GasInfo, *sdk.Result, error)

// txServer is the server for the protobuf Tx service.
type txServer struct {
	clientCtx         client.Context
	simulate          baseAppSimulateFn
	interfaceRegistry codectypes.InterfaceRegistry
}

// NewTxServer creates a new Tx service server.
func NewTxServer(clientCtx client.Context, simulate baseAppSimulateFn, interfaceRegistry codectypes.InterfaceRegistry) txtypes.ServiceServer {
	return txServer{
		clientCtx:         clientCtx,
		simulate:          simulate,
		interfaceRegistry: interfaceRegistry,
	}
}

var _ txtypes.ServiceServer = txServer{}

// GetTxsEvent implements the ServiceServer.TxsByEvents RPC method.
func (s txServer) GetTxsEvent(ctx context.Context, req *txtypes.GetTxsEventRequest) (*txtypes.GetTxsEventResponse, error) {
	if req == nil {
		return nil, status.Error(codes.InvalidArgument, "request cannot be nil")
	}

	orderBy := parseOrderBy(req.OrderBy)

	result, err := QueryTxsByEvents(s.clientCtx, int(req.Page), int(req.Limit), req.Query, orderBy)
	if err != nil {
		return nil, status.Error(codes.Internal, err.Error())
	}

	txsList := make([]*txtypes.Tx, len(result.Txs))
	for i, tx := range result.Txs {
		protoTx, ok := tx.Tx.GetCachedValue().(*txtypes.Tx)
		if !ok {
			return nil, status.Errorf(codes.Internal, "getting cached value failed expected %T, got %T", txtypes.Tx{}, tx.Tx.GetCachedValue())
		}

		txsList[i] = protoTx
	}

	return &txtypes.GetTxsEventResponse{
		Txs:         txsList,
		TxResponses: result.Txs,
		Total:       result.TotalCount,
	}, nil
}

// Simulate implements the ServiceServer.Simulate RPC method.
func (s txServer) Simulate(ctx context.Context, req *txtypes.SimulateRequest) (*txtypes.SimulateResponse, error) {
	if req == nil {
		return nil, status.Error(codes.InvalidArgument, "invalid empty tx")
	}

	txBytes := req.TxBytes
	if txBytes == nil && req.Tx != nil {
		// This block is for backwards-compatibility.
		// We used to support passing a `Tx` in req. But if we do that, sig
		// verification might not pass, because the .Marshal() below might not
		// be the same marshaling done by the client.
		var err error
		txBytes, err = proto.Marshal(req.Tx)
		if err != nil {
			return nil, status.Errorf(codes.InvalidArgument, "invalid tx; %v", err)
		}
	}

	if txBytes == nil {
		return nil, status.Errorf(codes.InvalidArgument, "empty txBytes is not allowed")
	}

	gasInfo, result, err := s.simulate(txBytes)
	if err != nil {
		return nil, status.Errorf(codes.Unknown, "%v with gas used: '%d'", err, gasInfo.GasUsed)
	}

	return &txtypes.SimulateResponse{
		GasInfo: &gasInfo,
		Result:  result,
	}, nil
}

// GetTx implements the ServiceServer.GetTx RPC method.
func (s txServer) GetTx(ctx context.Context, req *txtypes.GetTxRequest) (*txtypes.GetTxResponse, error) {
	if req == nil {
		return nil, status.Error(codes.InvalidArgument, "request cannot be nil")
	}

	if len(req.Hash) == 0 {
		return nil, status.Error(codes.InvalidArgument, "tx hash cannot be empty")
	}

	result, err := QueryTx(s.clientCtx, req.Hash)
	if err != nil {
		if strings.Contains(err.Error(), "not found") {
			return nil, status.Errorf(codes.NotFound, "tx not found: %s", req.Hash)
		}

		return nil, err
	}

	protoTx, ok := result.Tx.GetCachedValue().(*txtypes.Tx)
	if !ok {
		return nil, status.Errorf(codes.Internal, "expected %T, got %T", txtypes.Tx{}, result.Tx.GetCachedValue())
	}

	return &txtypes.GetTxResponse{
		Tx:         protoTx,
		TxResponse: result,
	}, nil
}

// GetBlockWithTxs returns a block with decoded txs.
func (s txServer) GetBlockWithTxs(ctx context.Context, req *txtypes.GetBlockWithTxsRequest) (*txtypes.GetBlockWithTxsResponse, error) {
	if req == nil {
		return nil, status.Error(codes.InvalidArgument, "request cannot be nil")
	}

	sdkCtx := sdk.UnwrapSDKContext(ctx)
	currentHeight := sdkCtx.BlockHeight()

	if req.Height < 1 || req.Height > currentHeight {
		return nil, sdkerrors.ErrInvalidHeight.Wrapf("requested height %d but height must not be less than 1 "+
			"or greater than the current height %d", req.Height, currentHeight)
	}

	node, err := s.clientCtx.GetNode()
	if err != nil {
		return nil, err
	}

	blockID, block, err := cmtservice.GetProtoBlock(ctx, node, &req.Height)
	if err != nil {
		return nil, err
	}

	var offset, limit uint64
	if req.Pagination != nil {
		offset = req.Pagination.Offset
		limit = req.Pagination.Limit
	} else {
		offset = 0
		limit = query.DefaultLimit
	}

	blockTxs := block.Data.Txs
	blockTxsLn := uint64(len(blockTxs))
	txs := make([]*txtypes.Tx, 0, limit)
	if offset >= blockTxsLn && blockTxsLn != 0 {
		return nil, sdkerrors.ErrInvalidRequest.Wrapf("out of range: cannot paginate %d txs with offset %d and limit %d", blockTxsLn, offset, limit)
	}
	decodeTxAt := func(i uint64) error {
		tx := blockTxs[i]
		txb, err := s.clientCtx.TxConfig.TxDecoder()(tx)
		if err != nil {
			return err
		}
		p, err := txb.(interface{ AsTx() (*txtypes.Tx, error) }).AsTx()
		if err != nil {
			return err
		}
		txs = append(txs, p)
		return nil
	}
	if req.Pagination != nil && req.Pagination.Reverse {
		for i, count := offset, uint64(0); i > 0 && count != limit; i, count = i-1, count+1 {
			if err = decodeTxAt(i); err != nil {
				sdkCtx.Logger().Error("failed to decode tx", "error", err)
			}
		}
	} else {
		for i, count := offset, uint64(0); i < blockTxsLn && count != limit; i, count = i+1, count+1 {
			if err = decodeTxAt(i); err != nil {
				sdkCtx.Logger().Error("failed to decode tx", "error", err)
			}
		}
	}

	return &txtypes.GetBlockWithTxsResponse{
		Txs:     txs,
		BlockId: &blockID,
		Block:   block,
		Pagination: &query.PageResponse{
			Total: blockTxsLn,
		},
	}, nil
}

// BroadcastTx implements the ServiceServer.BroadcastTx RPC method.
func (s txServer) BroadcastTx(ctx context.Context, req *txtypes.BroadcastTxRequest) (*txtypes.BroadcastTxResponse, error) {
	return client.TxServiceBroadcast(ctx, s.clientCtx, req)
}

// TxEncode implements the ServiceServer.TxEncode RPC method.
func (s txServer) TxEncode(_ context.Context, req *txtypes.TxEncodeRequest) (*txtypes.TxEncodeResponse, error) {
	if req.Tx == nil {
		return nil, status.Error(codes.InvalidArgument, "invalid empty tx")
	}

	bodyBytes, err := s.clientCtx.Codec.Marshal(req.Tx.Body)
	if err != nil {
		return nil, err
	}

	authInfoBytes, err := s.clientCtx.Codec.Marshal(req.Tx.AuthInfo)
	if err != nil {
		return nil, err
	}

	raw := &txtypes.TxRaw{
		BodyBytes:     bodyBytes,
		AuthInfoBytes: authInfoBytes,
		Signatures:    req.Tx.Signatures,
	}

	encodedBytes, err := s.clientCtx.Codec.Marshal(raw)
	if err != nil {
		return nil, err
	}

	return &txtypes.TxEncodeResponse{
		TxBytes: encodedBytes,
	}, nil
}

// TxEncodeAmino implements the ServiceServer.TxEncodeAmino RPC method.
func (s txServer) TxEncodeAmino(_ context.Context, req *txtypes.TxEncodeAminoRequest) (*txtypes.TxEncodeAminoResponse, error) {
	if req.AminoJson == "" {
		return nil, status.Error(codes.InvalidArgument, "invalid empty tx json")
	}

	var stdTx legacytx.StdTx
	err := s.clientCtx.LegacyAmino.UnmarshalJSON([]byte(req.AminoJson), &stdTx)
	if err != nil {
		return nil, err
	}

	encodedBytes, err := s.clientCtx.LegacyAmino.Marshal(stdTx)
	if err != nil {
		return nil, err
	}

	return &txtypes.TxEncodeAminoResponse{
		AminoBinary: encodedBytes,
	}, nil
}

// TxDecode implements the ServiceServer.TxDecode RPC method.
func (s txServer) TxDecode(_ context.Context, req *txtypes.TxDecodeRequest) (*txtypes.TxDecodeResponse, error) {
	if req.TxBytes == nil {
		return nil, status.Error(codes.InvalidArgument, "invalid empty tx bytes")
	}

	txb, err := s.clientCtx.TxConfig.TxDecoder()(req.TxBytes)
	if err != nil {
		return nil, err
	}

	tx, err := txb.(interface{ AsTx() (*txtypes.Tx, error) }).AsTx() // TODO: maybe we can break the Tx interface to add this also
	if err != nil {
		return nil, err
	}
	return &txtypes.TxDecodeResponse{
		Tx: tx,
	}, nil
}

// TxDecodeAmino implements the ServiceServer.TxDecodeAmino RPC method.
func (s txServer) TxDecodeAmino(_ context.Context, req *txtypes.TxDecodeAminoRequest) (*txtypes.TxDecodeAminoResponse, error) {
	if req.AminoBinary == nil {
		return nil, status.Error(codes.InvalidArgument, "invalid empty tx bytes")
	}

	var stdTx legacytx.StdTx
	err := s.clientCtx.LegacyAmino.Unmarshal(req.AminoBinary, &stdTx)
	if err != nil {
		return nil, err
	}

	res, err := s.clientCtx.LegacyAmino.MarshalJSON(stdTx)
	if err != nil {
		return nil, err
	}

	return &txtypes.TxDecodeAminoResponse{
		AminoJson: string(res),
	}, nil
}

// RegisterTxService registers the tx service on the gRPC router.
func RegisterTxService(
	qrt gogogrpc.Server,
	clientCtx client.Context,
	simulateFn baseAppSimulateFn,
	interfaceRegistry codectypes.InterfaceRegistry,
) {
	txtypes.RegisterServiceServer(
		qrt,
		NewTxServer(clientCtx, simulateFn, interfaceRegistry),
	)
}

// RegisterGRPCGatewayRoutes mounts the tx service's GRPC-gateway routes on the
// given Mux.
func RegisterGRPCGatewayRoutes(clientConn gogogrpc.ClientConn, mux *runtime.ServeMux) {
<<<<<<< HEAD
	err := txtypes.RegisterServiceHandlerClient(context.Background(), mux, txtypes.NewServiceClient(clientConn))
	if err != nil {
		panic(err)
	}
=======
	_ = txtypes.RegisterServiceHandlerClient(context.Background(), mux, txtypes.NewServiceClient(clientConn))
>>>>>>> 4f445ed9
}

func parseOrderBy(orderBy txtypes.OrderBy) string {
	switch orderBy {
	case txtypes.OrderBy_ORDER_BY_ASC:
		return "asc"
	case txtypes.OrderBy_ORDER_BY_DESC:
		return "desc"
	default:
		return "" // Defaults to CometBFT's default, which is `asc` now.
	}
}<|MERGE_RESOLUTION|>--- conflicted
+++ resolved
@@ -2,6 +2,7 @@
 
 import (
 	"context"
+	"fmt"
 	"strings"
 
 	gogogrpc "github.com/cosmos/gogoproto/grpc"
@@ -58,7 +59,7 @@
 	for i, tx := range result.Txs {
 		protoTx, ok := tx.Tx.GetCachedValue().(*txtypes.Tx)
 		if !ok {
-			return nil, status.Errorf(codes.Internal, "getting cached value failed expected %T, got %T", txtypes.Tx{}, tx.Tx.GetCachedValue())
+			return nil, status.Errorf(codes.Internal, "expected %T, got %T", txtypes.Tx{}, tx.Tx.GetCachedValue())
 		}
 
 		txsList[i] = protoTx
@@ -115,6 +116,8 @@
 		return nil, status.Error(codes.InvalidArgument, "tx hash cannot be empty")
 	}
 
+	// TODO We should also check the proof flag in gRPC header.
+	// https://github.com/cosmos/cosmos-sdk/issues/7036.
 	result, err := QueryTx(s.clientCtx, req.Hash)
 	if err != nil {
 		if strings.Contains(err.Error(), "not found") {
@@ -133,6 +136,13 @@
 		Tx:         protoTx,
 		TxResponse: result,
 	}, nil
+}
+
+// protoTxProvider is a type which can provide a proto transaction. It is a
+// workaround to get access to the wrapper TxBuilder's method GetProtoTx().
+// ref: https://github.com/cosmos/cosmos-sdk/issues/10347
+type protoTxProvider interface {
+	GetProtoTx() *txtypes.Tx
 }
 
 // GetBlockWithTxs returns a block with decoded txs.
@@ -149,12 +159,7 @@
 			"or greater than the current height %d", req.Height, currentHeight)
 	}
 
-	node, err := s.clientCtx.GetNode()
-	if err != nil {
-		return nil, err
-	}
-
-	blockID, block, err := cmtservice.GetProtoBlock(ctx, node, &req.Height)
+	blockID, block, err := cmtservice.GetProtoBlock(ctx, s.clientCtx, &req.Height)
 	if err != nil {
 		return nil, err
 	}
@@ -180,11 +185,11 @@
 		if err != nil {
 			return err
 		}
-		p, err := txb.(interface{ AsTx() (*txtypes.Tx, error) }).AsTx()
-		if err != nil {
-			return err
-		}
-		txs = append(txs, p)
+		p, ok := txb.(protoTxProvider)
+		if !ok {
+			return sdkerrors.ErrTxDecode.Wrapf("could not cast %T to %T", txb, txtypes.Tx{})
+		}
+		txs = append(txs, p.GetProtoTx())
 		return nil
 	}
 	if req.Pagination != nil && req.Pagination.Reverse {
@@ -217,28 +222,14 @@
 }
 
 // TxEncode implements the ServiceServer.TxEncode RPC method.
-func (s txServer) TxEncode(_ context.Context, req *txtypes.TxEncodeRequest) (*txtypes.TxEncodeResponse, error) {
+func (s txServer) TxEncode(ctx context.Context, req *txtypes.TxEncodeRequest) (*txtypes.TxEncodeResponse, error) {
 	if req.Tx == nil {
 		return nil, status.Error(codes.InvalidArgument, "invalid empty tx")
 	}
 
-	bodyBytes, err := s.clientCtx.Codec.Marshal(req.Tx.Body)
-	if err != nil {
-		return nil, err
-	}
-
-	authInfoBytes, err := s.clientCtx.Codec.Marshal(req.Tx.AuthInfo)
-	if err != nil {
-		return nil, err
-	}
-
-	raw := &txtypes.TxRaw{
-		BodyBytes:     bodyBytes,
-		AuthInfoBytes: authInfoBytes,
-		Signatures:    req.Tx.Signatures,
-	}
-
-	encodedBytes, err := s.clientCtx.Codec.Marshal(raw)
+	txBuilder := &wrapper{tx: req.Tx}
+
+	encodedBytes, err := s.clientCtx.TxConfig.TxEncoder()(txBuilder)
 	if err != nil {
 		return nil, err
 	}
@@ -249,7 +240,7 @@
 }
 
 // TxEncodeAmino implements the ServiceServer.TxEncodeAmino RPC method.
-func (s txServer) TxEncodeAmino(_ context.Context, req *txtypes.TxEncodeAminoRequest) (*txtypes.TxEncodeAminoResponse, error) {
+func (s txServer) TxEncodeAmino(ctx context.Context, req *txtypes.TxEncodeAminoRequest) (*txtypes.TxEncodeAminoResponse, error) {
 	if req.AminoJson == "" {
 		return nil, status.Error(codes.InvalidArgument, "invalid empty tx json")
 	}
@@ -271,7 +262,7 @@
 }
 
 // TxDecode implements the ServiceServer.TxDecode RPC method.
-func (s txServer) TxDecode(_ context.Context, req *txtypes.TxDecodeRequest) (*txtypes.TxDecodeResponse, error) {
+func (s txServer) TxDecode(ctx context.Context, req *txtypes.TxDecodeRequest) (*txtypes.TxDecodeResponse, error) {
 	if req.TxBytes == nil {
 		return nil, status.Error(codes.InvalidArgument, "invalid empty tx bytes")
 	}
@@ -281,17 +272,18 @@
 		return nil, err
 	}
 
-	tx, err := txb.(interface{ AsTx() (*txtypes.Tx, error) }).AsTx() // TODO: maybe we can break the Tx interface to add this also
-	if err != nil {
-		return nil, err
-	}
-	return &txtypes.TxDecodeResponse{
-		Tx: tx,
-	}, nil
+	txWrapper, ok := txb.(*wrapper)
+	if ok {
+		return &txtypes.TxDecodeResponse{
+			Tx: txWrapper.tx,
+		}, nil
+	}
+
+	return nil, fmt.Errorf("expected %T, got %T", &wrapper{}, txb)
 }
 
 // TxDecodeAmino implements the ServiceServer.TxDecodeAmino RPC method.
-func (s txServer) TxDecodeAmino(_ context.Context, req *txtypes.TxDecodeAminoRequest) (*txtypes.TxDecodeAminoResponse, error) {
+func (s txServer) TxDecodeAmino(ctx context.Context, req *txtypes.TxDecodeAminoRequest) (*txtypes.TxDecodeAminoResponse, error) {
 	if req.AminoBinary == nil {
 		return nil, status.Error(codes.InvalidArgument, "invalid empty tx bytes")
 	}
@@ -328,14 +320,7 @@
 // RegisterGRPCGatewayRoutes mounts the tx service's GRPC-gateway routes on the
 // given Mux.
 func RegisterGRPCGatewayRoutes(clientConn gogogrpc.ClientConn, mux *runtime.ServeMux) {
-<<<<<<< HEAD
-	err := txtypes.RegisterServiceHandlerClient(context.Background(), mux, txtypes.NewServiceClient(clientConn))
-	if err != nil {
-		panic(err)
-	}
-=======
 	_ = txtypes.RegisterServiceHandlerClient(context.Background(), mux, txtypes.NewServiceClient(clientConn))
->>>>>>> 4f445ed9
 }
 
 func parseOrderBy(orderBy txtypes.OrderBy) string {
