--- conflicted
+++ resolved
@@ -7,18 +7,11 @@
 	"github.com/stretchr/testify/require"
 
 	"cosmossdk.io/collections"
-<<<<<<< HEAD
-	coretesting "cosmossdk.io/core/testing"
-
-	authtypes "github.com/cosmos/cosmos-sdk/x/auth/types"
-=======
 	"cosmossdk.io/collections/colltest"
->>>>>>> 4f445ed9
 )
 
 func TestMigrate(t *testing.T) {
-	ctx := coretesting.Context()
-	kv := coretesting.KVStoreService(ctx, "test")
+	kv, ctx := colltest.MockStore()
 	sb := collections.NewSchemaBuilder(kv)
 	seq := collections.NewSequence(sb, collections.NewPrefix(0), "seq")
 
@@ -28,7 +21,7 @@
 	legacySeqBytes, err := (&types.UInt64Value{Value: wantValue}).Marshal()
 	require.NoError(t, err)
 
-	err = kv.OpenKVStore(ctx).Set(authtypes.LegacyGlobalAccountNumberKey, legacySeqBytes)
+	err = kv.OpenKVStore(ctx).Set(LegacyGlobalAccountNumberKey, legacySeqBytes)
 	require.NoError(t, err)
 
 	err = Migrate(ctx, kv, seq)
@@ -40,8 +33,7 @@
 	require.Equal(t, wantValue, gotValue)
 
 	// case the global account number was not set
-	ctx = coretesting.Context()
-	kv = coretesting.KVStoreService(ctx, "test")
+	ctx = kv.NewStoreContext() // this resets the store to zero
 	wantValue = collections.DefaultSequenceStart
 
 	err = Migrate(ctx, kv, seq)
