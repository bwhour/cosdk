package ante

import (
	"context"
	"time"

	"cosmossdk.io/core/address"
<<<<<<< HEAD
	"cosmossdk.io/core/appmodule"
=======
>>>>>>> 4f445ed9

	sdk "github.com/cosmos/cosmos-sdk/types"
	"github.com/cosmos/cosmos-sdk/x/auth/types"
)

// AccountKeeper defines the contract needed for AccountKeeper related APIs.
// Interface provides support to use non-sdk AccountKeeper for AnteHandler's decorators.
type AccountKeeper interface {
	GetParams(ctx context.Context) (params types.Params)
	GetAccount(ctx context.Context, addr sdk.AccAddress) sdk.AccountI
	SetAccount(ctx context.Context, acc sdk.AccountI)
	GetModuleAddress(moduleName string) sdk.AccAddress
	NewAccountWithAddress(ctx context.Context, addr sdk.AccAddress) sdk.AccountI
	AddressCodec() address.Codec
	GetEnvironment() appmodule.Environment
}

// UnorderedNonceManager defines the contract needed for UnorderedNonce management.
type UnorderedNonceManager interface {
	RemoveExpiredUnorderedNonces(ctx sdk.Context) error
	TryAddUnorderedNonce(ctx sdk.Context, sender []byte, timestamp time.Time) error
}

// FeegrantKeeper defines the expected feegrant keeper.
type FeegrantKeeper interface {
	UseGrantedFees(ctx context.Context, granter, grantee sdk.AccAddress, fee sdk.Coins, msgs []sdk.Msg) error
}

type ConsensusKeeper interface {
	AppVersion(ctx context.Context) (uint64, error)
	BlockParams(context.Context) (uint64, uint64, error)
}<|MERGE_RESOLUTION|>--- conflicted
+++ resolved
@@ -5,10 +5,6 @@
 	"time"
 
 	"cosmossdk.io/core/address"
-<<<<<<< HEAD
-	"cosmossdk.io/core/appmodule"
-=======
->>>>>>> 4f445ed9
 
 	sdk "github.com/cosmos/cosmos-sdk/types"
 	"github.com/cosmos/cosmos-sdk/x/auth/types"
@@ -21,9 +17,7 @@
 	GetAccount(ctx context.Context, addr sdk.AccAddress) sdk.AccountI
 	SetAccount(ctx context.Context, acc sdk.AccountI)
 	GetModuleAddress(moduleName string) sdk.AccAddress
-	NewAccountWithAddress(ctx context.Context, addr sdk.AccAddress) sdk.AccountI
 	AddressCodec() address.Codec
-	GetEnvironment() appmodule.Environment
 }
 
 // UnorderedNonceManager defines the contract needed for UnorderedNonce management.
@@ -35,9 +29,4 @@
 // FeegrantKeeper defines the expected feegrant keeper.
 type FeegrantKeeper interface {
 	UseGrantedFees(ctx context.Context, granter, grantee sdk.AccAddress, fee sdk.Coins, msgs []sdk.Msg) error
-}
-
-type ConsensusKeeper interface {
-	AppVersion(ctx context.Context) (uint64, error)
-	BlockParams(context.Context) (uint64, uint64, error)
 }