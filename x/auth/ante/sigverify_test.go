--- conflicted
+++ resolved
@@ -5,23 +5,10 @@
 	"testing"
 	"time"
 
-<<<<<<< HEAD
-	"github.com/stretchr/testify/assert"
-=======
->>>>>>> 4f445ed9
 	"github.com/stretchr/testify/require"
 	"go.uber.org/mock/gomock"
 
-	bankv1beta1 "cosmossdk.io/api/cosmos/bank/v1beta1"
-	apisigning "cosmossdk.io/api/cosmos/tx/signing/v1beta1"
-	"cosmossdk.io/core/gas"
-	"cosmossdk.io/core/header"
-	gastestutil "cosmossdk.io/core/testing/gas"
 	storetypes "cosmossdk.io/store/types"
-<<<<<<< HEAD
-	txsigning "cosmossdk.io/x/tx/signing"
-=======
->>>>>>> 4f445ed9
 
 	"github.com/cosmos/cosmos-sdk/codec"
 	"github.com/cosmos/cosmos-sdk/crypto/keys/ed25519"
@@ -39,7 +26,51 @@
 	authtx "github.com/cosmos/cosmos-sdk/x/auth/tx"
 	txmodule "github.com/cosmos/cosmos-sdk/x/auth/tx/config"
 	"github.com/cosmos/cosmos-sdk/x/auth/types"
+	banktypes "github.com/cosmos/cosmos-sdk/x/bank/types"
 )
+
+func TestSetPubKey(t *testing.T) {
+	suite := SetupTestSuite(t, true)
+	suite.txBuilder = suite.clientCtx.TxConfig.NewTxBuilder()
+
+	// keys and addresses
+	priv1, pub1, addr1 := testdata.KeyTestPubAddr()
+	priv2, pub2, addr2 := testdata.KeyTestPubAddr()
+	priv3, pub3, addr3 := testdata.KeyTestPubAddrSecp256R1(t)
+
+	addrs := []sdk.AccAddress{addr1, addr2, addr3}
+	pubs := []cryptotypes.PubKey{pub1, pub2, pub3}
+
+	msgs := make([]sdk.Msg, len(addrs))
+	// set accounts and create msg for each address
+	for i, addr := range addrs {
+		acc := suite.accountKeeper.NewAccountWithAddress(suite.ctx, addr)
+		require.NoError(t, acc.SetAccountNumber(uint64(i+1000)))
+		suite.accountKeeper.SetAccount(suite.ctx, acc)
+		msgs[i] = testdata.NewTestMsg(addr)
+	}
+	require.NoError(t, suite.txBuilder.SetMsgs(msgs...))
+	suite.txBuilder.SetFeeAmount(testdata.NewTestFeeAmount())
+	suite.txBuilder.SetGasLimit(testdata.NewTestGasLimit())
+
+	privs, accNums, accSeqs := []cryptotypes.PrivKey{priv1, priv2, priv3}, []uint64{0, 1, 2}, []uint64{0, 0, 0}
+	tx, err := suite.CreateTestTx(suite.ctx, privs, accNums, accSeqs, suite.ctx.ChainID(), signing.SignMode_SIGN_MODE_DIRECT)
+	require.NoError(t, err)
+
+	spkd := ante.NewSetPubKeyDecorator(suite.accountKeeper)
+	antehandler := sdk.ChainAnteDecorators(spkd)
+
+	ctx, err := antehandler(suite.ctx, tx, false)
+	require.NoError(t, err)
+
+	// Require that all accounts have pubkey set after Decorator runs
+	for i, addr := range addrs {
+		pk, err := suite.accountKeeper.GetPubKey(ctx, addr)
+		require.NoError(t, err, "Error on retrieving pubkey from account")
+		require.True(t, pubs[i].Equals(pk),
+			"Wrong Pubkey retrieved from AccountKeeper, idx=%d\nexpected=%s\n     got=%s", i, pubs[i], pk)
+	}
+}
 
 func TestConsumeSignatureVerificationGas(t *testing.T) {
 	suite := SetupTestSuite(t, true)
@@ -51,6 +82,7 @@
 	pkSet1, sigSet1 := generatePubKeysAndSignatures(5, msg, false)
 	multisigKey1 := kmultisig.NewLegacyAminoPubKey(2, pkSet1)
 	multisignature1 := multisig.NewMultisig(len(pkSet1))
+	expectedCost1 := expectedGasCostByKeys(pkSet1)
 	for i := 0; i < len(pkSet1); i++ {
 		stdSig := legacytx.StdSignature{PubKey: pkSet1[i], Signature: sigSet1[i]} //nolint:staticcheck // SA1019: legacytx.StdSignature is deprecated
 		sigV2, err := legacytx.StdSignatureToSignatureV2(suite.clientCtx.LegacyAmino, stdSig)
@@ -59,120 +91,62 @@
 		require.NoError(t, err)
 	}
 
-	simulationMultiSignatureData := make([]signing.SignatureData, 0, multisigKey1.Threshold)
-	for i := uint32(0); i < multisigKey1.Threshold; i++ {
-		simulationMultiSignatureData = append(simulationMultiSignatureData, &signing.SingleSignatureData{})
-	}
-	multisigSimulationSignature := &signing.MultiSignatureData{
-		Signatures: simulationMultiSignatureData,
-	}
-
 	type args struct {
-		sig      signing.SignatureData
-		pubkey   cryptotypes.PubKey
-		params   types.Params
-		malleate func(*gastestutil.MockMeter)
+		meter  storetypes.GasMeter
+		sig    signing.SignatureData
+		pubkey cryptotypes.PubKey
+		params types.Params
 	}
 	tests := []struct {
-		name      string
-		args      args
-		shouldErr bool
+		name        string
+		args        args
+		gasConsumed uint64
+		shouldErr   bool
 	}{
-<<<<<<< HEAD
-		{
-			"PubKeyEd25519",
-			args{nil, ed25519.GenPrivKey().PubKey(), params, func(mm *gastestutil.MockMeter) {
-				mm.EXPECT().Consume(p.SigVerifyCostED25519, "ante verify: ed25519").Times(1)
-			}},
-			false,
-		},
-		{
-			"PubKeySecp256k1",
-			args{nil, secp256k1.GenPrivKey().PubKey(), params, func(mm *gastestutil.MockMeter) {
-				mm.EXPECT().Consume(p.SigVerifyCostSecp256k1, "ante verify: secp256k1").Times(1)
-			}},
-			false,
-		},
-		{
-			"PubKeySecp256r1",
-			args{nil, skR1.PubKey(), params, func(mm *gastestutil.MockMeter) {
-				mm.EXPECT().Consume(p.SigVerifyCostSecp256r1(), "ante verify: secp256r1").Times(1)
-			}},
-			false,
-		},
-		{
-			"Multisig",
-			args{multisignature1, multisigKey1, params, func(mm *gastestutil.MockMeter) {
-				// 5 signatures
-				mm.EXPECT().Consume(p.SigVerifyCostSecp256k1, "ante verify: secp256k1").Times(5)
-			}},
-			false,
-		},
-		{
-			"Multisig simulation",
-			args{multisigSimulationSignature, multisigKey1, params, func(mm *gastestutil.MockMeter) {
-				mm.EXPECT().Consume(p.SigVerifyCostSecp256k1, "ante verify: secp256k1").Times(int(multisigKey1.Threshold))
-			}},
-			false,
-		},
-		{
-			"unknown key",
-			args{nil, nil, params, func(mm *gastestutil.MockMeter) {}},
-			true,
-		},
-=======
 		{"PubKeyEd25519", args{storetypes.NewInfiniteGasMeter(), nil, ed25519.GenPrivKey().PubKey(), params}, p.SigVerifyCostED25519, false},
 		{"PubKeySecp256k1", args{storetypes.NewInfiniteGasMeter(), nil, secp256k1.GenPrivKey().PubKey(), params}, p.SigVerifyCostSecp256k1, false},
 		{"PubKeySecp256r1", args{storetypes.NewInfiniteGasMeter(), nil, skR1.PubKey(), params}, p.SigVerifyCostSecp256r1(), false},
 		{"Multisig", args{storetypes.NewInfiniteGasMeter(), multisignature1, multisigKey1, params}, expectedCost1, false},
 		{"unknown key", args{storetypes.NewInfiniteGasMeter(), nil, nil, params}, 0, true},
->>>>>>> 4f445ed9
 	}
 	for _, tt := range tests {
-		t.Run(tt.name, func(t *testing.T) {
-			sigV2 := signing.SignatureV2{
-				PubKey:   tt.args.pubkey,
-				Data:     tt.args.sig,
-				Sequence: 0, // Arbitrary account sequence
-			}
-
-			ctrl := gomock.NewController(t)
-			mockMeter := gastestutil.NewMockMeter(ctrl)
-			tt.args.malleate(mockMeter)
-			err := ante.DefaultSigVerificationGasConsumer(mockMeter, sigV2, tt.args.params)
-
-			if tt.shouldErr {
-				require.Error(t, err)
-			} else {
-				require.NoError(t, err)
-			}
-		})
+		sigV2 := signing.SignatureV2{
+			PubKey:   tt.args.pubkey,
+			Data:     tt.args.sig,
+			Sequence: 0, // Arbitrary account sequence
+		}
+		err := ante.DefaultSigVerificationGasConsumer(tt.args.meter, sigV2, tt.args.params)
+
+		if tt.shouldErr {
+			require.NotNil(t, err)
+		} else {
+			require.Nil(t, err)
+			require.Equal(t, tt.gasConsumed, tt.args.meter.GasConsumed(), fmt.Sprintf("%d != %d", tt.gasConsumed, tt.args.meter.GasConsumed()))
+		}
 	}
 }
 
 func TestSigVerification(t *testing.T) {
 	suite := SetupTestSuite(t, true)
-	suite.txBankKeeper.EXPECT().DenomMetadataV2(gomock.Any(), gomock.Any()).Return(&bankv1beta1.QueryDenomMetadataResponse{}, nil).AnyTimes()
-
-	enabledSignModes := []apisigning.SignMode{apisigning.SignMode_SIGN_MODE_DIRECT, apisigning.SignMode_SIGN_MODE_TEXTUAL, apisigning.SignMode_SIGN_MODE_LEGACY_AMINO_JSON}
+	suite.txBankKeeper.EXPECT().DenomMetadata(gomock.Any(), gomock.Any()).Return(&banktypes.QueryDenomMetadataResponse{}, nil).AnyTimes()
+
+	enabledSignModes := []signing.SignMode{signing.SignMode_SIGN_MODE_DIRECT, signing.SignMode_SIGN_MODE_TEXTUAL, signing.SignMode_SIGN_MODE_LEGACY_AMINO_JSON}
 	// Since TEXTUAL is not enabled by default, we create a custom TxConfig
 	// here which includes it.
-	cdc := codec.NewProtoCodec(suite.encCfg.InterfaceRegistry)
 	txConfigOpts := authtx.ConfigOptions{
 		TextualCoinMetadataQueryFn: txmodule.NewGRPCCoinMetadataQueryFn(suite.clientCtx),
 		EnabledSignModes:           enabledSignModes,
-		SigningOptions: &txsigning.Options{
-			AddressCodec:          cdc.InterfaceRegistry().SigningContext().AddressCodec(),
-			ValidatorAddressCodec: cdc.InterfaceRegistry().SigningContext().ValidatorAddressCodec(),
-		},
 	}
 	var err error
-	suite.clientCtx.TxConfig, err = authtx.NewTxConfigWithOptions(cdc, txConfigOpts)
+	suite.clientCtx.TxConfig, err = authtx.NewTxConfigWithOptions(
+		codec.NewProtoCodec(suite.encCfg.InterfaceRegistry),
+		txConfigOpts,
+	)
 	require.NoError(t, err)
 	suite.txBuilder = suite.clientCtx.TxConfig.NewTxBuilder()
 
 	// make block height non-zero to ensure account numbers part of signBytes
-	suite.ctx = suite.ctx.WithBlockHeight(1).WithHeaderInfo(header.Info{Height: 1, ChainID: suite.ctx.ChainID()})
+	suite.ctx = suite.ctx.WithBlockHeight(1)
 
 	// keys and addresses
 	priv1, _, addr1 := testdata.KeyTestPubAddr()
@@ -195,16 +169,20 @@
 	feeAmount := testdata.NewTestFeeAmount()
 	gasLimit := testdata.NewTestGasLimit()
 
-	// override the medata query function to use the bank keeper in ante handler
-	txConfigOpts.TextualCoinMetadataQueryFn = txmodule.NewBankKeeperCoinMetadataQueryFn(suite.txBankKeeper)
+	spkd := ante.NewSetPubKeyDecorator(suite.accountKeeper)
+	txConfigOpts = authtx.ConfigOptions{
+		TextualCoinMetadataQueryFn: txmodule.NewBankKeeperCoinMetadataQueryFn(suite.txBankKeeper),
+		EnabledSignModes:           enabledSignModes,
+	}
 	anteTxConfig, err := authtx.NewTxConfigWithOptions(
 		codec.NewProtoCodec(suite.encCfg.InterfaceRegistry),
 		txConfigOpts,
 	)
 	require.NoError(t, err)
-	noOpGasConsume := func(_ gas.Meter, _ signing.SignatureV2, _ types.Params) error { return nil }
-	svd := ante.NewSigVerificationDecorator(suite.accountKeeper, anteTxConfig.SignModeHandler(), noOpGasConsume, nil)
-	antehandler := sdk.ChainAnteDecorators(svd)
+	svd := ante.NewSigVerificationDecorator(suite.accountKeeper, anteTxConfig.SignModeHandler())
+	antehandler := sdk.ChainAnteDecorators(spkd, svd)
+	defaultSignMode, err := authsign.APISignModeToInternal(anteTxConfig.SignModeHandler().DefaultMode())
+	require.NoError(t, err)
 
 	type testCase struct {
 		name        string
@@ -232,25 +210,14 @@
 	for i, tc := range testCases {
 		for _, signMode := range enabledSignModes {
 			t.Run(fmt.Sprintf("%s with %s", tc.name, signMode), func(t *testing.T) {
-<<<<<<< HEAD
-				ctx, _ := suite.ctx.CacheContext()
-				ctx = ctx.WithIsReCheckTx(tc.recheck).WithIsSigverifyTx(tc.sigverify)
-				if tc.recheck {
-					ctx = ctx.WithExecMode(sdk.ExecModeReCheck)
-				} else {
-					ctx = ctx.WithExecMode(sdk.ExecModeFinalize)
-				}
-
-=======
 				suite.ctx = suite.ctx.WithIsReCheckTx(tc.recheck).WithIsSigverifyTx(tc.sigverify)
->>>>>>> 4f445ed9
 				suite.txBuilder = suite.clientCtx.TxConfig.NewTxBuilder() // Create new txBuilder for each test
 
 				require.NoError(t, suite.txBuilder.SetMsgs(msgs...))
 				suite.txBuilder.SetFeeAmount(feeAmount)
 				suite.txBuilder.SetGasLimit(gasLimit)
 
-				tx, err := suite.CreateTestTx(ctx, tc.privs, tc.accNums, tc.accSeqs, ctx.ChainID(), signMode)
+				tx, err := suite.CreateTestTx(suite.ctx, tc.privs, tc.accNums, tc.accSeqs, suite.ctx.ChainID(), signMode)
 				require.NoError(t, err)
 				if tc.invalidSigs {
 					txSigs, _ := tx.GetSignaturesV2()
@@ -258,38 +225,23 @@
 					txSigs[0] = signing.SignatureV2{
 						PubKey: tc.privs[0].PubKey(),
 						Data: &signing.SingleSignatureData{
-							SignMode:  anteTxConfig.SignModeHandler().DefaultMode(),
+							SignMode:  defaultSignMode,
 							Signature: badSig,
 						},
 						Sequence: tc.accSeqs[0],
 					}
-<<<<<<< HEAD
-					err := suite.txBuilder.SetSignatures(txSigs...)
-					require.NoError(t, err)
-
-=======
 					require.NoError(t, suite.txBuilder.SetSignatures(txSigs...))
->>>>>>> 4f445ed9
 					tx = suite.txBuilder.GetTx()
 				}
 
 				txBytes, err := suite.clientCtx.TxConfig.TxEncoder()(tx)
 				require.NoError(t, err)
-				byteCtx := ctx.WithTxBytes(txBytes)
+				byteCtx := suite.ctx.WithTxBytes(txBytes)
 				_, err = antehandler(byteCtx, tx, false)
 				if tc.shouldErr {
 					require.NotNil(t, err, "TestCase %d: %s did not error as expected", i, tc.name)
 				} else {
 					require.Nil(t, err, "TestCase %d: %s errored unexpectedly. Err: %v", i, tc.name, err)
-					// check account sequence
-					signers, err := tx.GetSigners()
-					require.NoError(t, err)
-					for i, signer := range signers {
-						wantSeq := tc.accSeqs[i] + 1
-						acc, err := suite.accountKeeper.Accounts.Get(ctx, signer)
-						require.NoError(t, err)
-						require.Equal(t, int(wantSeq), int(acc.GetSequence()))
-					}
 				}
 			})
 		}
@@ -306,29 +258,24 @@
 
 	params := types.DefaultParams()
 	initialSigCost := params.SigVerifyCostSecp256k1
-	initialCost, err := runSigDecorators(t, params, privs...)
+	initialCost, err := runSigDecorators(t, params, false, privs...)
 	require.Nil(t, err)
 
 	params.SigVerifyCostSecp256k1 *= 2
-	doubleCost, err := runSigDecorators(t, params, privs...)
+	doubleCost, err := runSigDecorators(t, params, false, privs...)
 	require.Nil(t, err)
 
 	require.Equal(t, initialSigCost*uint64(len(privs)), doubleCost-initialCost)
 }
 
-<<<<<<< HEAD
-func runSigDecorators(t *testing.T, params types.Params, privs ...cryptotypes.PrivKey) (storetypes.Gas, error) {
-	t.Helper()
-=======
 func runSigDecorators(t *testing.T, params types.Params, _ bool, privs ...cryptotypes.PrivKey) (storetypes.Gas, error) {
 	t.Helper()
 
->>>>>>> 4f445ed9
 	suite := SetupTestSuite(t, true)
 	suite.txBuilder = suite.clientCtx.TxConfig.NewTxBuilder()
 
 	// Make block-height non-zero to include accNum in SignBytes
-	suite.ctx = suite.ctx.WithBlockHeight(1).WithHeaderInfo(header.Info{Height: 1})
+	suite.ctx = suite.ctx.WithBlockHeight(1)
 	err := suite.accountKeeper.Params.Set(suite.ctx, params)
 	require.NoError(t, err)
 
@@ -352,11 +299,13 @@
 	suite.txBuilder.SetFeeAmount(feeAmount)
 	suite.txBuilder.SetGasLimit(gasLimit)
 
-	tx, err := suite.CreateTestTx(suite.ctx, privs, accNums, accSeqs, suite.ctx.ChainID(), apisigning.SignMode_SIGN_MODE_DIRECT)
-	require.NoError(t, err)
-
-	svd := ante.NewSigVerificationDecorator(suite.accountKeeper, suite.clientCtx.TxConfig.SignModeHandler(), ante.DefaultSigVerificationGasConsumer, nil)
-	antehandler := sdk.ChainAnteDecorators(svd)
+	tx, err := suite.CreateTestTx(suite.ctx, privs, accNums, accSeqs, suite.ctx.ChainID(), signing.SignMode_SIGN_MODE_DIRECT)
+	require.NoError(t, err)
+
+	spkd := ante.NewSetPubKeyDecorator(suite.accountKeeper)
+	svgc := ante.NewSigGasConsumeDecorator(suite.accountKeeper, ante.DefaultSigVerificationGasConsumer)
+	svd := ante.NewSigVerificationDecorator(suite.accountKeeper, suite.clientCtx.TxConfig.SignModeHandler())
+	antehandler := sdk.ChainAnteDecorators(spkd, svgc, svd)
 
 	txBytes, err := suite.clientCtx.TxConfig.TxEncoder()(tx)
 	require.NoError(t, err)
@@ -370,92 +319,25 @@
 	return after - before, err
 }
 
-func TestAnteHandlerChecks(t *testing.T) {
+func TestIncrementSequenceDecorator(t *testing.T) {
 	suite := SetupTestSuite(t, true)
-	suite.txBankKeeper.EXPECT().DenomMetadataV2(gomock.Any(), gomock.Any()).Return(&bankv1beta1.QueryDenomMetadataResponse{}, nil).AnyTimes()
-
+	suite.txBuilder = suite.clientCtx.TxConfig.NewTxBuilder()
+
+	priv, _, addr := testdata.KeyTestPubAddr()
+	acc := suite.accountKeeper.NewAccountWithAddress(suite.ctx, addr)
+	require.NoError(t, acc.SetAccountNumber(uint64(50)))
+	suite.accountKeeper.SetAccount(suite.ctx, acc)
+
+	msgs := []sdk.Msg{testdata.NewTestMsg(addr)}
+	require.NoError(t, suite.txBuilder.SetMsgs(msgs...))
+	privs := []cryptotypes.PrivKey{priv}
+	accNums := []uint64{suite.accountKeeper.GetAccount(suite.ctx, addr).GetAccountNumber()}
+	accSeqs := []uint64{suite.accountKeeper.GetAccount(suite.ctx, addr).GetSequence()}
 	feeAmount := testdata.NewTestFeeAmount()
 	gasLimit := testdata.NewTestGasLimit()
-	enabledSignModes := []apisigning.SignMode{apisigning.SignMode_SIGN_MODE_DIRECT, apisigning.SignMode_SIGN_MODE_TEXTUAL, apisigning.SignMode_SIGN_MODE_LEGACY_AMINO_JSON}
-	// Since TEXTUAL is not enabled by default, we create a custom TxConfig
-	// here which includes it.
-	cdc := codec.NewProtoCodec(suite.encCfg.InterfaceRegistry)
-	txConfigOpts := authtx.ConfigOptions{
-		TextualCoinMetadataQueryFn: txmodule.NewGRPCCoinMetadataQueryFn(suite.clientCtx),
-		EnabledSignModes:           enabledSignModes,
-		SigningOptions: &txsigning.Options{
-			AddressCodec:          cdc.InterfaceRegistry().SigningContext().AddressCodec(),
-			ValidatorAddressCodec: cdc.InterfaceRegistry().SigningContext().ValidatorAddressCodec(),
-		},
-	}
-
-<<<<<<< HEAD
-	anteTxConfig, err := authtx.NewTxConfigWithOptions(
-		cdc,
-		txConfigOpts,
-	)
-	require.NoError(t, err)
-
-	// make block height non-zero to ensure account numbers part of signBytes
-	suite.ctx = suite.ctx.WithBlockHeight(1)
-
-	// keys and addresses
-	priv1, _, addr1 := testdata.KeyTestPubAddr()
-	priv2, _, addr2 := testdata.KeyTestPubAddrSecp256R1(t)
-	priv3, _, addr3 := testdata.KeyTestPubAddrED25519()
-
-	addrs := []sdk.AccAddress{addr1, addr2, addr3}
-
-	msgs := make([]sdk.Msg, len(addrs))
-	accs := make([]sdk.AccountI, len(addrs))
-	// set accounts and create msg for each address
-	for i, addr := range addrs {
-		acc := suite.accountKeeper.NewAccountWithAddress(suite.ctx, addr)
-		require.NoError(t, acc.SetAccountNumber(uint64(i)+1000))
-		suite.accountKeeper.SetAccount(suite.ctx, acc)
-		msgs[i] = testdata.NewTestMsg(addr)
-		accs[i] = acc
-	}
-
-	sigVerificationDecorator := ante.NewSigVerificationDecorator(suite.accountKeeper, anteTxConfig.SignModeHandler(), ante.DefaultSigVerificationGasConsumer, nil)
-
-	anteHandler := sdk.ChainAnteDecorators(sigVerificationDecorator)
-
-	type testCase struct {
-		name    string
-		privs   []cryptotypes.PrivKey
-		msg     sdk.Msg
-		accNums []uint64
-		accSeqs []uint64
-	}
-
-	// Secp256r1 keys that are not on curve will fail before even doing any operation i.e when trying to get the pubkey
-	testCases := []testCase{
-		{"secp256k1_onCurve", []cryptotypes.PrivKey{priv1}, msgs[0], []uint64{accs[0].GetAccountNumber()}, []uint64{0}},
-		{"secp256r1_onCurve", []cryptotypes.PrivKey{priv2}, msgs[1], []uint64{accs[1].GetAccountNumber()}, []uint64{0}},
-		{"ed255619", []cryptotypes.PrivKey{priv3}, msgs[2], []uint64{accs[2].GetAccountNumber()}, []uint64{2}},
-	}
-
-	for _, tc := range testCases {
-		t.Run(fmt.Sprintf("%s key", tc.name), func(t *testing.T) {
-			suite.txBuilder = suite.clientCtx.TxConfig.NewTxBuilder() // Create new txBuilder for each test
-
-			require.NoError(t, suite.txBuilder.SetMsgs(tc.msg))
-
-			suite.txBuilder.SetFeeAmount(feeAmount)
-			suite.txBuilder.SetGasLimit(gasLimit)
-
-			tx, err := suite.CreateTestTx(suite.ctx, tc.privs, tc.accNums, tc.accSeqs, suite.ctx.ChainID(), apisigning.SignMode_SIGN_MODE_DIRECT)
-			require.NoError(t, err)
-
-			txBytes, err := suite.clientCtx.TxConfig.TxEncoder()(tx)
-			require.NoError(t, err)
-
-			byteCtx := suite.ctx.WithTxBytes(txBytes)
-			_, err = anteHandler(byteCtx, tx, true)
-
-			assert.NoError(t, err)
-=======
+	suite.txBuilder.SetFeeAmount(feeAmount)
+	suite.txBuilder.SetGasLimit(gasLimit)
+
 	isd := ante.NewIncrementSequenceDecorator(suite.accountKeeper)
 	antehandler := sdk.ChainAnteDecorators(isd)
 
@@ -526,7 +408,6 @@
 			} else {
 				require.Equal(t, beforeSeq, afterSeq)
 			}
->>>>>>> 4f445ed9
 		})
 	}
 }