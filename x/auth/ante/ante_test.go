--- conflicted
+++ resolved
@@ -710,15 +710,9 @@
 	app, ctx := createTestApp(true)
 	ctx = ctx.WithBlockHeight(1)
 	// setup an ante handler that only accepts PubKeyEd25519
-<<<<<<< HEAD
-	anteHandler := ante.NewAnteHandler(app.AccountKeeper, app.BankKeeper, *app.IBCKeeper, func(meter sdk.GasMeter, sig []byte, pubkey crypto.PubKey, params types.Params) error {
-		switch pubkey := pubkey.(type) {
-		case ed25519.PubKey:
-=======
 	anteHandler := ante.NewAnteHandler(app.AccountKeeper, app.BankKeeper, *app.IBCKeeper, func(meter sdk.GasMeter, sig signing.SignatureV2, params types.Params) error {
 		switch pubkey := sig.PubKey.(type) {
 		case ed25519.PubKeyEd25519:
->>>>>>> 497b2730
 			meter.ConsumeGas(params.SigVerifyCostED25519, "ante verify: ed25519")
 			return nil
 		default:
