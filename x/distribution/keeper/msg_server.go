--- conflicted
+++ resolved
@@ -2,18 +2,16 @@
 
 import (
 	"context"
-	"fmt"
 
 	"github.com/hashicorp/go-metrics"
 
 	"cosmossdk.io/errors"
-<<<<<<< HEAD
-	"cosmossdk.io/x/distribution/types"
-=======
->>>>>>> 4f445ed9
-
+
+	"github.com/cosmos/cosmos-sdk/telemetry"
 	sdk "github.com/cosmos/cosmos-sdk/types"
 	sdkerrors "github.com/cosmos/cosmos-sdk/types/errors"
+	"github.com/cosmos/cosmos-sdk/x/distribution/types"
+	govtypes "github.com/cosmos/cosmos-sdk/x/gov/types"
 )
 
 type msgServer struct {
@@ -29,12 +27,12 @@
 }
 
 func (k msgServer) SetWithdrawAddress(ctx context.Context, msg *types.MsgSetWithdrawAddress) (*types.MsgSetWithdrawAddressResponse, error) {
-	delegatorAddress, err := k.addrCdc.StringToBytes(msg.DelegatorAddress)
+	delegatorAddress, err := k.authKeeper.AddressCodec().StringToBytes(msg.DelegatorAddress)
 	if err != nil {
 		return nil, sdkerrors.ErrInvalidAddress.Wrapf("invalid delegator address: %s", err)
 	}
 
-	withdrawAddress, err := k.addrCdc.StringToBytes(msg.WithdrawAddress)
+	withdrawAddress, err := k.authKeeper.AddressCodec().StringToBytes(msg.WithdrawAddress)
 	if err != nil {
 		return nil, sdkerrors.ErrInvalidAddress.Wrapf("invalid withdraw address: %s", err)
 	}
@@ -53,7 +51,7 @@
 		return nil, sdkerrors.ErrInvalidAddress.Wrapf("invalid validator address: %s", err)
 	}
 
-	delegatorAddress, err := k.addrCdc.StringToBytes(msg.DelegatorAddress)
+	delegatorAddress, err := k.authKeeper.AddressCodec().StringToBytes(msg.DelegatorAddress)
 	if err != nil {
 		return nil, sdkerrors.ErrInvalidAddress.Wrapf("invalid delegator address: %s", err)
 	}
@@ -62,6 +60,18 @@
 	if err != nil {
 		return nil, err
 	}
+
+	defer func() {
+		for _, a := range amount {
+			if a.Amount.IsInt64() {
+				telemetry.SetGaugeWithLabels(
+					[]string{"tx", "msg", "withdraw_reward"},
+					float32(a.Amount.Int64()),
+					[]metrics.Label{telemetry.NewLabel("denom", a.Denom)},
+				)
+			}
+		}
+	}()
 
 	return &types.MsgWithdrawDelegatorRewardResponse{Amount: amount}, nil
 }
@@ -77,21 +87,27 @@
 		return nil, err
 	}
 
+	defer func() {
+		for _, a := range amount {
+			if a.Amount.IsInt64() {
+				telemetry.SetGaugeWithLabels(
+					[]string{"tx", "msg", "withdraw_commission"},
+					float32(a.Amount.Int64()),
+					[]metrics.Label{telemetry.NewLabel("denom", a.Denom)},
+				)
+			}
+		}
+	}()
+
 	return &types.MsgWithdrawValidatorCommissionResponse{Amount: amount}, nil
 }
 
-// Deprecated: DO NOT USE
-// This method uses deprecated message request. Use FundCommunityPool from x/protocolpool module instead.
 func (k msgServer) FundCommunityPool(ctx context.Context, msg *types.MsgFundCommunityPool) (*types.MsgFundCommunityPoolResponse, error) {
-<<<<<<< HEAD
-	depositor, err := k.addrCdc.StringToBytes(msg.Depositor)
-=======
 	if k.HasExternalCommunityPool() {
 		return nil, errors.Wrapf(sdkerrors.ErrInvalidRequest, "external community pool is enabled - use the FundCommunityPool method exposed by the external community pool")
 	}
 
 	depositor, err := k.authKeeper.AddressCodec().StringToBytes(msg.Depositor)
->>>>>>> 4f445ed9
 	if err != nil {
 		return nil, sdkerrors.ErrInvalidAddress.Wrapf("invalid depositor address: %s", err)
 	}
@@ -100,7 +116,7 @@
 		return nil, err
 	}
 
-	if err := k.bankKeeper.SendCoinsFromAccountToModule(ctx, depositor, types.ProtocolPoolModuleName, msg.Amount); err != nil {
+	if err := k.Keeper.FundCommunityPool(ctx, msg.Amount, depositor); err != nil {
 		return nil, err
 	}
 
@@ -128,8 +144,6 @@
 	return &types.MsgUpdateParamsResponse{}, nil
 }
 
-// Deprecated: DO NOT USE
-// This method uses deprecated message request. Use CommunityPoolSpend from x/protocolpool module instead.
 func (k msgServer) CommunityPoolSpend(ctx context.Context, msg *types.MsgCommunityPoolSpend) (*types.MsgCommunityPoolSpendResponse, error) {
 	if k.HasExternalCommunityPool() {
 		return nil, errors.Wrapf(sdkerrors.ErrInvalidRequest, "external community pool is enabled -  use the DistributFromCommunityPool method exposed by the external community pool")
@@ -143,24 +157,29 @@
 		return nil, err
 	}
 
-	recipient, err := k.addrCdc.StringToBytes(msg.Recipient)
-	if err != nil {
-		return nil, fmt.Errorf("invalid recipient address: %w", err)
-	}
-
-	if err := k.bankKeeper.SendCoinsFromModuleToAccount(ctx, types.ProtocolPoolModuleName, recipient, msg.Amount); err != nil {
-		return nil, err
-	}
-
-	k.Logger.Info("transferred from the community pool to recipient", "amount", msg.Amount.String(), "recipient", msg.Recipient)
+	recipient, err := k.authKeeper.AddressCodec().StringToBytes(msg.Recipient)
+	if err != nil {
+		return nil, err
+	}
+
+	if k.bankKeeper.BlockedAddr(recipient) {
+		return nil, errors.Wrapf(sdkerrors.ErrUnauthorized, "%s is not allowed to receive external funds", msg.Recipient)
+	}
+
+	if err := k.DistributeFromFeePool(ctx, msg.Amount, recipient); err != nil {
+		return nil, err
+	}
+
+	logger := k.Logger(ctx)
+	logger.Info("transferred from the community pool to recipient", "amount", msg.Amount.String(), "recipient", msg.Recipient)
 
 	return &types.MsgCommunityPoolSpendResponse{}, nil
 }
 
 func (k msgServer) DepositValidatorRewardsPool(ctx context.Context, msg *types.MsgDepositValidatorRewardsPool) (*types.MsgDepositValidatorRewardsPoolResponse, error) {
-	depositor, err := k.addrCdc.StringToBytes(msg.Depositor)
-	if err != nil {
-		return nil, fmt.Errorf("invalid depositor address: %w", err)
+	depositor, err := k.authKeeper.AddressCodec().StringToBytes(msg.Depositor)
+	if err != nil {
+		return nil, err
 	}
 
 	// deposit coins from depositor's account to the distribution module
@@ -179,11 +198,7 @@
 	}
 
 	if validator == nil {
-<<<<<<< HEAD
-		return nil, errors.Wrap(types.ErrNoValidatorExists, msg.ValidatorAddress)
-=======
 		return nil, errors.Wrapf(types.ErrNoValidatorExists, msg.ValidatorAddress)
->>>>>>> 4f445ed9
 	}
 
 	// Allocate tokens from the distribution module to the validator, which are
@@ -193,7 +208,8 @@
 		return nil, err
 	}
 
-	k.Logger.Info(
+	logger := k.Logger(ctx)
+	logger.Info(
 		"transferred from rewards to validator rewards pool",
 		"depositor", msg.Depositor,
 		"amount", msg.Amount.String(),
@@ -204,12 +220,12 @@
 }
 
 func (k *Keeper) validateAuthority(authority string) error {
-	if _, err := k.addrCdc.StringToBytes(authority); err != nil {
+	if _, err := k.authKeeper.AddressCodec().StringToBytes(authority); err != nil {
 		return sdkerrors.ErrInvalidAddress.Wrapf("invalid authority address: %s", err)
 	}
 
 	if k.authority != authority {
-		return errors.Wrapf(types.ErrInvalidSigner, "invalid authority; expected %s, got %s", k.authority, authority)
+		return errors.Wrapf(govtypes.ErrInvalidSigner, "invalid authority; expected %s, got %s", k.authority, authority)
 	}
 
 	return nil
