package testutil

import (
	"fmt"

	"cosmossdk.io/core/address"
	"cosmossdk.io/math"
	"cosmossdk.io/x/distribution/keeper"
	stakingtypes "cosmossdk.io/x/staking/types"

	cryptotypes "github.com/cosmos/cosmos-sdk/crypto/types"
	sdk "github.com/cosmos/cosmos-sdk/types"
)

<<<<<<< HEAD
func CreateValidator(pk cryptotypes.PubKey, operator string, stake math.Int) (stakingtypes.Validator, error) {
	val, err := stakingtypes.NewValidator(operator, pk, stakingtypes.Description{Moniker: "TestValidator"})
=======
func CreateValidator(pk cryptotypes.PubKey, stake math.Int) (stakingtypes.Validator, error) {
	valConsAddr := sdk.GetConsAddress(pk)
	val, err := stakingtypes.NewValidator(sdk.ValAddress(valConsAddr).String(), pk, stakingtypes.Description{Moniker: "TestValidator"})
>>>>>>> 4f445ed9
	val.Tokens = stake
	val.DelegatorShares = math.LegacyNewDecFromInt(val.Tokens)
	return val, err
}

func CallCreateValidatorHooks(ctx sdk.Context, k keeper.Keeper, addr sdk.AccAddress, valAddr sdk.ValAddress) error {
	err := k.Hooks().AfterValidatorCreated(ctx, valAddr)
	if err != nil {
		return err
	}

	err = k.Hooks().BeforeDelegationCreated(ctx, addr, valAddr)
	if err != nil {
		return err
	}

	err = k.Hooks().AfterDelegationModified(ctx, addr, valAddr)
	if err != nil {
		return err
	}

	return nil
}

// SlashValidator copies what x/staking Slash does. It should be used for testing only.
// And it must be updated whenever the original function is updated.
// The passed validator will get its tokens updated.
func SlashValidator(
	ctx sdk.Context,
	consAddr sdk.ConsAddress,
	infractionHeight int64,
	power int64,
	slashFactor math.LegacyDec,
	validator *stakingtypes.Validator,
	distrKeeper *keeper.Keeper,
	sk *MockStakingKeeper,
) math.Int {
	if slashFactor.IsNegative() {
		panic(fmt.Errorf("attempted to slash with a negative slash factor: %v", slashFactor))
	}

	valBz, err := sk.ValidatorAddressCodec().StringToBytes(validator.GetOperator())
	if err != nil {
		panic(err)
	}

	// call the before-modification hook
	err = distrKeeper.Hooks().BeforeValidatorModified(ctx, valBz)
	if err != nil {
		panic(err)
	}

	// we simplify this part, as we won't be able to test redelegations or
	// unbonding delegations
	if infractionHeight != ctx.BlockHeight() {
		// if a new test lands here we might need to update this function to handle redelegations and unbonding
		// or just make it an integration test.
		panic("we can't test any other case here")
	}

	slashAmountDec := math.LegacyNewDecFromInt(validator.Tokens).Mul(math.LegacyNewDecWithPrec(5, 1))
	slashAmount := slashAmountDec.TruncateInt()

	// cannot decrease balance below zero
	tokensToBurn := math.MinInt(slashAmount, validator.Tokens)
	tokensToBurn = math.MaxInt(tokensToBurn, math.ZeroInt()) // defensive.

	// we need to calculate the *effective* slash fraction for distribution
	if validator.Tokens.IsPositive() {
		effectiveFraction := math.LegacyNewDecFromInt(tokensToBurn).QuoRoundUp(math.LegacyNewDecFromInt(validator.Tokens))
		// possible if power has changed
		if effectiveFraction.GT(math.LegacyOneDec()) {
			effectiveFraction = math.LegacyOneDec()
		}
		// call the before-slashed hook
		err := distrKeeper.Hooks().BeforeValidatorSlashed(ctx, valBz, effectiveFraction)
		if err != nil {
			panic(err)
		}
	}
	// Deduct from validator's bonded tokens and update the validator.
	// Burn the slashed tokens from the pool account and decrease the total supply.
	validator.Tokens = validator.Tokens.Sub(tokensToBurn)

	return tokensToBurn
}

// Delegate imitate what x/staking Delegate does. It should be used for testing only.
// If a delegation is passed we are simulating an update to a previous delegation,
// if it's nil then we simulate a new delegation.
func Delegate(
	ctx sdk.Context,
	distrKeeper keeper.Keeper,
	delegator sdk.AccAddress,
	validator *stakingtypes.Validator,
	amount math.Int,
	delegation *stakingtypes.Delegation,
	sk *MockStakingKeeper,
<<<<<<< HEAD
	addressCodec address.Codec,
=======
>>>>>>> 4f445ed9
) (
	newShares math.LegacyDec,
	updatedDel stakingtypes.Delegation,
	err error,
) {
	valBz, err := sk.ValidatorAddressCodec().StringToBytes(validator.GetOperator())
	if err != nil {
		return math.LegacyZeroDec(), stakingtypes.Delegation{}, err
	}
	if delegation != nil {
		err = distrKeeper.Hooks().BeforeDelegationSharesModified(ctx, delegator, valBz)
	} else {
		err = distrKeeper.Hooks().BeforeDelegationCreated(ctx, delegator, valBz)
<<<<<<< HEAD
		if err != nil {
			return math.LegacyZeroDec(), stakingtypes.Delegation{}, err
		}
		delAddr, err := addressCodec.BytesToString(delegator)
		if err != nil {
			return math.LegacyZeroDec(), stakingtypes.Delegation{}, err
		}
		del := stakingtypes.NewDelegation(delAddr, validator.GetOperator(), math.LegacyZeroDec())
=======
		del := stakingtypes.NewDelegation(delegator.String(), validator.GetOperator(), math.LegacyZeroDec())
>>>>>>> 4f445ed9
		delegation = &del
	}

	if err != nil {
		return math.LegacyZeroDec(), stakingtypes.Delegation{}, err
	}

	// Add tokens from delegation to validator
	updateVal, newShares := validator.AddTokensFromDel(amount)
	*validator = updateVal

	delegation.Shares = delegation.Shares.Add(newShares)

	return newShares, *delegation, nil
}<|MERGE_RESOLUTION|>--- conflicted
+++ resolved
@@ -3,23 +3,17 @@
 import (
 	"fmt"
 
-	"cosmossdk.io/core/address"
 	"cosmossdk.io/math"
-	"cosmossdk.io/x/distribution/keeper"
-	stakingtypes "cosmossdk.io/x/staking/types"
 
 	cryptotypes "github.com/cosmos/cosmos-sdk/crypto/types"
 	sdk "github.com/cosmos/cosmos-sdk/types"
+	"github.com/cosmos/cosmos-sdk/x/distribution/keeper"
+	stakingtypes "github.com/cosmos/cosmos-sdk/x/staking/types"
 )
 
-<<<<<<< HEAD
-func CreateValidator(pk cryptotypes.PubKey, operator string, stake math.Int) (stakingtypes.Validator, error) {
-	val, err := stakingtypes.NewValidator(operator, pk, stakingtypes.Description{Moniker: "TestValidator"})
-=======
 func CreateValidator(pk cryptotypes.PubKey, stake math.Int) (stakingtypes.Validator, error) {
 	valConsAddr := sdk.GetConsAddress(pk)
 	val, err := stakingtypes.NewValidator(sdk.ValAddress(valConsAddr).String(), pk, stakingtypes.Description{Moniker: "TestValidator"})
->>>>>>> 4f445ed9
 	val.Tokens = stake
 	val.DelegatorShares = math.LegacyNewDecFromInt(val.Tokens)
 	return val, err
@@ -118,10 +112,6 @@
 	amount math.Int,
 	delegation *stakingtypes.Delegation,
 	sk *MockStakingKeeper,
-<<<<<<< HEAD
-	addressCodec address.Codec,
-=======
->>>>>>> 4f445ed9
 ) (
 	newShares math.LegacyDec,
 	updatedDel stakingtypes.Delegation,
@@ -135,18 +125,7 @@
 		err = distrKeeper.Hooks().BeforeDelegationSharesModified(ctx, delegator, valBz)
 	} else {
 		err = distrKeeper.Hooks().BeforeDelegationCreated(ctx, delegator, valBz)
-<<<<<<< HEAD
-		if err != nil {
-			return math.LegacyZeroDec(), stakingtypes.Delegation{}, err
-		}
-		delAddr, err := addressCodec.BytesToString(delegator)
-		if err != nil {
-			return math.LegacyZeroDec(), stakingtypes.Delegation{}, err
-		}
-		del := stakingtypes.NewDelegation(delAddr, validator.GetOperator(), math.LegacyZeroDec())
-=======
 		del := stakingtypes.NewDelegation(delegator.String(), validator.GetOperator(), math.LegacyZeroDec())
->>>>>>> 4f445ed9
 		delegation = &del
 	}
 
