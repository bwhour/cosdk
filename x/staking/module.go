--- conflicted
+++ resolved
@@ -4,24 +4,6 @@
 	"context"
 	"encoding/json"
 	"fmt"
-<<<<<<< HEAD
-
-	gwruntime "github.com/grpc-ecosystem/grpc-gateway/runtime"
-	"github.com/spf13/cobra"
-	"google.golang.org/grpc"
-
-	"cosmossdk.io/collections"
-	"cosmossdk.io/core/appmodule"
-	"cosmossdk.io/core/codec"
-	"cosmossdk.io/core/registry"
-	"cosmossdk.io/depinject"
-	"cosmossdk.io/schema"
-	"cosmossdk.io/x/staking/client/cli"
-	"cosmossdk.io/x/staking/keeper"
-	"cosmossdk.io/x/staking/types"
-
-	"github.com/cosmos/cosmos-sdk/client"
-=======
 	"maps"
 	"slices"
 	"sort"
@@ -40,29 +22,22 @@
 	cdctypes "github.com/cosmos/cosmos-sdk/codec/types"
 	"github.com/cosmos/cosmos-sdk/runtime"
 	sdk "github.com/cosmos/cosmos-sdk/types"
->>>>>>> 4f445ed9
 	"github.com/cosmos/cosmos-sdk/types/module"
+	simtypes "github.com/cosmos/cosmos-sdk/types/simulation"
+	authtypes "github.com/cosmos/cosmos-sdk/x/auth/types"
+	govtypes "github.com/cosmos/cosmos-sdk/x/gov/types"
+	"github.com/cosmos/cosmos-sdk/x/staking/client/cli"
+	"github.com/cosmos/cosmos-sdk/x/staking/exported"
+	"github.com/cosmos/cosmos-sdk/x/staking/keeper"
+	"github.com/cosmos/cosmos-sdk/x/staking/simulation"
+	"github.com/cosmos/cosmos-sdk/x/staking/types"
 )
 
 const (
-	consensusVersion uint64 = 6
+	consensusVersion uint64 = 5
 )
 
 var (
-<<<<<<< HEAD
-	_ module.AppModuleSimulation = AppModule{}
-	_ module.HasAminoCodec       = AppModule{}
-	_ module.HasGRPCGateway      = AppModule{}
-	_ module.HasABCIGenesis      = AppModule{}
-	_ module.HasABCIEndBlock     = AppModule{}
-
-	_ appmodule.AppModule             = AppModule{}
-	_ appmodule.HasMigrations         = AppModule{}
-	_ appmodule.HasRegisterInterfaces = AppModule{}
-	_ schema.HasModuleCodec           = AppModule{}
-
-	_ depinject.OnePerModuleType = AppModule{}
-=======
 	_ module.AppModuleBasic      = AppModuleBasic{}
 	_ module.AppModuleSimulation = AppModule{}
 	_ module.HasServices         = AppModule{}
@@ -71,63 +46,53 @@
 
 	_ appmodule.AppModule       = AppModule{}
 	_ appmodule.HasBeginBlocker = AppModule{}
->>>>>>> 4f445ed9
 )
 
-// AppModule implements an application module for the staking module.
-type AppModule struct {
-	cdc    codec.Codec
-	keeper *keeper.Keeper
-}
-
-// NewAppModule creates a new AppModule object
-func NewAppModule(cdc codec.Codec, keeper *keeper.Keeper) AppModule {
-	return AppModule{
-		cdc:    cdc,
-		keeper: keeper,
-	}
-}
-
-<<<<<<< HEAD
-// IsAppModule implements the appmodule.AppModule interface.
-func (am AppModule) IsAppModule() {}
-
-=======
->>>>>>> 4f445ed9
+// AppModuleBasic defines the basic application module used by the staking module.
+type AppModuleBasic struct {
+	cdc codec.Codec
+	ak  types.AccountKeeper
+}
+
 // Name returns the staking module's name.
-// Deprecated: kept for legacy reasons.
-func (AppModule) Name() string {
+func (AppModuleBasic) Name() string {
 	return types.ModuleName
 }
 
 // RegisterLegacyAminoCodec registers the staking module's types on the given LegacyAmino codec.
-func (AppModule) RegisterLegacyAminoCodec(registrar registry.AminoRegistrar) {
-	types.RegisterLegacyAminoCodec(registrar)
+func (AppModuleBasic) RegisterLegacyAminoCodec(cdc *codec.LegacyAmino) {
+	types.RegisterLegacyAminoCodec(cdc)
 }
 
 // RegisterInterfaces registers the module's interface types
-func (AppModule) RegisterInterfaces(registrar registry.InterfaceRegistrar) {
-	types.RegisterInterfaces(registrar)
+func (AppModuleBasic) RegisterInterfaces(registry cdctypes.InterfaceRegistry) {
+	types.RegisterInterfaces(registry)
+}
+
+// DefaultGenesis returns default genesis state as raw bytes for the staking
+// module.
+func (AppModuleBasic) DefaultGenesis(cdc codec.JSONCodec) json.RawMessage {
+	return cdc.MustMarshalJSON(types.DefaultGenesisState())
+}
+
+// ValidateGenesis performs genesis state validation for the staking module.
+func (AppModuleBasic) ValidateGenesis(cdc codec.JSONCodec, config client.TxEncodingConfig, bz json.RawMessage) error {
+	var data types.GenesisState
+	if err := cdc.UnmarshalJSON(bz, &data); err != nil {
+		return fmt.Errorf("failed to unmarshal %s genesis state: %w", types.ModuleName, err)
+	}
+
+	return ValidateGenesis(&data)
 }
 
 // RegisterGRPCGatewayRoutes registers the gRPC Gateway routes for the staking module.
-func (AppModule) RegisterGRPCGatewayRoutes(clientCtx client.Context, mux *gwruntime.ServeMux) {
+func (AppModuleBasic) RegisterGRPCGatewayRoutes(clientCtx client.Context, mux *gwruntime.ServeMux) {
 	if err := types.RegisterQueryHandlerClient(context.Background(), mux, types.NewQueryClient(clientCtx)); err != nil {
 		panic(err)
 	}
 }
 
 // GetTxCmd returns the root tx command for the staking module.
-<<<<<<< HEAD
-func (AppModule) GetTxCmd() *cobra.Command {
-	return cli.NewTxCmd()
-}
-
-// RegisterServices registers module services.
-func (am AppModule) RegisterServices(registrar grpc.ServiceRegistrar) error {
-	types.RegisterMsgServer(registrar, keeper.NewMsgServerImpl(am.keeper))
-	types.RegisterQueryServer(registrar, keeper.NewQuerier(am.keeper))
-=======
 func (amb AppModuleBasic) GetTxCmd() *cobra.Command {
 	return cli.NewTxCmd(amb.cdc.InterfaceRegistry().SigningContext().ValidatorAddressCodec(), amb.cdc.InterfaceRegistry().SigningContext().AddressCodec())
 }
@@ -139,21 +104,26 @@
 	keeper        *keeper.Keeper
 	accountKeeper types.AccountKeeper
 	bankKeeper    types.BankKeeper
->>>>>>> 4f445ed9
-
-	return nil
-}
-
-// RegisterMigrations registers module migrations
-func (am AppModule) RegisterMigrations(mr appmodule.MigrationRegistrar) error {
-	m := keeper.NewMigrator(am.keeper)
-	if err := mr.Register(types.ModuleName, 1, m.Migrate1to2); err != nil {
-		return fmt.Errorf("failed to migrate x/%s from version 1 to 2: %w", types.ModuleName, err)
-	}
-<<<<<<< HEAD
-	if err := mr.Register(types.ModuleName, 2, m.Migrate2to3); err != nil {
-		return fmt.Errorf("failed to migrate x/%s from version 2 to 3: %w", types.ModuleName, err)
-=======
+
+	// legacySubspace is used solely for migration of x/params managed parameters
+	legacySubspace exported.Subspace
+}
+
+// NewAppModule creates a new AppModule object
+func NewAppModule(
+	cdc codec.Codec,
+	keeper *keeper.Keeper,
+	ak types.AccountKeeper,
+	bk types.BankKeeper,
+	ls exported.Subspace,
+) AppModule {
+	return AppModule{
+		AppModuleBasic: AppModuleBasic{cdc: cdc, ak: ak},
+		keeper:         keeper,
+		accountKeeper:  ak,
+		bankKeeper:     bk,
+		legacySubspace: ls,
+	}
 }
 
 // IsOnePerModuleType implements the depinject.OnePerModuleType interface.
@@ -171,30 +141,33 @@
 	m := keeper.NewMigrator(am.keeper, am.legacySubspace)
 	if err := cfg.RegisterMigration(types.ModuleName, 1, m.Migrate1to2); err != nil {
 		panic(fmt.Sprintf("failed to migrate x/%s from version 1 to 2: %v", types.ModuleName, err))
->>>>>>> 4f445ed9
-	}
-	if err := mr.Register(types.ModuleName, 3, m.Migrate3to4); err != nil {
-		return fmt.Errorf("failed to migrate x/%s from version 3 to 4: %w", types.ModuleName, err)
-	}
-	if err := mr.Register(types.ModuleName, 4, m.Migrate4to5); err != nil {
-		return fmt.Errorf("failed to migrate x/%s from version 4 to 5: %w", types.ModuleName, err)
-	}
-	if err := mr.Register(types.ModuleName, 5, m.Migrate5to6); err != nil {
-		return fmt.Errorf("failed to migrate x/%s from version 5 to 6: %w", types.ModuleName, err)
-	}
-
-<<<<<<< HEAD
-	return nil
-}
-
-// DefaultGenesis returns default genesis state as raw bytes for the staking module.
-func (am AppModule) DefaultGenesis() json.RawMessage {
-	data, err := am.cdc.MarshalJSON(types.DefaultGenesisState())
-	if err != nil {
-		panic(err)
-	}
-	return data
-=======
+	}
+	if err := cfg.RegisterMigration(types.ModuleName, 2, m.Migrate2to3); err != nil {
+		panic(fmt.Sprintf("failed to migrate x/%s from version 2 to 3: %v", types.ModuleName, err))
+	}
+	if err := cfg.RegisterMigration(types.ModuleName, 3, m.Migrate3to4); err != nil {
+		panic(fmt.Sprintf("failed to migrate x/%s from version 3 to 4: %v", types.ModuleName, err))
+	}
+	if err := cfg.RegisterMigration(types.ModuleName, 4, m.Migrate4to5); err != nil {
+		panic(fmt.Sprintf("failed to migrate x/%s from version 4 to 5: %v", types.ModuleName, err))
+	}
+}
+
+// InitGenesis performs genesis initialization for the staking module.
+func (am AppModule) InitGenesis(ctx sdk.Context, cdc codec.JSONCodec, data json.RawMessage) []abci.ValidatorUpdate {
+	var genesisState types.GenesisState
+
+	cdc.MustUnmarshalJSON(data, &genesisState)
+
+	return am.keeper.InitGenesis(ctx, &genesisState)
+}
+
+// ExportGenesis returns the exported genesis state as raw bytes for the staking
+// module.
+func (am AppModule) ExportGenesis(ctx sdk.Context, cdc codec.JSONCodec) json.RawMessage {
+	return cdc.MustMarshalJSON(am.keeper.ExportGenesis(ctx))
+}
+
 // ConsensusVersion implements AppModule/ConsensusVersion.
 func (AppModule) ConsensusVersion() uint64 { return consensusVersion }
 
@@ -258,54 +231,47 @@
 	)
 	m := NewAppModule(in.Cdc, k, in.AccountKeeper, in.BankKeeper, in.LegacySubspace)
 	return ModuleOutputs{StakingKeeper: k, Module: m}
->>>>>>> 4f445ed9
-}
-
-// ValidateGenesis performs genesis state validation for the staking module.
-func (am AppModule) ValidateGenesis(bz json.RawMessage) error {
-	var data types.GenesisState
-	if err := am.cdc.UnmarshalJSON(bz, &data); err != nil {
-		return fmt.Errorf("failed to unmarshal %s genesis state: %w", types.ModuleName, err)
-	}
-
-<<<<<<< HEAD
-	return ValidateGenesis(&data)
-}
-=======
+}
+
+func InvokeSetStakingHooks(
+	config *modulev1.Module,
+	keeper *keeper.Keeper,
+	stakingHooks map[string]types.StakingHooksWrapper,
+) error {
+	// all arguments to invokers are optional
+	if keeper == nil || config == nil {
+		return nil
+	}
+
 	modNames := slices.Collect(maps.Keys(stakingHooks))
 	order := config.HooksOrder
 	if len(order) == 0 {
 		order = modNames
 		sort.Strings(order)
 	}
->>>>>>> 4f445ed9
-
-// InitGenesis performs genesis initialization for the staking module.
-func (am AppModule) InitGenesis(ctx context.Context, data json.RawMessage) ([]appmodule.ValidatorUpdate, error) {
-	var genesisState types.GenesisState
-	if err := am.cdc.UnmarshalJSON(data, &genesisState); err != nil {
-		panic(err)
-	}
-	return am.keeper.InitGenesis(ctx, &genesisState)
-}
-
-// ExportGenesis returns the exported genesis state as raw bytes for the staking module.
-func (am AppModule) ExportGenesis(ctx context.Context) (json.RawMessage, error) {
-	genesis, err := am.keeper.ExportGenesis(ctx)
-	if err != nil {
-		return nil, err
-	}
-	marshalJSON, err := am.cdc.MarshalJSON(genesis)
-	if err != nil {
-		return nil, err
-	}
-	return marshalJSON, nil
-}
-
-<<<<<<< HEAD
-// ConsensusVersion implements HasConsensusVersion
-func (AppModule) ConsensusVersion() uint64 { return consensusVersion }
-=======
+
+	if len(order) != len(modNames) {
+		return fmt.Errorf("len(hooks_order: %v) != len(hooks modules: %v)", order, modNames)
+	}
+
+	if len(modNames) == 0 {
+		return nil
+	}
+
+	var multiHooks types.MultiStakingHooks
+	for _, modName := range order {
+		hook, ok := stakingHooks[modName]
+		if !ok {
+			return fmt.Errorf("can't find staking hooks for module %s", modName)
+		}
+
+		multiHooks = append(multiHooks, hook)
+	}
+
+	keeper.SetHooks(multiHooks)
+	return nil
+}
+
 // AppModuleSimulation functions
 
 // GenerateGenesisState creates a randomized GenState of the staking module.
@@ -317,15 +283,16 @@
 func (AppModule) ProposalMsgs(_ module.SimulationState) []simtypes.WeightedProposalMsg {
 	return simulation.ProposalMsgs()
 }
->>>>>>> 4f445ed9
-
-// EndBlock returns the end blocker for the staking module.
-func (am AppModule) EndBlock(ctx context.Context) ([]appmodule.ValidatorUpdate, error) {
-	return am.keeper.EndBlocker(ctx)
-}
-
-// ModuleCodec implements schema.HasModuleCodec.
-// It allows the indexer to decode the module's KVPairUpdate.
-func (am AppModule) ModuleCodec() (schema.ModuleCodec, error) {
-	return am.keeper.Schema.ModuleCodec(collections.IndexingOptions{})
+
+// RegisterStoreDecoder registers a decoder for staking module's types
+func (am AppModule) RegisterStoreDecoder(sdr simtypes.StoreDecoderRegistry) {
+	sdr[types.StoreKey] = simulation.NewDecodeStore(am.cdc)
+}
+
+// WeightedOperations returns the all the staking module operations with their respective weights.
+func (am AppModule) WeightedOperations(simState module.SimulationState) []simtypes.WeightedOperation {
+	return simulation.WeightedOperations(
+		simState.AppParams, simState.Cdc, simState.TxConfig,
+		am.accountKeeper, am.bankKeeper, am.keeper,
+	)
 }