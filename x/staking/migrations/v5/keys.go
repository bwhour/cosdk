package v5

import (
	"bytes"
	"encoding/binary"
	"fmt"
	"strconv"

	sdk "github.com/cosmos/cosmos-sdk/types"
	"github.com/cosmos/cosmos-sdk/types/address"
)

const (
	// ModuleName is the name of the module
	ModuleName = "staking"
)

var (
	DelegationKey           = []byte{0x31} // key for a delegation
	HistoricalInfoKey       = []byte{0x50} // prefix for the historical info
	DelegationByValIndexKey = []byte{0x71} // key for delegations by a validator
<<<<<<< HEAD

=======
>>>>>>> 4f445ed9
)

// ParseDelegationKey parses given key and returns delagator, validator address bytes
func ParseDelegationKey(bz []byte) (sdk.AccAddress, sdk.ValAddress, error) {
	prefixLength := len(DelegationKey)
	if prefix := bz[:prefixLength]; !bytes.Equal(prefix, DelegationKey) {
		return nil, nil, fmt.Errorf("invalid prefix; expected: %X, got: %x", DelegationKey, prefix)
	}

	bz = bz[prefixLength:] // remove the prefix byte
	if len(bz) == 0 {
		return nil, nil, fmt.Errorf("no bytes left to parse: %X", bz)
	}

	delAddrLen := bz[0]
	bz = bz[1:] // remove the length byte of delegator address.
	if len(bz) == 0 {
		return nil, nil, fmt.Errorf("no bytes left to parse delegator address: %X", bz)
	}

	del := bz[:int(delAddrLen)]
	bz = bz[int(delAddrLen):] // remove the length byte of a delegator address
	if len(bz) == 0 {
		return nil, nil, fmt.Errorf("no bytes left to parse delegator address: %X", bz)
	}

	bz = bz[1:] // remove the validator address bytes.
	if len(bz) == 0 {
		return nil, nil, fmt.Errorf("no bytes left to parse validator address: %X", bz)
	}

	val := bz

	return del, val, nil
}

// GetHistoricalInfoKey returns a key prefix for indexing HistoricalInfo objects.
func GetHistoricalInfoKey(height int64) []byte {
	heightBytes := make([]byte, 8)
	binary.BigEndian.PutUint64(heightBytes, uint64(height))
	return append(HistoricalInfoKey, heightBytes...)
}

<<<<<<< HEAD
// GetHistoricalInfoKey returns a key prefix for indexing HistoricalInfo objects.
func GetLegacyHistoricalInfoKey(height int64) []byte {
	return append(HistoricalInfoKey, []byte(strconv.FormatInt(height, 10))...)
}

=======
>>>>>>> 4f445ed9
// GetDelegationsByValPrefixKey builds a prefix key bytes with the given validator address bytes.
func GetDelegationsByValPrefixKey(valAddr sdk.ValAddress) []byte {
	return append(DelegationByValIndexKey, address.MustLengthPrefix(valAddr)...)
}

// GetDelegationsByValKey creates the key for delegations by validator address
// VALUE: staking/Delegation
func GetDelegationsByValKey(valAddr sdk.ValAddress, delAddr sdk.AccAddress) []byte {
	return append(GetDelegationsByValPrefixKey(valAddr), delAddr...)
<<<<<<< HEAD
}

// ParseDelegationsByValKey parses given key and returns validator, delegator address bytes
func ParseDelegationsByValKey(bz []byte) (sdk.ValAddress, sdk.AccAddress, error) {
	prefixLength := len(DelegationByValIndexKey)
	if prefix := bz[:prefixLength]; !bytes.Equal(prefix, DelegationByValIndexKey) {
		return nil, nil, fmt.Errorf("invalid prefix; expected: %X, got: %x", DelegationByValIndexKey, prefix)
	}

	bz = bz[prefixLength:] // remove the prefix byte
	if len(bz) == 0 {
		return nil, nil, fmt.Errorf("no bytes left to parse: %X", bz)
	}

	valAddrLen := bz[0]
	bz = bz[1:] // remove the length byte of validator address.
	if len(bz) == 0 {
		return nil, nil, fmt.Errorf("no bytes left to parse validator address: %X", bz)
	}

	val := bz[0:int(valAddrLen)]

	bz = bz[int(valAddrLen):] // remove the delegator bytes
	if len(bz) == 0 {
		return nil, nil, fmt.Errorf("no bytes left to parse delegator address: %X", bz)
	}

	del := bz

	return val, del, nil
}

// GetDelegationKey creates the key for delegator bond with validator
// VALUE: staking/Delegation
func GetDelegationKey(delAddr sdk.AccAddress, valAddr sdk.ValAddress) []byte {
	return append(GetDelegationsKey(delAddr), address.MustLengthPrefix(valAddr)...)
}

// GetDelegationsKey creates the prefix for a delegator for all validators
func GetDelegationsKey(delAddr sdk.AccAddress) []byte {
	return append(DelegationKey, address.MustLengthPrefix(delAddr)...)
=======
>>>>>>> 4f445ed9
}<|MERGE_RESOLUTION|>--- conflicted
+++ resolved
@@ -4,7 +4,6 @@
 	"bytes"
 	"encoding/binary"
 	"fmt"
-	"strconv"
 
 	sdk "github.com/cosmos/cosmos-sdk/types"
 	"github.com/cosmos/cosmos-sdk/types/address"
@@ -19,10 +18,6 @@
 	DelegationKey           = []byte{0x31} // key for a delegation
 	HistoricalInfoKey       = []byte{0x50} // prefix for the historical info
 	DelegationByValIndexKey = []byte{0x71} // key for delegations by a validator
-<<<<<<< HEAD
-
-=======
->>>>>>> 4f445ed9
 )
 
 // ParseDelegationKey parses given key and returns delagator, validator address bytes
@@ -66,14 +61,6 @@
 	return append(HistoricalInfoKey, heightBytes...)
 }
 
-<<<<<<< HEAD
-// GetHistoricalInfoKey returns a key prefix for indexing HistoricalInfo objects.
-func GetLegacyHistoricalInfoKey(height int64) []byte {
-	return append(HistoricalInfoKey, []byte(strconv.FormatInt(height, 10))...)
-}
-
-=======
->>>>>>> 4f445ed9
 // GetDelegationsByValPrefixKey builds a prefix key bytes with the given validator address bytes.
 func GetDelegationsByValPrefixKey(valAddr sdk.ValAddress) []byte {
 	return append(DelegationByValIndexKey, address.MustLengthPrefix(valAddr)...)
@@ -83,48 +70,4 @@
 // VALUE: staking/Delegation
 func GetDelegationsByValKey(valAddr sdk.ValAddress, delAddr sdk.AccAddress) []byte {
 	return append(GetDelegationsByValPrefixKey(valAddr), delAddr...)
-<<<<<<< HEAD
-}
-
-// ParseDelegationsByValKey parses given key and returns validator, delegator address bytes
-func ParseDelegationsByValKey(bz []byte) (sdk.ValAddress, sdk.AccAddress, error) {
-	prefixLength := len(DelegationByValIndexKey)
-	if prefix := bz[:prefixLength]; !bytes.Equal(prefix, DelegationByValIndexKey) {
-		return nil, nil, fmt.Errorf("invalid prefix; expected: %X, got: %x", DelegationByValIndexKey, prefix)
-	}
-
-	bz = bz[prefixLength:] // remove the prefix byte
-	if len(bz) == 0 {
-		return nil, nil, fmt.Errorf("no bytes left to parse: %X", bz)
-	}
-
-	valAddrLen := bz[0]
-	bz = bz[1:] // remove the length byte of validator address.
-	if len(bz) == 0 {
-		return nil, nil, fmt.Errorf("no bytes left to parse validator address: %X", bz)
-	}
-
-	val := bz[0:int(valAddrLen)]
-
-	bz = bz[int(valAddrLen):] // remove the delegator bytes
-	if len(bz) == 0 {
-		return nil, nil, fmt.Errorf("no bytes left to parse delegator address: %X", bz)
-	}
-
-	del := bz
-
-	return val, del, nil
-}
-
-// GetDelegationKey creates the key for delegator bond with validator
-// VALUE: staking/Delegation
-func GetDelegationKey(delAddr sdk.AccAddress, valAddr sdk.ValAddress) []byte {
-	return append(GetDelegationsKey(delAddr), address.MustLengthPrefix(valAddr)...)
-}
-
-// GetDelegationsKey creates the prefix for a delegator for all validators
-func GetDelegationsKey(delAddr sdk.AccAddress) []byte {
-	return append(DelegationKey, address.MustLengthPrefix(delAddr)...)
-=======
->>>>>>> 4f445ed9
 }