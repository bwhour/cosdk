--- conflicted
+++ resolved
@@ -39,6 +39,8 @@
 	ErrDelegatorShareExRateInvalid     = errors.Register(ModuleName, 34, "cannot delegate to validators with invalid (zero) ex-rate")
 	ErrBothShareMsgsGiven              = errors.Register(ModuleName, 35, "both shares amount and shares percent provided")
 	ErrNeitherShareMsgsGiven           = errors.Register(ModuleName, 36, "neither shares amount nor shares percent provided")
+	ErrInvalidHistoricalInfo           = errors.Register(ModuleName, 37, "invalid historical info")
+	ErrNoHistoricalInfo                = errors.Register(ModuleName, 38, "no historical info found")
 	ErrEmptyValidatorPubKey            = errors.Register(ModuleName, 39, "empty validator public key")
 	ErrCommissionLTMinRate             = errors.Register(ModuleName, 40, "commission cannot be less than min rate")
 	ErrUnbondingNotFound               = errors.Register(ModuleName, 41, "unbonding operation not found")
@@ -46,11 +48,4 @@
 	ErrInvalidSigner                   = errors.Register(ModuleName, 43, "expected authority account as only signer for proposal message")
 	ErrBadRedelegationSrc              = errors.Register(ModuleName, 44, "redelegation source validator not found")
 	ErrNoUnbondingType                 = errors.Register(ModuleName, 45, "unbonding type not found")
-<<<<<<< HEAD
-
-	// consensus key errors
-	ErrExceedingMaxConsPubKeyRotations = errors.Register(ModuleName, 46, "exceeding maximum consensus pubkey rotations within unbonding period")
-	ErrConsensusPubKeyLenInvalid       = errors.Register(ModuleName, 47, "consensus pubkey len is invalid")
-=======
->>>>>>> 4f445ed9
 )