package transfer

import (
	sdk "github.com/cosmos/cosmos-sdk/types"
	sdkerrors "github.com/cosmos/cosmos-sdk/types/errors"

	channeltypes "github.com/cosmos/cosmos-sdk/x/ibc/04-channel/types"
	"github.com/cosmos/cosmos-sdk/x/ibc/20-transfer/types"
)

// NewHandler returns sdk.Handler for IBC token transfer module messages
func NewHandler(k Keeper) sdk.Handler {
	return func(ctx sdk.Context, msg sdk.Msg) (*sdk.Result, error) {
		switch msg := msg.(type) {
		case MsgTransfer:
			return handleMsgTransfer(ctx, k, msg)
		case channeltypes.MsgPacket:
			var data FungibleTokenPacketData
			if err := types.ModuleCdc.UnmarshalBinaryBare(msg.Packet.GetData(), &data); err != nil {
				return nil, sdkerrors.Wrapf(sdkerrors.ErrUnknownRequest, "cannot unmarshal ICS-20 transfer packet data: %s", err.Error())
			}
			return handlePacketDataTransfer(ctx, k, msg, data)
		case channeltypes.MsgTimeout:
			var data FungibleTokenPacketData
			if err := types.ModuleCdc.UnmarshalBinaryBare(msg.Packet.GetData(), &data); err != nil {
				return nil, sdkerrors.Wrapf(sdkerrors.ErrUnknownRequest, "cannot unmarshal ICS-20 transfer packet data: %s", err.Error())
			}
			return handleTimeoutDataTransfer(ctx, k, msg, data)
		default:
			return nil, sdkerrors.Wrapf(sdkerrors.ErrUnknownRequest, "unrecognized ICS-20 transfer message type: %T", msg)
		}
	}
}

// See createOutgoingPacket in spec:https://github.com/cosmos/ics/tree/master/spec/ics-020-fungible-token-transfer#packet-relay
func handleMsgTransfer(ctx sdk.Context, k Keeper, msg MsgTransfer) (*sdk.Result, error) {
	if err := k.SendTransfer(
<<<<<<< HEAD
		ctx, msg.SourcePort, msg.SourceChannel, msg.DestinationHeight, msg.Amount, msg.Sender, msg.Receiver, msg.Source,
=======
		ctx, msg.SourcePort, msg.SourceChannel, msg.DestHeight, msg.Amount, msg.Sender, msg.Receiver,
>>>>>>> ebdd0a61
	); err != nil {
		return nil, err
	}

	ctx.EventManager().EmitEvent(
		sdk.NewEvent(
			sdk.EventTypeMessage,
			sdk.NewAttribute(sdk.AttributeKeyModule, AttributeValueCategory),
			sdk.NewAttribute(sdk.AttributeKeySender, msg.Sender.String()),
			sdk.NewAttribute(AttributeKeyReceiver, msg.Receiver.String()),
		),
	)

	return &sdk.Result{
		Events: ctx.EventManager().Events().ToABCIEvents(),
	}, nil
}

// See onRecvPacket in spec: https://github.com/cosmos/ics/tree/master/spec/ics-020-fungible-token-transfer#packet-relay
func handlePacketDataTransfer(
	ctx sdk.Context, k Keeper, msg channeltypes.MsgPacket, data FungibleTokenPacketData,
) (*sdk.Result, error) {
	if err := k.ReceiveTransfer(ctx, msg.Packet, data); err != nil {
		// NOTE (cwgoes): How do we want to handle this case? Maybe we should be more lenient,
		// it's safe to leave the channel open I think.

		// TODO: handle packet receipt that due to an error (specify)
		// the receiving chain couldn't process the transfer

		// source chain sent invalid packet, shutdown our channel end
		if err := k.ChanCloseInit(ctx, msg.Packet.DestinationPort, msg.Packet.DestinationChannel); err != nil {
			return nil, err
		}
		return nil, err
	}

	acknowledgement := AckDataTransfer{}
	if err := k.PacketExecuted(ctx, msg.Packet, acknowledgement.GetBytes()); err != nil {
		return nil, err
	}

	ctx.EventManager().EmitEvent(
		sdk.NewEvent(
			sdk.EventTypeMessage,
			sdk.NewAttribute(sdk.AttributeKeyModule, AttributeValueCategory),
			sdk.NewAttribute(sdk.AttributeKeySender, msg.Signer.String()),
		),
	)

	return &sdk.Result{
		Events: ctx.EventManager().Events().ToABCIEvents(),
	}, nil
}

// See onTimeoutPacket in spec: https://github.com/cosmos/ics/tree/master/spec/ics-020-fungible-token-transfer#packet-relay
func handleTimeoutDataTransfer(
	ctx sdk.Context, k Keeper, msg channeltypes.MsgTimeout, data FungibleTokenPacketData,
) (*sdk.Result, error) {
	if err := k.TimeoutTransfer(ctx, msg.Packet, data); err != nil {
		// This shouldn't happen, since we've already validated that we've sent the packet.
		panic(err)
	}

	if err := k.TimeoutExecuted(ctx, msg.Packet); err != nil {
		// This shouldn't happen, since we've already validated that we've sent the packet.
		// TODO: Figure out what happens if the capability authorisation changes.
		panic(err)
	}

	return &sdk.Result{
		Events: ctx.EventManager().Events().ToABCIEvents(),
	}, nil
}<|MERGE_RESOLUTION|>--- conflicted
+++ resolved
@@ -35,11 +35,7 @@
 // See createOutgoingPacket in spec:https://github.com/cosmos/ics/tree/master/spec/ics-020-fungible-token-transfer#packet-relay
 func handleMsgTransfer(ctx sdk.Context, k Keeper, msg MsgTransfer) (*sdk.Result, error) {
 	if err := k.SendTransfer(
-<<<<<<< HEAD
-		ctx, msg.SourcePort, msg.SourceChannel, msg.DestinationHeight, msg.Amount, msg.Sender, msg.Receiver, msg.Source,
-=======
-		ctx, msg.SourcePort, msg.SourceChannel, msg.DestHeight, msg.Amount, msg.Sender, msg.Receiver,
->>>>>>> ebdd0a61
+		ctx, msg.SourcePort, msg.SourceChannel, msg.DestinationHeight, msg.Amount, msg.Sender, msg.Receiver,
 	); err != nil {
 		return nil, err
 	}
