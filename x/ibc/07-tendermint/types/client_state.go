package types

import (
	"time"

<<<<<<< HEAD
=======
	ics23 "github.com/confio/ics23/go"
	tmmath "github.com/tendermint/tendermint/libs/math"
>>>>>>> 257354db
	lite "github.com/tendermint/tendermint/lite2"

	"github.com/cosmos/cosmos-sdk/codec"
	sdk "github.com/cosmos/cosmos-sdk/types"
	sdkerrors "github.com/cosmos/cosmos-sdk/types/errors"
	clientexported "github.com/cosmos/cosmos-sdk/x/ibc/02-client/exported"
	clienttypes "github.com/cosmos/cosmos-sdk/x/ibc/02-client/types"
	connectionexported "github.com/cosmos/cosmos-sdk/x/ibc/03-connection/exported"
	connectiontypes "github.com/cosmos/cosmos-sdk/x/ibc/03-connection/types"
	channelexported "github.com/cosmos/cosmos-sdk/x/ibc/04-channel/exported"
	channeltypes "github.com/cosmos/cosmos-sdk/x/ibc/04-channel/types"
	commitmentexported "github.com/cosmos/cosmos-sdk/x/ibc/23-commitment/exported"
	commitmenttypes "github.com/cosmos/cosmos-sdk/x/ibc/23-commitment/types"
	host "github.com/cosmos/cosmos-sdk/x/ibc/24-host"
)

<<<<<<< HEAD
var _ clientexported.ClientState = (*ClientState)(nil)
=======
var _ clientexported.ClientState = ClientState{}

// ClientState from Tendermint tracks the current validator set, latest height,
// and a possible frozen height.
type ClientState struct {
	// Client ID
	ID string `json:"id" yaml:"id"`

	TrustLevel tmmath.Fraction `json:"trust_level" yaml:"trust_level"`

	// Duration of the period since the LastestTimestamp during which the
	// submitted headers are valid for upgrade
	TrustingPeriod time.Duration `json:"trusting_period" yaml:"trusting_period"`

	// Duration of the staking unbonding period
	UnbondingPeriod time.Duration `json:"unbonding_period" yaml:"unbonding_period"`

	// MaxClockDrift defines how much new (untrusted) header's Time can drift into
	// the future.
	MaxClockDrift time.Duration

	// Block height when the client was frozen due to a misbehaviour
	FrozenHeight uint64 `json:"frozen_height" yaml:"frozen_height"`

	// Last Header that was stored by client
	LastHeader Header `json:"last_header" yaml:"last_header"`

	ProofSpecs []*ics23.ProofSpec `json:"proof_specs" yaml:"proof_specs"`
}
>>>>>>> 257354db

// InitializeFromMsg creates a tendermint client state from a CreateClientMsg
func InitializeFromMsg(msg MsgCreateClient) ClientState {
	return NewClientState(msg.GetClientID(), msg.TrustLevel,
		msg.TrustingPeriod, msg.UnbondingPeriod, msg.MaxClockDrift,
		msg.Header, msg.ProofSpecs,
	)
}

<<<<<<< HEAD
=======
// Initialize creates a client state and validates its contents, checking that
// the provided consensus state is from the same client type.
func Initialize(
	id string, trustLevel tmmath.Fraction,
	trustingPeriod, ubdPeriod, maxClockDrift time.Duration,
	header Header, specs []*ics23.ProofSpec,
) (ClientState, error) {
	clientState := NewClientState(id, trustLevel, trustingPeriod, ubdPeriod, maxClockDrift, header, specs)

	return clientState, nil
}

>>>>>>> 257354db
// NewClientState creates a new ClientState instance
func NewClientState(
	id string, trustLevel Fraction,
	trustingPeriod, ubdPeriod, maxClockDrift time.Duration,
	header Header, specs []*ics23.ProofSpec,
) ClientState {
	return ClientState{
		ID:              id,
		TrustLevel:      trustLevel,
		TrustingPeriod:  trustingPeriod,
		UnbondingPeriod: ubdPeriod,
		MaxClockDrift:   maxClockDrift,
		LastHeader:      header,
		FrozenHeight:    0,
		ProofSpecs:      specs,
	}
}

// GetID returns the tendermint client state identifier.
func (cs ClientState) GetID() string {
	return cs.ID
}

// GetChainID returns the chain-id from the last header
func (cs ClientState) GetChainID() string {
	if cs.LastHeader.SignedHeader.Header == nil {
		return ""
	}
	return cs.LastHeader.SignedHeader.Header.ChainID
}

// ClientType is tendermint.
func (cs ClientState) ClientType() clientexported.ClientType {
	return clientexported.Tendermint
}

// GetLatestHeight returns latest block height.
func (cs ClientState) GetLatestHeight() uint64 {
	return cs.LastHeader.GetHeight()
}

// GetLatestTimestamp returns latest block time.
func (cs ClientState) GetLatestTimestamp() time.Time {
	return cs.LastHeader.GetTime()
}

// IsFrozen returns true if the frozen height has been set.
func (cs ClientState) IsFrozen() bool {
	return cs.FrozenHeight != 0
}

// Validate performs a basic validation of the client state fields.
func (cs ClientState) Validate() error {
	if err := host.ClientIdentifierValidator(cs.ID); err != nil {
		return err
	}
	if err := lite.ValidateTrustLevel(cs.TrustLevel.ToTendermint()); err != nil {
		return err
	}
	if cs.TrustingPeriod == 0 {
		return sdkerrors.Wrap(ErrInvalidTrustingPeriod, "trusting period cannot be zero")
	}
	if cs.UnbondingPeriod == 0 {
		return sdkerrors.Wrap(ErrInvalidUnbondingPeriod, "unbonding period cannot be zero")
	}
	if cs.TrustingPeriod >= cs.UnbondingPeriod {
		return sdkerrors.Wrapf(
			ErrInvalidTrustingPeriod,
			"trusting period (%s) should be < unbonding period (%s)", cs.TrustingPeriod, cs.UnbondingPeriod,
		)
	}
	if cs.MaxClockDrift == 0 {
		return sdkerrors.Wrap(ErrInvalidMaxClockDrift, "max clock drift cannot be zero")
	}
<<<<<<< HEAD
	return cs.LastHeader.ValidateBasic()
=======
	if cs.TrustingPeriod >= cs.UnbondingPeriod {
		return sdkerrors.Wrapf(
			ErrInvalidTrustingPeriod,
			"trusting period (%s) should be < unbonding period (%s)", cs.TrustingPeriod, cs.UnbondingPeriod,
		)
	}
	// Validate ProofSpecs
	if cs.ProofSpecs == nil {
		return sdkerrors.Wrap(ErrInvalidProofSpecs, "proof specs cannot be nil for tm client")
	}
	for _, spec := range cs.ProofSpecs {
		if spec == nil {
			return sdkerrors.Wrap(ErrInvalidProofSpecs, "proof spec cannot be nil")
		}
	}

	return cs.LastHeader.ValidateBasic(cs.GetChainID())
>>>>>>> 257354db
}

// GetProofSpecs returns the format the client expects for proof verification
// as a string array specifying the proof type for each position in chained proof
func (cs ClientState) GetProofSpecs() []*ics23.ProofSpec {
	return cs.ProofSpecs
}

// VerifyClientConsensusState verifies a proof of the consensus state of the
// Tendermint client stored on the target machine.
func (cs ClientState) VerifyClientConsensusState(
	_ sdk.KVStore,
	cdc codec.Marshaler,
<<<<<<< HEAD
=======
	aminoCdc *codec.Codec,
>>>>>>> 257354db
	provingRoot commitmentexported.Root,
	height uint64,
	counterpartyClientIdentifier string,
	consensusHeight uint64,
	prefix commitmentexported.Prefix,
	proof []byte,
	consensusState clientexported.ConsensusState,
) error {
	merkleProof, err := sanitizeVerificationArgs(cdc, cs, height, prefix, proof, consensusState)
	if err != nil {
		return err
	}

	clientPrefixedPath := "clients/" + counterpartyClientIdentifier + "/" + host.ConsensusStatePath(consensusHeight)
	path, err := commitmenttypes.ApplyPrefix(prefix, clientPrefixedPath)
	if err != nil {
		return err
	}

<<<<<<< HEAD
	tmConsState, ok := consensusState.(ConsensusState)
	if !ok {
		return fmt.Errorf("invalid consensus state type %T", consensusState)
	}

	bz, err := cdc.MarshalBinaryBare(&tmConsState)
=======
	bz, err := aminoCdc.MarshalBinaryBare(consensusState)
>>>>>>> 257354db
	if err != nil {
		return err
	}

	if err := merkleProof.VerifyMembership(cs.ProofSpecs, provingRoot, path, bz); err != nil {
		return sdkerrors.Wrap(clienttypes.ErrFailedClientConsensusStateVerification, err.Error())
	}

	return nil
}

// VerifyConnectionState verifies a proof of the connection state of the
// specified connection end stored on the target machine.
func (cs ClientState) VerifyConnectionState(
	_ sdk.KVStore,
	cdc codec.Marshaler,
	height uint64,
	prefix commitmentexported.Prefix,
	proof []byte,
	connectionID string,
	connectionEnd connectionexported.ConnectionI,
	consensusState clientexported.ConsensusState,
) error {
	merkleProof, err := sanitizeVerificationArgs(cdc, cs, height, prefix, proof, consensusState)
	if err != nil {
		return err
	}

	path, err := commitmenttypes.ApplyPrefix(prefix, host.ConnectionPath(connectionID))
	if err != nil {
		return err
	}

	connection, ok := connectionEnd.(connectiontypes.ConnectionEnd)
	if !ok {
		return sdkerrors.Wrapf(sdkerrors.ErrInvalidType, "invalid connection type %T", connectionEnd)
	}

	bz, err := cdc.MarshalBinaryBare(&connection)
	if err != nil {
		return err
	}

	if err := merkleProof.VerifyMembership(cs.ProofSpecs, consensusState.GetRoot(), path, bz); err != nil {
		return sdkerrors.Wrap(clienttypes.ErrFailedConnectionStateVerification, err.Error())
	}

	return nil
}

// VerifyChannelState verifies a proof of the channel state of the specified
// channel end, under the specified port, stored on the target machine.
func (cs ClientState) VerifyChannelState(
	_ sdk.KVStore,
	cdc codec.Marshaler,
	height uint64,
	prefix commitmentexported.Prefix,
	proof []byte,
	portID,
	channelID string,
	channel channelexported.ChannelI,
	consensusState clientexported.ConsensusState,
) error {
	merkleProof, err := sanitizeVerificationArgs(cdc, cs, height, prefix, proof, consensusState)
	if err != nil {
		return err
	}

	path, err := commitmenttypes.ApplyPrefix(prefix, host.ChannelPath(portID, channelID))
	if err != nil {
		return err
	}

	channelEnd, ok := channel.(channeltypes.Channel)
	if !ok {
		return sdkerrors.Wrapf(sdkerrors.ErrInvalidType, "invalid channel type %T", channel)
	}

	bz, err := cdc.MarshalBinaryBare(&channelEnd)
	if err != nil {
		return err
	}

	if err := merkleProof.VerifyMembership(cs.ProofSpecs, consensusState.GetRoot(), path, bz); err != nil {
		return sdkerrors.Wrap(clienttypes.ErrFailedChannelStateVerification, err.Error())
	}

	return nil
}

// VerifyPacketCommitment verifies a proof of an outgoing packet commitment at
// the specified port, specified channel, and specified sequence.
func (cs ClientState) VerifyPacketCommitment(
	_ sdk.KVStore,
	cdc codec.Marshaler,
	height uint64,
	prefix commitmentexported.Prefix,
	proof []byte,
	portID,
	channelID string,
	sequence uint64,
	commitmentBytes []byte,
	consensusState clientexported.ConsensusState,
) error {
	merkleProof, err := sanitizeVerificationArgs(cdc, cs, height, prefix, proof, consensusState)
	if err != nil {
		return err
	}

	path, err := commitmenttypes.ApplyPrefix(prefix, host.PacketCommitmentPath(portID, channelID, sequence))
	if err != nil {
		return err
	}

	if err := merkleProof.VerifyMembership(cs.ProofSpecs, consensusState.GetRoot(), path, commitmentBytes); err != nil {
		return sdkerrors.Wrap(clienttypes.ErrFailedPacketCommitmentVerification, err.Error())
	}

	return nil
}

// VerifyPacketAcknowledgement verifies a proof of an incoming packet
// acknowledgement at the specified port, specified channel, and specified sequence.
func (cs ClientState) VerifyPacketAcknowledgement(
	_ sdk.KVStore,
	cdc codec.Marshaler,
	height uint64,
	prefix commitmentexported.Prefix,
	proof []byte,
	portID,
	channelID string,
	sequence uint64,
	acknowledgement []byte,
	consensusState clientexported.ConsensusState,
) error {
	merkleProof, err := sanitizeVerificationArgs(cdc, cs, height, prefix, proof, consensusState)
	if err != nil {
		return err
	}

	path, err := commitmenttypes.ApplyPrefix(prefix, host.PacketAcknowledgementPath(portID, channelID, sequence))
	if err != nil {
		return err
	}

	if err := merkleProof.VerifyMembership(cs.ProofSpecs, consensusState.GetRoot(), path, channeltypes.CommitAcknowledgement(acknowledgement)); err != nil {
		return sdkerrors.Wrap(clienttypes.ErrFailedPacketAckVerification, err.Error())
	}

	return nil
}

// VerifyPacketAcknowledgementAbsence verifies a proof of the absence of an
// incoming packet acknowledgement at the specified port, specified channel, and
// specified sequence.
func (cs ClientState) VerifyPacketAcknowledgementAbsence(
	_ sdk.KVStore,
	cdc codec.Marshaler,
	height uint64,
	prefix commitmentexported.Prefix,
	proof []byte,
	portID,
	channelID string,
	sequence uint64,
	consensusState clientexported.ConsensusState,
) error {
	merkleProof, err := sanitizeVerificationArgs(cdc, cs, height, prefix, proof, consensusState)
	if err != nil {
		return err
	}

	path, err := commitmenttypes.ApplyPrefix(prefix, host.PacketAcknowledgementPath(portID, channelID, sequence))
	if err != nil {
		return err
	}

	if err := merkleProof.VerifyNonMembership(cs.ProofSpecs, consensusState.GetRoot(), path); err != nil {
		return sdkerrors.Wrap(clienttypes.ErrFailedPacketAckAbsenceVerification, err.Error())
	}

	return nil
}

// VerifyNextSequenceRecv verifies a proof of the next sequence number to be
// received of the specified channel at the specified port.
func (cs ClientState) VerifyNextSequenceRecv(
	_ sdk.KVStore,
	cdc codec.Marshaler,
	height uint64,
	prefix commitmentexported.Prefix,
	proof []byte,
	portID,
	channelID string,
	nextSequenceRecv uint64,
	consensusState clientexported.ConsensusState,
) error {
	merkleProof, err := sanitizeVerificationArgs(cdc, cs, height, prefix, proof, consensusState)
	if err != nil {
		return err
	}

	path, err := commitmenttypes.ApplyPrefix(prefix, host.NextSequenceRecvPath(portID, channelID))
	if err != nil {
		return err
	}

	bz := sdk.Uint64ToBigEndian(nextSequenceRecv)

	if err := merkleProof.VerifyMembership(cs.ProofSpecs, consensusState.GetRoot(), path, bz); err != nil {
		return sdkerrors.Wrap(clienttypes.ErrFailedNextSeqRecvVerification, err.Error())
	}

	return nil
}

// sanitizeVerificationArgs perfoms the basic checks on the arguments that are
// shared between the verification functions and returns the unmarshalled
// merkle proof and an error if one occurred.
func sanitizeVerificationArgs(
	cdc codec.Marshaler,
	cs ClientState,
	height uint64,
	prefix commitmentexported.Prefix,
	proof []byte,
	consensusState clientexported.ConsensusState,
) (merkleProof commitmenttypes.MerkleProof, err error) {
	if cs.GetLatestHeight() < height {
		return commitmenttypes.MerkleProof{}, sdkerrors.Wrapf(
			sdkerrors.ErrInvalidHeight,
			"client state (%s) height < proof height (%d < %d)", cs.ID, cs.GetLatestHeight(), height,
		)
	}

	if cs.IsFrozen() && cs.FrozenHeight <= height {
		return commitmenttypes.MerkleProof{}, clienttypes.ErrClientFrozen
	}

	if prefix == nil {
		return commitmenttypes.MerkleProof{}, sdkerrors.Wrap(commitmenttypes.ErrInvalidPrefix, "prefix cannot be empty")
	}

	_, ok := prefix.(*commitmenttypes.MerklePrefix)
	if !ok {
		return commitmenttypes.MerkleProof{}, sdkerrors.Wrapf(commitmenttypes.ErrInvalidPrefix, "invalid prefix type %T, expected *MerklePrefix", prefix)
	}

	if proof == nil {
		return commitmenttypes.MerkleProof{}, sdkerrors.Wrap(commitmenttypes.ErrInvalidProof, "proof cannot be empty")
	}

	if err = cdc.UnmarshalBinaryBare(proof, &merkleProof); err != nil {
		return commitmenttypes.MerkleProof{}, sdkerrors.Wrap(commitmenttypes.ErrInvalidProof, "failed to unmarshal proof into commitment merkle proof")
	}

	if consensusState == nil {
		return commitmenttypes.MerkleProof{}, sdkerrors.Wrap(clienttypes.ErrInvalidConsensus, "consensus state cannot be empty")
	}

	_, ok = consensusState.(ConsensusState)
	if !ok {
		return commitmenttypes.MerkleProof{}, sdkerrors.Wrapf(clienttypes.ErrInvalidConsensus, "invalid consensus type %T, expected %T", consensusState, ConsensusState{})
	}

	return merkleProof, nil
}<|MERGE_RESOLUTION|>--- conflicted
+++ resolved
@@ -3,12 +3,8 @@
 import (
 	"time"
 
-<<<<<<< HEAD
-=======
 	ics23 "github.com/confio/ics23/go"
 	tmmath "github.com/tendermint/tendermint/libs/math"
->>>>>>> 257354db
-	lite "github.com/tendermint/tendermint/lite2"
 
 	"github.com/cosmos/cosmos-sdk/codec"
 	sdk "github.com/cosmos/cosmos-sdk/types"
@@ -24,39 +20,7 @@
 	host "github.com/cosmos/cosmos-sdk/x/ibc/24-host"
 )
 
-<<<<<<< HEAD
 var _ clientexported.ClientState = (*ClientState)(nil)
-=======
-var _ clientexported.ClientState = ClientState{}
-
-// ClientState from Tendermint tracks the current validator set, latest height,
-// and a possible frozen height.
-type ClientState struct {
-	// Client ID
-	ID string `json:"id" yaml:"id"`
-
-	TrustLevel tmmath.Fraction `json:"trust_level" yaml:"trust_level"`
-
-	// Duration of the period since the LastestTimestamp during which the
-	// submitted headers are valid for upgrade
-	TrustingPeriod time.Duration `json:"trusting_period" yaml:"trusting_period"`
-
-	// Duration of the staking unbonding period
-	UnbondingPeriod time.Duration `json:"unbonding_period" yaml:"unbonding_period"`
-
-	// MaxClockDrift defines how much new (untrusted) header's Time can drift into
-	// the future.
-	MaxClockDrift time.Duration
-
-	// Block height when the client was frozen due to a misbehaviour
-	FrozenHeight uint64 `json:"frozen_height" yaml:"frozen_height"`
-
-	// Last Header that was stored by client
-	LastHeader Header `json:"last_header" yaml:"last_header"`
-
-	ProofSpecs []*ics23.ProofSpec `json:"proof_specs" yaml:"proof_specs"`
-}
->>>>>>> 257354db
 
 // InitializeFromMsg creates a tendermint client state from a CreateClientMsg
 func InitializeFromMsg(msg MsgCreateClient) ClientState {
@@ -66,8 +30,6 @@
 	)
 }
 
-<<<<<<< HEAD
-=======
 // Initialize creates a client state and validates its contents, checking that
 // the provided consensus state is from the same client type.
 func Initialize(
@@ -80,7 +42,6 @@
 	return clientState, nil
 }
 
->>>>>>> 257354db
 // NewClientState creates a new ClientState instance
 func NewClientState(
 	id string, trustLevel Fraction,
@@ -137,7 +98,7 @@
 	if err := host.ClientIdentifierValidator(cs.ID); err != nil {
 		return err
 	}
-	if err := lite.ValidateTrustLevel(cs.TrustLevel.ToTendermint()); err != nil {
+	if err := ibctmtypes.ValidateTrustLevel(cs.TrustLevel.ToTendermint()); err != nil {
 		return err
 	}
 	if cs.TrustingPeriod == 0 {
@@ -155,9 +116,6 @@
 	if cs.MaxClockDrift == 0 {
 		return sdkerrors.Wrap(ErrInvalidMaxClockDrift, "max clock drift cannot be zero")
 	}
-<<<<<<< HEAD
-	return cs.LastHeader.ValidateBasic()
-=======
 	if cs.TrustingPeriod >= cs.UnbondingPeriod {
 		return sdkerrors.Wrapf(
 			ErrInvalidTrustingPeriod,
@@ -174,8 +132,7 @@
 		}
 	}
 
-	return cs.LastHeader.ValidateBasic(cs.GetChainID())
->>>>>>> 257354db
+	return cs.LastHeader.ValidateBasic()
 }
 
 // GetProofSpecs returns the format the client expects for proof verification
@@ -189,10 +146,6 @@
 func (cs ClientState) VerifyClientConsensusState(
 	_ sdk.KVStore,
 	cdc codec.Marshaler,
-<<<<<<< HEAD
-=======
-	aminoCdc *codec.Codec,
->>>>>>> 257354db
 	provingRoot commitmentexported.Root,
 	height uint64,
 	counterpartyClientIdentifier string,
@@ -212,16 +165,10 @@
 		return err
 	}
 
-<<<<<<< HEAD
-	tmConsState, ok := consensusState.(ConsensusState)
-	if !ok {
-		return fmt.Errorf("invalid consensus state type %T", consensusState)
-	}
+	// type cast already checked on sanitizeVerificationArgs
+	tmConsState, _ := consensusState.(ConsensusState)
 
 	bz, err := cdc.MarshalBinaryBare(&tmConsState)
-=======
-	bz, err := aminoCdc.MarshalBinaryBare(consensusState)
->>>>>>> 257354db
 	if err != nil {
 		return err
 	}
@@ -255,7 +202,7 @@
 		return err
 	}
 
-	connection, ok := connectionEnd.(connectiontypes.ConnectionEnd)
+	connection := connectionEnd.(connectiontypes.ConnectionEnd)
 	if !ok {
 		return sdkerrors.Wrapf(sdkerrors.ErrInvalidType, "invalid connection type %T", connectionEnd)
 	}
