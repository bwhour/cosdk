package types

import (
	"math"
	"time"

	"github.com/tendermint/tendermint/crypto/tmhash"
	tmproto "github.com/tendermint/tendermint/proto/types"
	tmtypes "github.com/tendermint/tendermint/types"
	"github.com/tendermint/tendermint/version"
)

// Copied unimported test functions from tmtypes to use them here
func MakeBlockID(hash []byte, partSetSize uint32, partSetHash []byte) tmtypes.BlockID {
	return tmtypes.BlockID{
		Hash: hash,
		PartsHeader: tmtypes.PartSetHeader{
			Total: partSetSize,
			Hash:  partSetHash,
		},
	}
}

// CreateTestHeader creates a mock header for testing only.
func CreateTestHeader(chainID string, height int64, timestamp time.Time, valSet *tmtypes.ValidatorSet, signers []tmtypes.PrivValidator) Header {
	vsetHash := valSet.Hash()
	tmHeader := &tmtypes.Header{
		Version:            version.Consensus{Block: 2, App: 2},
		ChainID:            chainID,
		Height:             height,
		Time:               timestamp,
		LastBlockID:        MakeBlockID(make([]byte, tmhash.Size), math.MaxInt32, make([]byte, tmhash.Size)),
		LastCommitHash:     tmhash.Sum([]byte("last_commit_hash")),
		DataHash:           tmhash.Sum([]byte("data_hash")),
		ValidatorsHash:     vsetHash,
		NextValidatorsHash: vsetHash,
		ConsensusHash:      tmhash.Sum([]byte("consensus_hash")),
		AppHash:            tmhash.Sum([]byte("app_hash")),
		LastResultsHash:    tmhash.Sum([]byte("last_results_hash")),
		EvidenceHash:       tmhash.Sum([]byte("evidence_hash")),
		ProposerAddress:    valSet.Proposer.Address,
	}
<<<<<<< HEAD

	blockID := MakeBlockID(tmHeader.Hash(), 3, tmhash.Sum([]byte("part_set")))
	voteSet := tmtypes.NewVoteSet(chainID, height, 1, tmtypes.PrecommitType, valSet)
=======
	hhash := tmHeader.Hash()
	blockID := MakeBlockID(hhash, 3, tmhash.Sum([]byte("part_set")))
	voteSet := tmtypes.NewVoteSet(chainID, height, 1, tmproto.PrecommitType, valSet)
>>>>>>> 6cbda30f
	commit, err := tmtypes.MakeCommit(blockID, height, 1, voteSet, signers, timestamp)
	if err != nil {
		panic(err)
	}

	commitSigs := make([]*CommitSig, len(commit.Signatures))

	for i := range commit.Signatures {
		cs := CommitSig{
			BlockIDFlag:      []byte{byte(commit.Signatures[i].BlockIDFlag)},
			ValidatorAddress: commit.Signatures[i].ValidatorAddress,
			Timestamp:        commit.Signatures[i].Timestamp,
			Signature:        commit.Signatures[i].Signature,
		}
		commitSigs[i] = &cs
	}

	abciBlockID := tmtypes.TM2PB.BlockID(blockID)
	abciHeader := tmtypes.TM2PB.Header(tmHeader)

	signedHeader := SignedHeader{
		Header: &abciHeader,
		Commit: Commit{
			Height: commit.Height,
			Round:  int32(commit.Round),
			BlockID: &BlockID{
				Hash: abciBlockID.Hash,
				PartsHeader: &PartsHeader{
					Total: abciBlockID.PartsHeader.Total,
					Hash:  abciBlockID.PartsHeader.Hash,
				},
			},
			Signatures: commitSigs,
			hash:       commit.Hash(),
			bitArray:   commit.BitArray().Bytes(),
		},
	}

	valset := ValSetFromTmTypes(valSet)
	return Header{
		SignedHeader: signedHeader,
		ValidatorSet: valset,
	}
}<|MERGE_RESOLUTION|>--- conflicted
+++ resolved
@@ -5,7 +5,6 @@
 	"time"
 
 	"github.com/tendermint/tendermint/crypto/tmhash"
-	tmproto "github.com/tendermint/tendermint/proto/types"
 	tmtypes "github.com/tendermint/tendermint/types"
 	"github.com/tendermint/tendermint/version"
 )
@@ -40,15 +39,9 @@
 		EvidenceHash:       tmhash.Sum([]byte("evidence_hash")),
 		ProposerAddress:    valSet.Proposer.Address,
 	}
-<<<<<<< HEAD
 
 	blockID := MakeBlockID(tmHeader.Hash(), 3, tmhash.Sum([]byte("part_set")))
 	voteSet := tmtypes.NewVoteSet(chainID, height, 1, tmtypes.PrecommitType, valSet)
-=======
-	hhash := tmHeader.Hash()
-	blockID := MakeBlockID(hhash, 3, tmhash.Sum([]byte("part_set")))
-	voteSet := tmtypes.NewVoteSet(chainID, height, 1, tmproto.PrecommitType, valSet)
->>>>>>> 6cbda30f
 	commit, err := tmtypes.MakeCommit(blockID, height, 1, voteSet, signers, timestamp)
 	if err != nil {
 		panic(err)
