package cli

import (
	"bufio"
	"fmt"
	"io/ioutil"
	"strconv"
	"strings"
	"time"

	ics23 "github.com/confio/ics23/go"
	"github.com/pkg/errors"

	"github.com/spf13/cobra"
	"github.com/spf13/viper"

	lite "github.com/tendermint/tendermint/lite2"

	"github.com/cosmos/cosmos-sdk/client"
	"github.com/cosmos/cosmos-sdk/client/flags"
	"github.com/cosmos/cosmos-sdk/codec"
	sdk "github.com/cosmos/cosmos-sdk/types"
	"github.com/cosmos/cosmos-sdk/version"
	authclient "github.com/cosmos/cosmos-sdk/x/auth/client"
	authtypes "github.com/cosmos/cosmos-sdk/x/auth/types"
	evidenceexported "github.com/cosmos/cosmos-sdk/x/evidence/exported"
	ibctmtypes "github.com/cosmos/cosmos-sdk/x/ibc/07-tendermint/types"
	commitmenttypes "github.com/cosmos/cosmos-sdk/x/ibc/23-commitment/types"
)

const (
	flagTrustLevel = "trust-level"
	flagProofSpecs = "proof-specs"
)

// GetCmdCreateClient defines the command to create a new IBC Client as defined
// in https://github.com/cosmos/ics/tree/master/spec/ics-002-client-semantics#create
func GetCmdCreateClient(cdc *codec.Codec) *cobra.Command {
	cmd := &cobra.Command{
		Use:   "create [client-id] [path/to/consensus_state.json] [trusting_period] [unbonding_period] [max_clock_drift]",
		Short: "create new tendermint client",
		Long: `Create a new tendermint IBC client. 
  - 'trust-level' flag can be a fraction (eg: '1/3') or 'default'
  - 'proof-specs' flag can be a comma-separated list of strings (eg: 'ics23:simple,ics23:iavl') or 'default'`,
		Example: fmt.Sprintf("%s tx ibc %s create [client-id] [path/to/consensus_state.json] [trusting_period] [unbonding_period] [max_clock_drift] --trust-level default --from node0 --home ../node0/<app>cli --chain-id $CID", version.ClientName, ibctmtypes.SubModuleName),
		Args:    cobra.ExactArgs(5),
		RunE: func(cmd *cobra.Command, args []string) error {
			inBuf := bufio.NewReader(cmd.InOrStdin())
			txBldr := authtypes.NewTxBuilderFromCLI(inBuf).WithTxEncoder(authclient.GetTxEncoder(cdc))
			clientCtx := client.NewContextWithInput(inBuf).WithCodec(cdc).WithBroadcastMode(flags.BroadcastBlock)

			clientID := args[0]

			var header ibctmtypes.Header
			if err := cdc.UnmarshalJSON([]byte(args[1]), &header); err != nil {
				// check for file path if JSON input is not provided
				contents, err := ioutil.ReadFile(args[1])
				if err != nil {
					return errors.New("neither JSON input nor path to .json file were provided")
				}
				if err := cdc.UnmarshalJSON(contents, &header); err != nil {
					return errors.Wrap(err, "error unmarshalling consensus header file")
				}
			}

			var (
<<<<<<< HEAD
				trustLevel ibctmtypes.Fraction
=======
				trustLevel tmmath.Fraction
				specs      []*ics23.ProofSpec
>>>>>>> 257354db
				err        error
			)

			lvl := viper.GetString(flagTrustLevel)

			if lvl == "default" {
				trustLevel = ibctmtypes.NewFractionFromTm(lite.DefaultTrustLevel)
			} else {
				trustLevel, err = parseFraction(lvl)
				if err != nil {
					return err
				}
			}

			trustingPeriod, err := time.ParseDuration(args[2])
			if err != nil {
				return err
			}

			ubdPeriod, err := time.ParseDuration(args[3])
			if err != nil {
				return err
			}

			maxClockDrift, err := time.ParseDuration(args[4])
			if err != nil {
				return err
			}

			spc := viper.GetString(flagProofSpecs)

			// Currently supports SDK chain or simple kvstore tendermint chain
			switch spc {
			case "default":
				specs = commitmenttypes.GetSDKSpecs()
			case "simple":
				specs = []*ics23.ProofSpec{ics23.TendermintSpec}
			default:
				return fmt.Errorf("proof spec: %s isn't supported", spc)
			}

			msg := ibctmtypes.NewMsgCreateClient(
				clientID, header, trustLevel, trustingPeriod, ubdPeriod, maxClockDrift, specs, clientCtx.GetFromAddress(),
			)

			if err := msg.ValidateBasic(); err != nil {
				return err
			}

			return authclient.GenerateOrBroadcastMsgs(clientCtx, txBldr, []sdk.Msg{msg})
		},
	}
	cmd.Flags().String(flagTrustLevel, "default", "light client trust level fraction for header updates")
	cmd.Flags().String(flagProofSpecs, "default", "proof specs format to be used for verification")
	return cmd
}

// GetCmdUpdateClient defines the command to update a client as defined in
// https://github.com/cosmos/ics/tree/master/spec/ics-002-client-semantics#update
func GetCmdUpdateClient(cdc *codec.Codec) *cobra.Command {
	return &cobra.Command{
		Use:   "update [client-id] [path/to/header.json]",
		Short: "update existing client with a header",
		Long:  "update existing tendermint client with a tendermint header",
		Example: fmt.Sprintf(
			"$ %s tx ibc %s update [client-id] [path/to/header.json] --from node0 --home ../node0/<app>cli --chain-id $CID",
			version.ClientName, ibctmtypes.SubModuleName,
		),
		Args: cobra.ExactArgs(2),
		RunE: func(cmd *cobra.Command, args []string) error {
			inBuf := bufio.NewReader(cmd.InOrStdin())
			txBldr := authtypes.NewTxBuilderFromCLI(inBuf).WithTxEncoder(authclient.GetTxEncoder(cdc))
			clientCtx := client.NewContextWithInput(inBuf).WithCodec(cdc)

			clientID := args[0]

			var header ibctmtypes.Header
			if err := cdc.UnmarshalJSON([]byte(args[1]), &header); err != nil {
				// check for file path if JSON input is not provided
				contents, err := ioutil.ReadFile(args[1])
				if err != nil {
					return errors.New("neither JSON input nor path to .json file were provided")
				}
				if err := cdc.UnmarshalJSON(contents, &header); err != nil {
					return errors.Wrap(err, "error unmarshalling header file")
				}
			}

			msg := ibctmtypes.NewMsgUpdateClient(clientID, header, clientCtx.GetFromAddress())
			if err := msg.ValidateBasic(); err != nil {
				return err
			}

			return authclient.GenerateOrBroadcastMsgs(clientCtx, txBldr, []sdk.Msg{msg})
		},
	}
}

// GetCmdSubmitMisbehaviour defines the command to submit a misbehaviour to invalidate
// previous state roots and prevent future updates as defined in
// https://github.com/cosmos/ics/tree/master/spec/ics-002-client-semantics#misbehaviour
func GetCmdSubmitMisbehaviour(cdc *codec.Codec) *cobra.Command {
	return &cobra.Command{
		Use:   "misbehaviour [path/to/evidence.json]",
		Short: "submit a client misbehaviour",
		Long:  "submit a client misbehaviour to invalidate to invalidate previous state roots and prevent future updates",
		Example: fmt.Sprintf(
			"$ %s tx ibc %s misbehaviour [path/to/evidence.json] --from node0 --home ../node0/<app>cli --chain-id $CID",
			version.ClientName, ibctmtypes.SubModuleName,
		),
		Args: cobra.ExactArgs(1),
		RunE: func(cmd *cobra.Command, args []string) error {
			inBuf := bufio.NewReader(cmd.InOrStdin())
			txBldr := authtypes.NewTxBuilderFromCLI(inBuf).WithTxEncoder(authclient.GetTxEncoder(cdc))
			clientCtx := client.NewContextWithInput(inBuf).WithCodec(cdc)

			var ev evidenceexported.Evidence
			if err := cdc.UnmarshalJSON([]byte(args[0]), &ev); err != nil {
				// check for file path if JSON input is not provided
				contents, err := ioutil.ReadFile(args[0])
				if err != nil {
					return errors.New("neither JSON input nor path to .json file were provided")
				}
				if err := cdc.UnmarshalJSON(contents, &ev); err != nil {
					return errors.Wrap(err, "error unmarshalling evidence file")
				}
			}

			msg := ibctmtypes.NewMsgSubmitClientMisbehaviour(ev, clientCtx.GetFromAddress())
			if err := msg.ValidateBasic(); err != nil {
				return err
			}

			return authclient.GenerateOrBroadcastMsgs(clientCtx, txBldr, []sdk.Msg{msg})
		},
	}
}

func parseFraction(fraction string) (ibctmtypes.Fraction, error) {
	fr := strings.Split(fraction, "/")
	if len(fr) != 2 || fr[0] == fraction {
		return ibctmtypes.Fraction{}, fmt.Errorf("fraction must have format 'numerator/denominator' got %s", fraction)
	}

	numerator, err := strconv.ParseInt(fr[0], 10, 64)
	if err != nil {
		return ibctmtypes.Fraction{}, fmt.Errorf("invalid trust-level numerator: %w", err)
	}

	denominator, err := strconv.ParseInt(fr[1], 10, 64)
	if err != nil {
		return ibctmtypes.Fraction{}, fmt.Errorf("invalid trust-level denominator: %w", err)
	}

	return ibctmtypes.Fraction{
		Numerator:   numerator,
		Denominator: denominator,
	}, nil
}<|MERGE_RESOLUTION|>--- conflicted
+++ resolved
@@ -64,12 +64,8 @@
 			}
 
 			var (
-<<<<<<< HEAD
 				trustLevel ibctmtypes.Fraction
-=======
-				trustLevel tmmath.Fraction
 				specs      []*ics23.ProofSpec
->>>>>>> 257354db
 				err        error
 			)
 
