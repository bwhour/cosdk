--- conflicted
+++ resolved
@@ -162,11 +162,7 @@
 
 // Creates simple context for testing purposes
 func (chain *TestChain) GetContext() sdk.Context {
-<<<<<<< HEAD
-	return chain.App.BaseApp.NewContext(false, abci.Header{ChainID: chain.Header.SignedHeader.Header.ChainID, Height: chain.Header.SignedHeader.Header.Height})
-=======
-	return chain.App.BaseApp.NewContext(false, tmproto.Header{ChainID: chain.Header.ChainID, Height: chain.Header.Height})
->>>>>>> 6cbda30f
+	return chain.App.BaseApp.NewContext(false, tmproto.Header{ChainID: chain.Header.SignedHeader.Header.ChainID, Height: chain.Header.SignedHeader.Header.Height})
 }
 
 // createClient will create a client for clientChain on targetChain
@@ -175,11 +171,7 @@
 	// Commit and create a new block on appTarget to get a fresh CommitID
 	client.App.Commit()
 	commitID := client.App.LastCommitID()
-<<<<<<< HEAD
-	client.App.BeginBlock(abci.RequestBeginBlock{Header: abci.Header{Height: client.Header.SignedHeader.Header.Height, Time: client.Header.GetTime()}})
-=======
-	client.App.BeginBlock(abci.RequestBeginBlock{Header: tmproto.Header{Height: client.Header.Height, Time: client.Header.Time}})
->>>>>>> 6cbda30f
+	client.App.BeginBlock(tmproto.RequestBeginBlock{Header: abci.Header{Height: client.Header.SignedHeader.Header.Height, Time: client.Header.GetTime()}})
 
 	// Set HistoricalInfo on client chain after Commit
 	ctxClient := client.GetContext()
@@ -190,13 +182,8 @@
 	validator.Tokens = sdk.NewInt(1000000) // get one voting power
 	validators := []staking.Validator{validator}
 	histInfo := staking.HistoricalInfo{
-<<<<<<< HEAD
-		Header: abci.Header{
+		Header: tmproto.Header{
 			Time:    client.Header.GetTime(),
-=======
-		Header: tmproto.Header{
-			Time:    client.Header.Time,
->>>>>>> 6cbda30f
 			AppHash: commitID.Hash,
 		},
 		Valset: validators,
@@ -258,11 +245,7 @@
 		}
 	*/
 
-<<<<<<< HEAD
-	client.App.BeginBlock(abci.RequestBeginBlock{Header: abci.Header{Height: client.Header.SignedHeader.Header.Height, Time: client.Header.GetTime()}})
-=======
-	client.App.BeginBlock(abci.RequestBeginBlock{Header: tmproto.Header{Height: client.Header.Height, Time: client.Header.Time}})
->>>>>>> 6cbda30f
+	client.App.BeginBlock(abci.RequestBeginBlock{Header: tmproto.Header{Height: client.Header.SignedHeader.Header.Height, Time: client.Header.GetTime()}})
 
 	// Set HistoricalInfo on client chain after Commit
 	ctxClient := client.GetContext()
@@ -273,13 +256,8 @@
 	validator.Tokens = sdk.NewInt(1000000)
 	validators := []staking.Validator{validator}
 	histInfo := staking.HistoricalInfo{
-<<<<<<< HEAD
-		Header: abci.Header{
+		Header: tmproto.Header{
 			Time:    client.Header.GetTime(),
-=======
-		Header: tmproto.Header{
-			Time:    client.Header.Time,
->>>>>>> 6cbda30f
 			AppHash: commitID.Hash,
 		},
 		Valset: validators,
