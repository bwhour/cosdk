--- conflicted
+++ resolved
@@ -34,15 +34,9 @@
 	}
 }
 
-<<<<<<< HEAD
-
-func (prefix prefix) Prove(key, value []byte) bool {
-	return prefix.store.Prove(join(prefix.prefix, key), value)
-=======
 // Prove implements Store.
 func (prefix prefix) Prove(path, value []byte) bool {
 	return prefix.store.Prove(join(prefix.prefix, path), value)
->>>>>>> 9975a1d2
 }
 
 var _ Store = (*store)(nil)
@@ -101,14 +95,4 @@
 	store.verified[string(path)] = value
 
 	return true
-<<<<<<< HEAD
-}
-
-
-// Proven() returns true if the key-value pair is already proven
-func (store *store) Proven(key []byte) bool {
-	_, ok := store.Get(key)
-	return ok
-=======
->>>>>>> 9975a1d2
 }