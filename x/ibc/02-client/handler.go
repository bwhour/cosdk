--- conflicted
+++ resolved
@@ -28,9 +28,6 @@
 		if !ok {
 			return nil, sdkerrors.Wrap(ErrInvalidClientType, "Msg is not a Tendermint CreateClient msg")
 		}
-<<<<<<< HEAD
-		clientState = ibctmtypes.InitializeFromMsg(tmMsg)
-=======
 		var err error
 
 		clientState, err = ibctmtypes.InitializeFromMsg(tmMsg)
@@ -38,7 +35,6 @@
 			return nil, err
 		}
 		consensusHeight = msg.GetConsensusState().GetHeight()
->>>>>>> 257354db
 	case exported.Localhost:
 		// msg client id is always "localhost"
 		clientState = localhosttypes.NewClientState(ctx.ChainID(), ctx.BlockHeight())
