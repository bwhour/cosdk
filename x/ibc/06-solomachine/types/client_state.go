--- conflicted
+++ resolved
@@ -82,48 +82,33 @@
 	store sdk.KVStore,
 	cdc *codec.Codec,
 	root commitmentexported.Root,
-<<<<<<< HEAD
-	sequence uint64,
-=======
-	height uint64,
->>>>>>> df04b597
+	sequence uint64,
 	counterpartyClientIdentifier string,
 	consensusHeight uint64,
 	prefix commitmentexported.Prefix,
 	proof commitmentexported.Proof,
 	consensusState clientexported.ConsensusState,
 ) error {
-<<<<<<< HEAD
-	if err := validateVerificationArgs(cs, sequence, proof, consensusState); err != nil {
+	if err := validateVerificationArgs(cs, sequence, prefix, proof, prefix, consensusState); err != nil {
 		return err
 	}
 
 	clientPrefixedPath := "clients/" + counterpartyClientIdentifier + "/" + host.ConsensusStatePath(consensusHeight)
 	path, err := commitmenttypes.ApplyPrefix(prefix, clientPrefixedPath)
-=======
-	if err := validateVerificationArgs(cs, height, prefix, proof, prefix, cs.ConsensusState); err != nil {
-		return err
-	}
-
-	clientPrefixedPath := "clients/" + counterpartyClientIdentifier + "/" + host.ConsensusStatePath(consensusHeight)
-	path, err := commitmenttypes.ApplyPrefix(prefix, clientPrefixedPath)
-	if err != nil {
-		return err
-	}
-
-	// casted type already verified
-	signatureProof, _ := proof.(commitmenttypes.SignatureProof)
-
-	bz, err := cdc.MarshalBinaryBare(consensusState)
->>>>>>> df04b597
-	if err != nil {
-		return err
-	}
+	if err != nil {
+		return err
+	}
+
+	// casted type already verified
+	signatureProof, _ := proof.(commitmenttypes.SignatureProof)
 
 	data, err := ConsensusStateSignBytes(cdc, sequence, path, consensusState)
+	if err != nil {
+		return err
+	}
 
 	if err := CheckSignature(consensusState.PubKey, value, signature); err != nil {
-		return sdkerrors.Wrap(clienttypes.ErrFailedClientConsensusStateVerification, "failed to verify proof against current public key, sequence, and consensus state")
+		return sdkerrors.Wrap(clienttypes.ErrFailedClientConsensusStateVerification, err.Error())
 	}
 
 	clientState.LatestSequence++
@@ -137,20 +122,17 @@
 func (cs ClientState) VerifyConnectionState(
 	store sdk.KVStore,
 	cdc codec.Marshaler,
-	height uint64,
+	sequence uint64,
 	prefix commitmentexported.Prefix,
 	proof commitmentexported.Proof,
 	connectionID string,
 	connectionEnd connectionexported.ConnectionI,
 	consensusState clientexported.ConsensusState,
 ) error {
-	if err := validateVerificationArgs(cs, height, prefix, proof, prefix, cs.ConsensusState); err != nil {
-		return err
-	}
-
-<<<<<<< HEAD
-	signature, err := validateVerificationArgs(cs, sequence, consensusState)
-=======
+	if err := validateVerificationArgs(cs, sequence, prefix, proof, prefix, consensusState); err != nil {
+		return err
+	}
+
 	path, err := commitmenttypes.ApplyPrefix(prefix, host.ConnectionPath(connectionID))
 	if err != nil {
 		return err
@@ -159,28 +141,18 @@
 	// casted type already verified
 	signatureProof, _ := proof.(commitmenttypes.SignatureProof)
 
-	connection, ok := connectionEnd.(connectiontypes.ConnectionEnd)
-	if !ok {
-		return sdkerrors.Wrapf(clienttypes.ErrInvalidClientType, "invalid connection type %T", connectionEnd)
-	}
-
-	bz, err := cdc.MarshalBinaryBare(&connection)
->>>>>>> df04b597
-	if err != nil {
-		return err
-	}
-
-	data := ConnectionStateSignBytes(cs, cdc, connectionEnd, path)
-
-	if !cs.ConsensusState.PubKey.VerifyBytes(value, signatureProof.Signature) {
-		return sdkerrors.Wrap(
-			clienttypes.ErrFailedConnectionStateVerification,
-			"failed to verify proof against current public key, sequence, and connection state",
-		)
-	}
-
-	cs.ConsensusState.Sequence++
-	setClientState(store, cs)
+	data, err := ConnectionStateSignBytes(cdc, sequence, connectionEnd, path)
+	if err != nil {
+		return err
+	}
+
+	if err := CheckSignature(consensusState.PubKey, data, signatureProof.Signature); err != nil {
+		return sdkerrors.Wrap(clienttypes.ErrFailedConnectionStateVerification, err.Error())
+	}
+
+	clientState.LatestSequence++
+	setClientState(store, clientState)
+	setConsensusState(store, clientState.LatestSequence, consensusState)
 	return nil
 }
 
@@ -189,7 +161,7 @@
 func (cs ClientState) VerifyChannelState(
 	store sdk.KVStore,
 	cdc codec.Marshaler,
-	height uint64,
+	sequence uint64,
 	prefix commitmentexported.Prefix,
 	proof commitmentexported.Proof,
 	portID,
@@ -197,7 +169,7 @@
 	channel channelexported.ChannelI,
 	consensusState clientexported.ConsensusState,
 ) error {
-	if err := validateVerificationArgs(cs, height, prefix, proof, prefix, cs.ConsensusState); err != nil {
+	if err := validateVerificationArgs(cs, sequence, prefix, proof, prefix, consensusState); err != nil {
 		return err
 	}
 
@@ -209,11 +181,13 @@
 	// casted type already verified
 	signatureProof, _ := proof.(commitmenttypes.SignatureProof)
 
-	if !cs.ConsensusState.PubKey.VerifyBytes(value, signatureProof.Signature) {
-		return sdkerrors.Wrap(
-			clienttypes.ErrFailedChannelStateVerification,
-			"failed to verify proof against current public key, sequence, and channel state",
-		)
+	data, err := ChannelStateSignBytes(cdc, sequence, path, channel)
+	if err != nil {
+		return err
+	}
+
+	if err := CheckSignature(consensusState.PubKey, data, signatureProof.Signature); err != nil {
+		return sdkerrors.Wrap(clienttypes.ErrFailedChannelStateVerification, err.Error())
 	}
 
 	clientState.LatestSequence++
@@ -226,7 +200,7 @@
 // the specified port, specified channel, and specified sequence.
 func (cs ClientState) VerifyPacketCommitment(
 	store sdk.KVStore,
-	height uint64,
+	sequence uint64,
 	prefix commitmentexported.Prefix,
 	proof commitmentexported.Proof,
 	portID,
@@ -235,7 +209,7 @@
 	commitmentBytes []byte,
 	consensusState clientexported.ConsensusState,
 ) error {
-	if err := validateVerificationArgs(cs, height, prefix, proof, prefix, cs.ConsensusState); err != nil {
+	if err := validateVerificationArgs(cs, sequence, prefix, proof, prefix, cs.ConsensusState); err != nil {
 		return err
 	}
 
@@ -247,11 +221,13 @@
 	// casted type already verified
 	signatureProof, _ := proof.(commitmenttypes.SignatureProof)
 
-	if !cs.ConsensusState.PubKey.VerifyBytes(value, signatureProof.Signature) {
-		return sdkerrors.Wrap(
-			clienttypes.ErrFailedPacketCommitmentVerification,
-			"failed to verify proof against current public key, sequence, and packet commitment",
-		)
+	data, err := PacketCommitmentSignBytes(sequence, path, commitmentBytes)
+	if err != nil {
+		return err
+	}
+
+	if err := CheckSignature(consensusState.PubKey, data, signatureProof.Signature); err != nil {
+		return sdkerrors.Wrap(clienttypes.ErrFailedPacketCommitmentVerification, err.Error())
 	}
 
 	clientState.LatestSequence++
@@ -264,7 +240,7 @@
 // acknowledgement at the specified port, specified channel, and specified sequence.
 func (cs ClientState) VerifyPacketAcknowledgement(
 	store sdk.KVStore,
-	height uint64,
+	sequence uint64,
 	prefix commitmentexported.Prefix,
 	proof commitmentexported.Proof,
 	portID,
@@ -273,7 +249,7 @@
 	acknowledgement []byte,
 	consensusState clientexported.ConsensusState,
 ) error {
-	if err := validateVerificationArgs(cs, height, prefix, proof, prefix, cs.ConsensusState); err != nil {
+	if err := validateVerificationArgs(cs, sequence, prefix, proof, prefix, cs.ConsensusState); err != nil {
 		return err
 	}
 
@@ -285,11 +261,13 @@
 	// casted type already verified
 	signatureProof, _ := proof.(commitmenttypes.SignatureProof)
 
-	if !cs.ConsensusState.PubKey.VerifyBytes(value, signatureProof.Signature) {
-		return sdkerrors.Wrap(
-			clienttypes.ErrFailedPacketAckVerification,
-			"failed to verify proof against current public key, sequence, and acknowledgement",
-		)
+	data, err := PacketAcknowledgementSignBytes(sequence, path, acknowledgement)
+	if err != nil {
+		return err
+	}
+
+	if err := CheckSignature(consensusState.PubKey, data, signatureProof.Signature); err != nil {
+		return sdkerrors.Wrap(clienttypes.ErrFailedPacketAckVerification, err.Error())
 	}
 
 	clientState.LatestSequence++
@@ -304,31 +282,33 @@
 // specified sequence.
 func (cs ClientState) VerifyPacketAcknowledgementAbsence(
 	store sdk.KVStore,
-	height uint64,
+	sequence uint64,
 	prefix commitmentexported.Prefix,
 	proof commitmentexported.Proof,
 	portID,
 	channelID string,
-	sequence uint64,
-	consensusState clientexported.ConsensusState,
-) error {
-	if err := validateVerificationArgs(cs, height, prefix, proof, prefix, cs.ConsensusState); err != nil {
-		return err
-	}
-
-	path, err := commitmenttypes.ApplyPrefix(prefix, host.PacketAcknowledgementPath(portID, channelID, sequence))
-	if err != nil {
-		return err
-	}
-
-	// casted type already verified
-	signatureProof, _ := proof.(commitmenttypes.SignatureProof)
-
-	if !cs.ConsensusState.PubKey.VerifyBytes(value, signatureProof.Signature) {
-		return sdkerrors.Wrap(
-			clienttypes.ErrFailedPacketAckAbsenceVerification,
-			"failed to verify proof against current public key, sequence, and an absent acknowledgement",
-		)
+	packetSequence uint64,
+	consensusState clientexported.ConsensusState,
+) error {
+	if err := validateVerificationArgs(cs, sequence, prefix, proof, prefix, cs.ConsensusState); err != nil {
+		return err
+	}
+
+	path, err := commitmenttypes.ApplyPrefix(prefix, host.PacketAcknowledgementPath(portID, channelID, packetSequence))
+	if err != nil {
+		return err
+	}
+
+	// casted type already verified
+	signatureProof, _ := proof.(commitmenttypes.SignatureProof)
+
+	data, err := PacketAcknowledgementAbsenceSignBytes(sequence, path)
+	if err != nil {
+		return err
+	}
+
+	if err := CheckSignature(consensusState.PubKey, data, signatureProof.Signature); err != nil {
+		return sdkerrors.Wrap(clienttypes.ErrFailedPacketAckAbsenceVerification, err.Error())
 	}
 
 	clientState.LatestSequence++
@@ -342,11 +322,7 @@
 // received of the specified channel at the specified port.
 func (cs ClientState) VerifyNextSequenceRecv(
 	store sdk.KVStore,
-<<<<<<< HEAD
-	sequence uint64,
-=======
-	height uint64,
->>>>>>> df04b597
+	sequence uint64,
 	prefix commitmentexported.Prefix,
 	proof commitmentexported.Proof,
 	portID,
@@ -354,7 +330,7 @@
 	nextSequenceRecv uint64,
 	consensusState clientexported.ConsensusState,
 ) error {
-	if err := validateVerificationArgs(cs, height, prefix, proof, prefix, cs.ConsensusState); err != nil {
+	if err := validateVerificationArgs(cs, sequence, prefix, proof, prefix, cs.ConsensusState); err != nil {
 		return err
 	}
 
@@ -363,18 +339,15 @@
 		return err
 	}
 
-<<<<<<< HEAD
-	clientState, signature, err := sanitizeVerificationArgs(cs, sequence, proof, consensusState)
-	if err != nil {
-		return err
-	}
+	// casted type already verified
+	signatureProof, _ := proof.(commitmenttypes.SignatureProof)
 
 	data, err := NextSequenceRecvSignBytes(sequence, path, nextSequenceRecv)
 	if err != nil {
 		return err
 	}
 
-	if err := CheckSignature(consensusState.PubKey, data, signature); err != nil {
+	if err := CheckSignature(consensusState.PubKey, data, signatureProof.Signature); err != nil {
 		return sdkerrors.Wrapf(clienttypes.ErrFailedNextSeqRecvVerification, err.Error())
 	}
 
@@ -384,47 +357,54 @@
 	return nil
 }
 
-func sanitizeVerificationArgsAndGetSignature(
+// validateVerificationArgs perfoms the basic checks on the arguments that are
+// shared between the verification functions.
+func validateVerificationArgs(
 	cs ClientState,
 	sequence uint64,
-	proof commitmentexported.Proof,
-	consensusState clientexported.ConsensusState,
-) ([]byte, error) {
+	prefix commitmentexported.Prefix,
+	proof commitmentexported.Proof,
+	consensusState clientexported.ConsensusState,
+) error {
 	if cs.GetLatestHeight() < sequence {
-		return nil, sdkerrors.Wrapf(
-			ErrInvalidSequence,
-			"client state (%s) sequence < proof height (%d < %d)", cs.ID, cs.GetLatestHeight(), sequence,
+		return sdkerrors.Wrapf(
+			sdkerrors.ErrInvalidHeight,
+			"client state (%s) sequence < proof sequence (%d < %d)", cs.ID, cs.GetLatestHeight(), sequence,
 		)
 	}
 
 	if cs.IsFrozen() && cs.FrozenSequence <= sequence {
-		return nil, clienttypes.ErrClientFrozen
+		return clienttypes.ErrClientFrozen
+	}
+
+	if prefix == nil {
+		return sdkerrors.Wrap(commitmenttypes.ErrInvalidPrefix, "prefix cannot be empty")
+	}
+
+	_, ok := prefix.(commitmenttypes.SignaturePrefix)
+	if !ok {
+		return sdkerrors.Wrapf(commitmenttypes.ErrInvalidPrefix, "invalid prefix type %T, expected SignaturePrefix", prefix)
 	}
 
 	if proof == nil {
-		return nil, sdkerrors.Wrap(commitmenttypes.ErrInvalidProof, "proof cannot be empty")
-	}
-
-	// cast the proof to a signature proof
-	signatureProof, ok := proof.(commitmenttypes.SignatureProof)
+		return sdkerrors.Wrap(commitmenttypes.ErrInvalidProof, "proof cannot be empty")
+	}
+
+	_, ok := proof.(commitmenttypes.SignatureProof)
 	if !ok {
-		return nil, sdkerrors.Wrapf(clienttypes.ErrInvalidClientType, "invalid proof type %T, expected %T", proof, commitmenttypes.SignatureProof{})
-	}
-=======
-// casted type already verified
-	signatureProof, _ := proof.(commitmenttypes.SignatureProof)
->>>>>>> df04b597
+		return sdkerrors.Wrapf(commitmenttypes.ErrInvalidProof, "invalid proof type %T, expected SignatureProof", proof)
+	}
 
 	if consensusState == nil {
-		return nil, sdkerrors.Wrap(clienttypes.ErrInvalidConsensus, "consensus state cannot be empty")
-	}
-
-	_, ok = consensusState.(ConsensusState)
+		return sdkerrors.Wrap(clienttypes.ErrInvalidConsensus, "consensus state cannot be empty")
+	}
+
+	_, ok := consensusState.(ConsensusState)
 	if !ok {
-		return nil, sdkerrors.Wrapf(clienttypes.ErrInvalidConsensus, "invalid consensus type %T, expected %T", consensusState, ConsensusState{})
-	}
-
-	return signatureProof.Signature, nil
+		return sdkerrors.Wrapf(clienttypes.ErrInvalidConsensus, "invalid consensus type %T, expected %T", consensusState, ConsensusState{})
+	}
+
+	return nil
 }
 
 // sets the client state in the store
@@ -433,59 +413,8 @@
 	store.Set(host.KeyClientState(), bz)
 }
 
-<<<<<<< HEAD
 // sets the consensus state in the store.
 func setConsensusState(store sdk.KVStore, sequence uint64, consensusState clientexported.ConsensusState) {
 	bz := k.cdc.MustMarshalBinaryBare(consensusState)
 	store.Set(host.KeyConsensusState(sequence), bz)
-=======
-// validateVerificationArgs perfoms the basic checks on the arguments that are
-// shared between the verification functions.
-func validateVerificationArgs(
-	cs ClientState,
-	height uint64,
-	prefix commitmentexported.Prefix,
-	proof commitmentexported.Proof,
-	consensusState clientexported.ConsensusState,
-) error {
-	if cs.GetLatestHeight() < height {
-		return sdkerrors.Wrapf(
-			sdkerrors.ErrInvalidHeight,
-			"client state (%s) height < proof height (%d < %d)", cs.ID, cs.GetLatestHeight(), height,
-		)
-	}
-
-	if cs.IsFrozen() && cs.FrozenHeight <= height {
-		return , clienttypes.ErrClientFrozen
-	}
-
-	if prefix == nil {
-		return sdkerrors.Wrap(commitmenttypes.ErrInvalidPrefix, "prefix cannot be empty")
-	}
-
-	_, ok := prefix.(commitmenttypes.SignaturePrefix)
-	if !ok {
-		return sdkerrors.Wrapf(commitmenttypes.ErrInvalidPrefix, "invalid prefix type %T, expected SignaturePrefix", prefix)
-	}
-
-	if proof == nil {
-		return sdkerrors.Wrap(commitmenttypes.ErrInvalidProof, "proof cannot be empty")
-	}
-
-	_, ok := proof.(commitmenttypes.SignatureProof)
-	if !ok {
-		return sdkerrors.Wrapf(commitmenttypes.ErrInvalidProof, "invalid proof type %T, expected SignatureProof", proof)
-	}
-
-	if consensusState == nil {
-		return sdkerrors.Wrap(clienttypes.ErrInvalidConsensus, "consensus state cannot be empty")
-	}
-
-	_, ok := consensusState.(ConsensusState)
-	if !ok {
-		return  sdkerrors.Wrapf(clienttypes.ErrInvalidConsensus, "invalid consensus type %T, expected %T", consensusState, ConsensusState{})
-	}
-
-	return nil
->>>>>>> df04b597
 }