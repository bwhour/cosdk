--- conflicted
+++ resolved
@@ -1,15 +1,11 @@
 package types
 
 import (
-	"crypto/sha256"
 	"fmt"
 	"time"
 
-<<<<<<< HEAD
-=======
 	"github.com/cometbft/cometbft/crypto/tmhash"
 
->>>>>>> 4f445ed9
 	"cosmossdk.io/core/address"
 	"cosmossdk.io/core/comet"
 	"cosmossdk.io/x/evidence/exported"
@@ -31,10 +27,7 @@
 	if err != nil {
 		panic(err)
 	}
-
-	hash := sha256.Sum256(bz)
-
-	return hash[:]
+	return tmhash.Sum(bz)
 }
 
 // ValidateBasic performs basic stateless validation checks on an Equivocation object.
@@ -84,19 +77,15 @@
 // FromABCIEvidence converts a CometBFT concrete Evidence type to
 // SDK Evidence using Equivocation as the concrete type.
 func FromABCIEvidence(e comet.Evidence, conAc address.Codec) *Equivocation {
-<<<<<<< HEAD
-	consAddr, err := conAc.BytesToString(e.Validator.Address)
-=======
 	consAddr, err := conAc.BytesToString(e.Validator().Address())
->>>>>>> 4f445ed9
 	if err != nil {
 		panic(err)
 	}
 
 	return &Equivocation{
-		Height:           e.Height,
-		Power:            e.Validator.Power,
+		Height:           e.Height(),
+		Power:            e.Validator().Power(),
 		ConsensusAddress: consAddr,
-		Time:             e.Time,
+		Time:             e.Time(),
 	}
 }