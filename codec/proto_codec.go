package codec

import (
	"encoding/binary"
	"errors"
	"fmt"
	"strings"

	"github.com/cosmos/cosmos-proto/anyutil"
	"github.com/cosmos/gogoproto/jsonpb"
	gogoproto "github.com/cosmos/gogoproto/proto"
	"google.golang.org/grpc/encoding"
	"google.golang.org/protobuf/proto"
	"google.golang.org/protobuf/reflect/protoreflect"
	"google.golang.org/protobuf/reflect/protoregistry"
	"google.golang.org/protobuf/types/dynamicpb"
	"google.golang.org/protobuf/types/known/anypb"

	"cosmossdk.io/x/tx/signing/aminojson"

	"github.com/cosmos/cosmos-sdk/codec/types"
)

<<<<<<< HEAD
=======
// ProtoCodecMarshaler defines an interface for codecs that utilize Protobuf for both
// binary and JSON encoding.
// Deprecated: Use Codec instead.
type ProtoCodecMarshaler interface {
	Codec
}

>>>>>>> 4f445ed9
// ProtoCodec defines a codec that utilizes Protobuf for both binary and JSON
// encoding.
type ProtoCodec struct {
	interfaceRegistry types.InterfaceRegistry
}

var _ Codec = (*ProtoCodec)(nil)

// NewProtoCodec returns a reference to a new ProtoCodec
func NewProtoCodec(interfaceRegistry types.InterfaceRegistry) *ProtoCodec {
	return &ProtoCodec{
		interfaceRegistry: interfaceRegistry,
	}
}

// Marshal implements BinaryMarshaler.Marshal method.
// NOTE: this function must be used with a concrete type which
// implements proto.Message. For interface please use the codec.MarshalInterface
func (pc *ProtoCodec) Marshal(o gogoproto.Message) ([]byte, error) {
	// Size() check can catch the typed nil value.
	if o == nil || gogoproto.Size(o) == 0 {
		// return empty bytes instead of nil, because nil has special meaning in places like store.Set
		return []byte{}, nil
	}

	return gogoproto.Marshal(o)
}

// MustMarshal implements BinaryMarshaler.MustMarshal method.
// NOTE: this function must be used with a concrete type which
// implements proto.Message. For interface please use the codec.MarshalInterface
func (pc *ProtoCodec) MustMarshal(o gogoproto.Message) []byte {
	bz, err := pc.Marshal(o)
	if err != nil {
		panic(err)
	}

	return bz
}

// MarshalLengthPrefixed implements BinaryMarshaler.MarshalLengthPrefixed method.
func (pc *ProtoCodec) MarshalLengthPrefixed(o gogoproto.Message) ([]byte, error) {
	bz, err := pc.Marshal(o)
	if err != nil {
		return nil, err
	}

	var sizeBuf [binary.MaxVarintLen64]byte
	n := binary.PutUvarint(sizeBuf[:], uint64(len(bz)))
	return append(sizeBuf[:n], bz...), nil
}

// MustMarshalLengthPrefixed implements BinaryMarshaler.MustMarshalLengthPrefixed method.
func (pc *ProtoCodec) MustMarshalLengthPrefixed(o gogoproto.Message) []byte {
	bz, err := pc.MarshalLengthPrefixed(o)
	if err != nil {
		panic(err)
	}

	return bz
}

// Unmarshal implements BinaryMarshaler.Unmarshal method.
// NOTE: this function must be used with a concrete type which
// implements proto.Message. For interface please use the codec.UnmarshalInterface
func (pc *ProtoCodec) Unmarshal(bz []byte, ptr gogoproto.Message) error {
	err := gogoproto.Unmarshal(bz, ptr)
	if err != nil {
		return err
	}
	err = types.UnpackInterfaces(ptr, pc.interfaceRegistry)
	if err != nil {
		return err
	}
	return nil
}

// MustUnmarshal implements BinaryMarshaler.MustUnmarshal method.
// NOTE: this function must be used with a concrete type which
// implements proto.Message. For interface please use the codec.UnmarshalInterface
func (pc *ProtoCodec) MustUnmarshal(bz []byte, ptr gogoproto.Message) {
	if err := pc.Unmarshal(bz, ptr); err != nil {
		panic(err)
	}
}

// UnmarshalLengthPrefixed implements BinaryMarshaler.UnmarshalLengthPrefixed method.
func (pc *ProtoCodec) UnmarshalLengthPrefixed(bz []byte, ptr gogoproto.Message) error {
	size, n := binary.Uvarint(bz)
	if n < 0 {
		return fmt.Errorf("invalid number of bytes read from length-prefixed encoding: %d", n)
	}

	if size > uint64(len(bz)-n) {
		return fmt.Errorf("not enough bytes to read; want: %v, got: %v", size, len(bz)-n)
	} else if size < uint64(len(bz)-n) {
		return fmt.Errorf("too many bytes to read; want: %v, got: %v", size, len(bz)-n)
	}

	bz = bz[n:]
	return pc.Unmarshal(bz, ptr)
}

// MustUnmarshalLengthPrefixed implements BinaryMarshaler.MustUnmarshalLengthPrefixed method.
func (pc *ProtoCodec) MustUnmarshalLengthPrefixed(bz []byte, ptr gogoproto.Message) {
	if err := pc.UnmarshalLengthPrefixed(bz, ptr); err != nil {
		panic(err)
	}
}

// MarshalJSON implements JSONCodec.MarshalJSON method,
// it marshals to JSON using proto codec.
// NOTE: this function must be used with a concrete type which
// implements proto.Message. For interface please use the codec.MarshalInterfaceJSON
func (pc *ProtoCodec) MarshalJSON(o gogoproto.Message) ([]byte, error) { //nolint:stdmethods // we don't want to implement Marshaler interface
	if o == nil {
		return nil, errors.New("cannot protobuf JSON encode nil")
	}
	return ProtoMarshalJSON(o, pc.interfaceRegistry)
}

// MustMarshalJSON implements JSONCodec.MustMarshalJSON method,
// it executes MarshalJSON except it panics upon failure.
// NOTE: this function must be used with a concrete type which
// implements proto.Message. For interface please use the codec.MarshalInterfaceJSON
func (pc *ProtoCodec) MustMarshalJSON(o gogoproto.Message) []byte {
	bz, err := pc.MarshalJSON(o)
	if err != nil {
		panic(err)
	}

	return bz
}

// MarshalAminoJSON provides aminojson.Encoder compatibility for gogoproto messages.
// x/tx/signing/aminojson cannot marshal gogoproto messages directly since this type does not implement
// the standard library google.golang.org/protobuf/proto.Message.
// We convert gogo types to dynamicpb messages and then marshal that directly to amino JSON.
func (pc *ProtoCodec) MarshalAminoJSON(msg gogoproto.Message) ([]byte, error) {
	encoder := aminojson.NewEncoder(aminojson.EncoderOptions{FileResolver: pc.interfaceRegistry})
	gogoBytes, err := gogoproto.Marshal(msg)
	if err != nil {
		return nil, err
	}

	var protoMsg protoreflect.ProtoMessage
	typ, err := protoregistry.GlobalTypes.FindMessageByURL(fmt.Sprintf("/%s", gogoproto.MessageName(msg)))
	if typ != nil && err != nil {
		protoMsg = typ.New().Interface()
	} else {
		desc, err := pc.interfaceRegistry.FindDescriptorByName(protoreflect.FullName(gogoproto.MessageName(msg)))
		if err != nil {
			return nil, err
		}
		dynamicMsgType := dynamicpb.NewMessageType(desc.(protoreflect.MessageDescriptor))
		protoMsg = dynamicMsgType.New().Interface()
	}

	err = proto.Unmarshal(gogoBytes, protoMsg)
	if err != nil {
		return nil, err
	}
	return encoder.Marshal(protoMsg)
}

// UnmarshalJSON implements JSONCodec.UnmarshalJSON method,
// it unmarshals from JSON using proto codec.
// NOTE: this function must be used with a concrete type which
// implements proto.Message. For interface please use the codec.UnmarshalInterfaceJSON
func (pc *ProtoCodec) UnmarshalJSON(bz []byte, ptr gogoproto.Message) error {
	if ptr == nil {
		return fmt.Errorf("cannot protobuf JSON decode unsupported type: %T", ptr)
	}
	unmarshaler := jsonpb.Unmarshaler{AnyResolver: pc.interfaceRegistry}
	err := unmarshaler.Unmarshal(strings.NewReader(string(bz)), ptr)
	if err != nil {
		return err
	}

	return types.UnpackInterfaces(ptr, pc.interfaceRegistry)
}

// MustUnmarshalJSON implements JSONCodec.MustUnmarshalJSON method,
// it executes UnmarshalJSON except it panics upon failure.
// NOTE: this function must be used with a concrete type which
// implements proto.Message. For interface please use the codec.UnmarshalInterfaceJSON
func (pc *ProtoCodec) MustUnmarshalJSON(bz []byte, ptr gogoproto.Message) {
	if err := pc.UnmarshalJSON(bz, ptr); err != nil {
		panic(err)
	}
}

// MarshalInterface is a convenience function for proto marshaling interfaces. It packs
// the provided value, which must be an interface, in an Any and then marshals it to bytes.
// NOTE: to marshal a concrete type, you should use Marshal instead
func (pc *ProtoCodec) MarshalInterface(i gogoproto.Message) ([]byte, error) {
	if err := assertNotNil(i); err != nil {
		return nil, err
	}
	any, err := types.NewAnyWithValue(i)
	if err != nil {
		return nil, err
	}
	err = pc.interfaceRegistry.EnsureRegistered(i)
	if err != nil {
		return nil, err
	}

	return pc.Marshal(any)
}

// UnmarshalInterface is a convenience function for proto unmarshaling interfaces. It
// unmarshals an Any from bz bytes and then unpacks it to the `ptr`, which must
// be a pointer to a non empty interface with registered implementations.
// NOTE: to unmarshal a concrete type, you should use Unmarshal instead
//
// Example:
//
//	var x MyInterface
//	err := cdc.UnmarshalInterface(bz, &x)
func (pc *ProtoCodec) UnmarshalInterface(bz []byte, ptr interface{}) error {
	any := &types.Any{}
	err := pc.Unmarshal(bz, any)
	if err != nil {
		return err
	}

	return pc.UnpackAny(any, ptr)
}

// MarshalInterfaceJSON is a convenience function for proto marshaling interfaces. It
// packs the provided value in an Any and then marshals it to bytes.
// NOTE: to marshal a concrete type, you should use MarshalJSON instead
func (pc *ProtoCodec) MarshalInterfaceJSON(x gogoproto.Message) ([]byte, error) {
	any, err := types.NewAnyWithValue(x)
	if err != nil {
		return nil, err
	}
	return pc.MarshalJSON(any)
}

// UnmarshalInterfaceJSON is a convenience function for proto unmarshaling interfaces.
// It unmarshals an Any from bz bytes and then unpacks it to the `iface`, which must
// be a pointer to a non empty interface, implementing proto.Message with registered implementations.
// NOTE: to unmarshal a concrete type, you should use UnmarshalJSON instead
//
// Example:
//
//	var x MyInterface  // must implement proto.Message
//	err := cdc.UnmarshalInterfaceJSON(&x, bz)
func (pc *ProtoCodec) UnmarshalInterfaceJSON(bz []byte, iface interface{}) error {
	any := &types.Any{}
	err := pc.UnmarshalJSON(bz, any)
	if err != nil {
		return err
	}
	return pc.UnpackAny(any, iface)
}

// UnpackAny implements AnyUnpacker.UnpackAny method,
// it unpacks the value in any to the interface pointer passed in as
// iface.
func (pc *ProtoCodec) UnpackAny(any *types.Any, iface interface{}) error {
	return pc.interfaceRegistry.UnpackAny(any, iface)
}

// InterfaceRegistry returns InterfaceRegistry
func (pc *ProtoCodec) InterfaceRegistry() types.InterfaceRegistry {
	return pc.interfaceRegistry
}

func (pc ProtoCodec) GetMsgAnySigners(msg *types.Any) ([][]byte, protoreflect.Message, error) {
	msgv2, err := anyutil.Unpack(&anypb.Any{
		TypeUrl: msg.TypeUrl,
		Value:   msg.Value,
	}, pc.interfaceRegistry, nil)
	if err != nil {
		return nil, nil, err
	}

	signers, err := pc.interfaceRegistry.SigningContext().GetSigners(msgv2)
	return signers, msgv2.ProtoReflect(), err
}

func (pc *ProtoCodec) GetReflectMsgSigners(msg protoreflect.Message) ([][]byte, error) {
	return pc.interfaceRegistry.SigningContext().GetSigners(msg.Interface())
}

func (pc *ProtoCodec) GetMsgSigners(msg gogoproto.Message) ([][]byte, protoreflect.Message, error) {
	if msgV2, ok := msg.(proto.Message); ok {
		signers, err := pc.interfaceRegistry.SigningContext().GetSigners(msgV2)
		return signers, msgV2.ProtoReflect(), err
	}
	a, err := types.NewAnyWithValue(msg)
	if err != nil {
		return nil, nil, err
	}
	return pc.GetMsgAnySigners(a)
}

// GRPCCodec returns the gRPC Codec for this specific ProtoCodec
func (pc *ProtoCodec) GRPCCodec() encoding.Codec {
	return &grpcProtoCodec{cdc: pc}
}

func (pc *ProtoCodec) mustEmbedCodec() {}

var errUnknownProtoType = errors.New("codec: unknown proto type") // sentinel error

// grpcProtoCodec is the implementation of the gRPC proto codec.
type grpcProtoCodec struct {
	cdc *ProtoCodec
}

func (g grpcProtoCodec) Marshal(v interface{}) ([]byte, error) {
	switch m := v.(type) {
	case proto.Message:
		protov2MarshalOpts := proto.MarshalOptions{Deterministic: true}
		return protov2MarshalOpts.Marshal(m)
	case gogoproto.Message:
		return g.cdc.Marshal(m)
	default:
		return nil, fmt.Errorf("%w: cannot marshal type %T", errUnknownProtoType, v)
	}
}

func (g grpcProtoCodec) Unmarshal(data []byte, v interface{}) error {
	switch m := v.(type) {
	case proto.Message:
		return proto.Unmarshal(data, m)
	case gogoproto.Message:
		return g.cdc.Unmarshal(data, m)
	default:
		return fmt.Errorf("%w: cannot unmarshal type %T", errUnknownProtoType, v)
	}
}

func (g grpcProtoCodec) Name() string {
	return "cosmos-sdk-grpc-codec"
}

func assertNotNil(i interface{}) error {
	if i == nil {
		return errors.New("can't marshal <nil> value")
	}
	return nil
}<|MERGE_RESOLUTION|>--- conflicted
+++ resolved
@@ -21,8 +21,6 @@
 	"github.com/cosmos/cosmos-sdk/codec/types"
 )
 
-<<<<<<< HEAD
-=======
 // ProtoCodecMarshaler defines an interface for codecs that utilize Protobuf for both
 // binary and JSON encoding.
 // Deprecated: Use Codec instead.
@@ -30,7 +28,6 @@
 	Codec
 }
 
->>>>>>> 4f445ed9
 // ProtoCodec defines a codec that utilizes Protobuf for both binary and JSON
 // encoding.
 type ProtoCodec struct {
@@ -147,7 +144,7 @@
 // implements proto.Message. For interface please use the codec.MarshalInterfaceJSON
 func (pc *ProtoCodec) MarshalJSON(o gogoproto.Message) ([]byte, error) { //nolint:stdmethods // we don't want to implement Marshaler interface
 	if o == nil {
-		return nil, errors.New("cannot protobuf JSON encode nil")
+		return nil, fmt.Errorf("cannot protobuf JSON encode nil")
 	}
 	return ProtoMarshalJSON(o, pc.interfaceRegistry)
 }
@@ -302,7 +299,7 @@
 	return pc.interfaceRegistry
 }
 
-func (pc ProtoCodec) GetMsgAnySigners(msg *types.Any) ([][]byte, protoreflect.Message, error) {
+func (pc ProtoCodec) GetMsgAnySigners(msg *types.Any) ([][]byte, proto.Message, error) {
 	msgv2, err := anyutil.Unpack(&anypb.Any{
 		TypeUrl: msg.TypeUrl,
 		Value:   msg.Value,
@@ -312,17 +309,17 @@
 	}
 
 	signers, err := pc.interfaceRegistry.SigningContext().GetSigners(msgv2)
-	return signers, msgv2.ProtoReflect(), err
-}
-
-func (pc *ProtoCodec) GetReflectMsgSigners(msg protoreflect.Message) ([][]byte, error) {
-	return pc.interfaceRegistry.SigningContext().GetSigners(msg.Interface())
-}
-
-func (pc *ProtoCodec) GetMsgSigners(msg gogoproto.Message) ([][]byte, protoreflect.Message, error) {
+	return signers, msgv2, err
+}
+
+func (pc *ProtoCodec) GetMsgV2Signers(msg proto.Message) ([][]byte, error) {
+	return pc.interfaceRegistry.SigningContext().GetSigners(msg)
+}
+
+func (pc *ProtoCodec) GetMsgV1Signers(msg gogoproto.Message) ([][]byte, proto.Message, error) {
 	if msgV2, ok := msg.(proto.Message); ok {
 		signers, err := pc.interfaceRegistry.SigningContext().GetSigners(msgV2)
-		return signers, msgV2.ProtoReflect(), err
+		return signers, msgV2, err
 	}
 	a, err := types.NewAnyWithValue(msg)
 	if err != nil {
