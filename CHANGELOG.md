<!--
Guiding Principles:

Changelogs are for humans, not machines.
There should be an entry for every single version.
The same types of changes should be grouped.
Versions and sections should be linkable.
The latest version comes first.
The release date of each version is displayed.
Mention whether you follow Semantic Versioning.

Usage:

Change log entries are to be added to the Unreleased section under the
appropriate stanza (see below). Each entry is required to include a tag and
the Github issue reference in the following format:

* (<tag>) \#<issue-number> message

The tag should consist of where the change is being made ex. (x/staking), (store)
The issue numbers will later be link-ified during the release process so you do
not have to worry about including a link manually, but you can if you wish.

Types of changes (Stanzas):

"Features" for new features.
"Improvements" for changes in existing functionality.
"Deprecated" for soon-to-be removed features.
"Bug Fixes" for any bug fixes.
"Client Breaking" for breaking Protobuf, gRPC and REST routes used by end-users.
"CLI Breaking" for breaking CLI commands.
"API Breaking" for breaking exported APIs used by developers building on SDK.
"State Machine Breaking" for any changes that result in a different AppState given same genesisState and txList.
Ref: https://keepachangelog.com/en/1.0.0/
-->

# Changelog

## [Unreleased]

Every module contains its own CHANGELOG.md. Please refer to the module you are interested in.

### Features

* (baseapp) [#20291](https://github.com/cosmos/cosmos-sdk/pull/20291) Simulate nested messages.
* (client/keys) [#21829](https://github.com/cosmos/cosmos-sdk/pull/21829) Add support for importing hex key using standard input.
* (x/auth/ante) [#23128](https://github.com/cosmos/cosmos-sdk/pull/23128) Allow custom verifyIsOnCurve when validate tx for public key like ethsecp256k1.
* (x/auth/ante) [#23283](https://github.com/cosmos/cosmos-sdk/pull/23283) Allow ed25519 transaction signatures.
* (baseapp) [#24160](https://github.com/cosmos/cosmos-sdk/pull/24160) Add `StreamingManager` to baseapp to extend the abci listeners.


### Improvements

### Bug Fixes

* (x/auth) [#23741](https://github.com/cosmos/cosmos-sdk/pull/23741) Support legacy global AccountNumber.
* (baseapp) [#23879](https://github.com/cosmos/cosmos-sdk/pull/23879) Ensure finalize block response is not empty in the defer check of FinalizeBlock to avoid panic by nil pointer.
* (types/query) [#23880](https://github.com/cosmos/cosmos-sdk/pull/23880) Fix NPE in query pagination.

### Removed

* (tools/hub) [#23562](https://github.com/cosmos/cosmos-sdk/pull/23562) Remove `tools/hubl`. A similar tool will be maintained in [ignite](https://www.github.com/ignite/cli).

### API Breaking Changes

* (x/params) [#22995](https://github.com/cosmos/cosmos-sdk/pull/22995) Remove `x/params`.  Migrate to the new params system introduced in `v0.47` as demonstrated [here](https://github.com/cosmos/cosmos-sdk/blob/main/UPGRADING.md#xparams).
* (testutil) [#22392](https://github.com/cosmos/cosmos-sdk/pull/22392) Remove `testutil/network` package. Use the integration framework or systemtests framework instead.

#### Removal of v0 components

This subsection lists the API breaking changes that are [part of the removal of v0 components](https://github.com/cosmos/cosmos-sdk/issues/22904). The v0 components were deprecated in `v0.52` and are now removed.

* (simapp) [#23009](https://github.com/cosmos/cosmos-sdk/pull/23009) Simapp has been removed. Check-out Simapp/v2 instead.
* (server) [#23018](https://github.com/cosmos/cosmos-sdk/pull/23018) [#23238](https://github.com/cosmos/cosmos-sdk/pull/23238) The server package has been removed. Use server/v2 instead
* (x/genutil) [#23238](https://github.com/cosmos/cosmos-sdk/pull/23238) Genutil commands specific to a baseapp chain have been deleted.
* (client) [#22904](https://github.com/cosmos/cosmos-sdk/issues/22904) v1 specific client commands have been removed.

## [v0.52.0-rc.2](https://github.com/cosmos/cosmos-sdk/releases/tag/v0.52.0-rc.2) - 2025-01-23

Every module contains its own CHANGELOG.md. Please refer to the module you are interested in.

### Features

* (sims) [#23013](https://github.com/cosmos/cosmos-sdk/pull/23013) Integration with app v2
* (x/auth/ante) [#23128](https://github.com/cosmos/cosmos-sdk/pull/23128) Allow custom verifyIsOnCurve when validate tx for public key like ethsecp256k1.
* (server) [#23321](https://github.com/cosmos/cosmos-sdk/pull/23321) Add custom rollback command option. In order to use it, you need to implement the Rollback interface and remove the default rollback command with `cmd.RemoveCommand(cmd.RollbackCmd)` and then add it back with `cmd.AddCommand(cmd.NewCustomRollbackCmd(appCreator, rollbackable))`.

### Improvements

* (baseapp) [#23951](https://github.com/cosmos/cosmos-sdk/pull/23951) Corrected panic messages in `SetCMS` and `SetCheckTxHandler`, and enforced `sealed` check in `SetStreamingManager` for consistency with other setters.
* [#23470](https://github.com/cosmos/cosmos-sdk/pull/23470) Converge to use of one single sign mode type and signer data:
  * Use api's signmode throughout the SDK to align with `cosmossdk.io/tx`. This allows developer not to juggle between sign mode types
  * Deprecate `authsigning.SignerData` in favor of txsigning.SignerData and replace its usage
  * Remove `APISignModeToInternal` from `x/auth` as no conversion is necessary by the user anymore
* (all) [#23445](https://github.com/cosmos/cosmos-sdk/pull/23445) Remove `v2` code from codebase.
* (codec) [#22988](https://github.com/cosmos/cosmos-sdk/pull/22988) Improve edge case handling for recursion limits.
* (proto) [#23437](https://github.com/cosmos/cosmos-sdk/pull/23437) Deprecate `Block` field from `GetBlockByHeightResponse` and return empty comet block for `GetBlockByHeight`.
* (module) [#23488](https://github.com/cosmos/cosmos-sdk/pull/23488) Remove CoreAppModuleAdaptor which is no longer used and add HasRegisterServices public interface.

### Bug Fixes

* (x/auth/tx) [#23492](https://github.com/cosmos/cosmos-sdk/pull/23492) Add missing timeoutTimestamp in newBuilderFromDecodedTx.
* (query) [#23002](https://github.com/cosmos/cosmos-sdk/pull/23002) Fix collection filtered pagination.
* (x/auth/tx) [#23170](https://github.com/cosmos/cosmos-sdk/pull/23170) Avoid panic from `newWrapperFromDecodedTx` when `AuthInfo.Fee` is optional in decodedTx.
* (x/auth/tx) [#23144](https://github.com/cosmos/cosmos-sdk/pull/23144) Add missing `CacheWithValue` for `ExtensionOptions`.
* (x/auth/tx) [#23148](https://github.com/cosmos/cosmos-sdk/pull/23148) Avoid panic from `intoAnyV2` when v1.PublicKey is optional.
* (server) [#23244](https://github.com/cosmos/cosmos-sdk/pull/23244) Allow align block header with skip check header in grpc server.
* (x/auth) [#23357](https://github.com/cosmos/cosmos-sdk/pull/23357) Fixes accessibility of the AddressStringToBytes HTTP binding and adds another binding to AddressBytesToString.

### Deprecated

* (modules) [#22994](https://github.com/cosmos/cosmos-sdk/pull/22994) Deprecate `Invariants` and associated methods.

## [v0.52.0-rc.1](https://github.com/cosmos/cosmos-sdk/releases/tag/v0.52.0-rc.1) - 2024-12-18

Every module contains its own CHANGELOG.md. Please refer to the module you are interested in.

### Features

* (client) [#17513](https://github.com/cosmos/cosmos-sdk/pull/17513) Allow overwriting `client.toml`. Use `client.CreateClientConfig` in place of `client.ReadFromClientConfig` and provide a custom template and a custom config.
* (tests) [#17868](https://github.com/cosmos/cosmos-sdk/pull/17868) Added helper method `SubmitTestTx` in testutil to broadcast test txns to test e2e tests.
* (client) [#18101](https://github.com/cosmos/cosmos-sdk/pull/18101) Add a `keyring-default-keyname` in `client.toml` for specifying a default key name, and skip the need to use the `--from` flag when signing transactions.
* (runtime) [#18475](https://github.com/cosmos/cosmos-sdk/pull/18475) Adds an implementation for core.branch.Service.
* (baseapp) [#18499](https://github.com/cosmos/cosmos-sdk/pull/18499) Add `MsgRouter` response type from message name function.
* (client) [#18557](https://github.com/cosmos/cosmos-sdk/pull/18557) Add `--qrcode` flag to `keys show` command to support displaying keys address QR code.
* (types) [#18768](https://github.com/cosmos/cosmos-sdk/pull/18768) Add MustValAddressFromBech32 function.
* (gRPC) [#19049](https://github.com/cosmos/cosmos-sdk/pull/19049) Add debug log prints for each gRPC request.
* (types) [#19164](https://github.com/cosmos/cosmos-sdk/pull/19164) Add a ValueCodec for the math.Uint type that can be used in collections maps.
* (types) [#19281](https://github.com/cosmos/cosmos-sdk/pull/19281) Added a new method, `IsGT`, for `types.Coin`. This method is used to check if a `types.Coin` is greater than another `types.Coin`.
* (runtime) [#19571](https://github.com/cosmos/cosmos-sdk/pull/19571) Implement `core/router.Service` in runtime. This service is present in all modules (when using depinject).
* (types) [#19759](https://github.com/cosmos/cosmos-sdk/pull/19759) Align SignerExtractionAdapter in PriorityNonceMempool Remove.
* (client) [#19870](https://github.com/cosmos/cosmos-sdk/pull/19870) Add new query command `wait-tx`. Alias `event-query-tx-for` to `wait-tx` for backward compatibility.
* (client) [#19905](https://github.com/cosmos/cosmos-sdk/pull/19905) Add grpc client config to `client.toml`.
* (genutil) [#19971](https://github.com/cosmos/cosmos-sdk/pull/19971) Allow manually setting the consensus key type in genesis
* (runtime) [#19953](https://github.com/cosmos/cosmos-sdk/pull/19953) Implement `core/transaction.Service` in runtime.
* (runtime) [#18475](https://github.com/cosmos/cosmos-sdk/pull/18475) Adds an implementation for `core.branch.Service`.
* (runtime) [#19004](https://github.com/cosmos/cosmos-sdk/pull/19004) Adds an implementation for `core/header.Service` in runtime.
* (runtime) [#20238](https://github.com/cosmos/cosmos-sdk/pull/20238) Adds an implementation for `core/comet.Service` in runtime.
* (tests) [#20013](https://github.com/cosmos/cosmos-sdk/pull/20013) Introduce system tests to run multi node local testnet in CI
* (crypto/keyring) [#20212](https://github.com/cosmos/cosmos-sdk/pull/20212) Expose the db keyring used in the keystore.
* (client/tx) [#20870](https://github.com/cosmos/cosmos-sdk/pull/20870) Add `timeout-timestamp` field for tx body defines time based timeout.Add `WithTimeoutTimestamp` to tx factory. Increased gas cost for processing newly added timeout timestamp field in tx body.
* (client) [#21074](https://github.com/cosmos/cosmos-sdk/pull/21074) Add auto cli for node service
* (x/validate) [#21822](https://github.com/cosmos/cosmos-sdk/pull/21822) New module solely responsible for providing ante/post handlers and tx validators for v2. It can be extended by the app developer to provide extra tx validators.
    * In comparison to x/auth/tx/config, there is no app config to skip ante/post handlers, as overwriting them in baseapp or not injecting the x/validate module has the same effect.
* (baseapp) [#21979](https://github.com/cosmos/cosmos-sdk/pull/21979) Create CheckTxHandler to allow extending the logic of CheckTx.

### Improvements

* RocksDB libraries have been upgraded to support RockDB v9 instead of v8.
* (all) [#16537](https://github.com/cosmos/cosmos-sdk/pull/16537) Properly propagated `fmt.Errorf` errors and using `errors.New` where appropriate.
* (client) [#17503](https://github.com/cosmos/cosmos-sdk/pull/17503) Add `client.Context{}.WithAddressCodec`, `WithValidatorAddressCodec`, `WithConsensusAddressCodec` to provide address codecs to the client context. See the [UPGRADING.md](./UPGRADING.md) for more details.
* (crypto/keyring) [#17503](https://github.com/cosmos/cosmos-sdk/pull/17503) Simplify keyring interfaces to use `[]byte` instead of `sdk.Address` for addresses.
* (rpc) [#17470](https://github.com/cosmos/cosmos-sdk/pull/17470) Avoid open 0.0.0.0 to public by default and add `listen-ip-address` argument for `testnet init-files` cmd.
* (types) [#17670](https://github.com/cosmos/cosmos-sdk/pull/17670) Use `ctx.CometInfo` in place of `ctx.VoteInfos`
* [#17733](https://github.com/cosmos/cosmos-sdk/pull/17733) Ensure `buf export` exports all proto dependencies
* (crypto/keys) [#18026](https://github.com/cosmos/cosmos-sdk/pull/18026) Made public key generation constant time on `secp256k1`
* (crypto | x/auth) [#14372](https://github.com/cosmos/cosmos-sdk/pull/18194) Key checks on signatures antehandle.
* (types) [#18440](https://github.com/cosmos/cosmos-sdk/pull/18440) Add `AmountOfNoValidation` to `sdk.DecCoins`.
* (client/keys) [#18663](https://github.com/cosmos/cosmos-sdk/pull/18663) Improve `<appd> keys add` by displaying mnemonic discreetly on an alternate screen and adding `--indiscreet` option to disable it.
* (client/keys) [#18684](https://github.com/cosmos/cosmos-sdk/pull/18684) Improve `<appd> keys export` by displaying unarmored hex private key discreetly on an alternate screen and adding `--indiscreet` option to disable it.
* (client/keys) [#18687](https://github.com/cosmos/cosmos-sdk/pull/18687) Improve `<appd> keys mnemonic` by displaying mnemonic discreetly on an alternate screen and adding `--indiscreet` option to disable it.
* (client/keys) [#18703](https://github.com/cosmos/cosmos-sdk/pull/18703) Improve `<appd> keys add` and `<appd> keys show` by checking whether there are duplicate keys in the multisig case.
    * Usage of `Must...` kind of functions are avoided in keeper methods.
* (client/keys) [#18743](https://github.com/cosmos/cosmos-sdk/pull/18743) Improve `<appd> keys add -i` by hiding inputting of bip39 passphrase.
* (client/keys) [#18745](https://github.com/cosmos/cosmos-sdk/pull/18745) Improve `<appd> keys export` and `<appd> keys mnemonic` by adding --yes option to skip interactive confirmation.
* (client/keys) [#18950](https://github.com/cosmos/cosmos-sdk/pull/18950) Improve `<appd> keys add`, `<appd> keys import` and `<appd> keys rename` by checking name validation.
* (types) [#18963](https://github.com/cosmos/cosmos-sdk/pull/18963) Swap out amino json encoding of `ABCIMessageLogs` for std lib json encoding
* (types) [#19512](https://github.com/cosmos/cosmos-sdk/pull/19512) The notion of basic manager does not exist anymore (and all related helpers).
    * The module manager now can do everything that the basic manager was doing.
    * `AppModuleBasic` has been deprecated for extension interfaces.
    * Modules can now implement `appmodule.HasRegisterInterfaces`, `module.HasGRPCGateway` and `module.HasAminoCodec` when relevant.
    * SDK modules now directly implement those extension interfaces on `AppModule` instead of `AppModuleBasic`.
* (server) [#19455](https://github.com/cosmos/cosmos-sdk/pull/19455) Allow calling back into the application struct in PostSetup.
* (types) [#19672](https://github.com/cosmos/cosmos-sdk/pull/19672) `PreBlock` now returns only an error for consistency with server/v2. The SDK has upgraded x/upgrade accordingly. `ResponsePreBlock` hence has been removed.
* (x/auth) [#19651](https://github.com/cosmos/cosmos-sdk/pull/19651) Allow empty public keys in `GetSignBytesAdapter`.
* (x/genutil) [#19735](https://github.com/cosmos/cosmos-sdk/pull/19735) Update genesis api to match new `appmodule.HasGenesis` interface.
* (types) [#19869](https://github.com/cosmos/cosmos-sdk/pull/19869) Removed `Any` type from `codec/types` and replaced it with an alias for `cosmos/gogoproto/types/any`.
* (server) [#19854](https://github.com/cosmos/cosmos-sdk/pull/19854) Add customizability to start command.
    * Add `StartCmdOptions` in `server.AddCommands` instead of `servertypes.ModuleInitFlags`. To set custom flags set them in the `StartCmdOptions` struct on the `AddFlags` field.
    * Add `StartCommandHandler` to `StartCmdOptions` to allow custom start command handlers. Users now have total control over how the app starts.
* (server) [#19966](https://github.com/cosmos/cosmos-sdk/pull/19966) Return BlockHeader by shallow copy in server Context.
* (codec) [#20122](https://github.com/cosmos/cosmos-sdk/pull/20122) Added a cache to address codec.
* (proto) [#20098](https://github.com/cosmos/cosmos-sdk/pull/20098) Use cosmos_proto added_in annotation instead of // Since comments.
* (baseapp) [#20208](https://github.com/cosmos/cosmos-sdk/pull/20208) Skip running validateBasic for rechecking txs.
* (baseapp) [#20380](https://github.com/cosmos/cosmos-sdk/pull/20380) Enhanced OfferSnapshot documentation.
* (client) [#20771](https://github.com/cosmos/cosmos-sdk/pull/20771) Remove `ReadDefaultValuesFromDefaultClientConfig` from `client` package. (It was introduced in `v0.50.6` as a quick fix).
* (grpcserver) [#20945](https://github.com/cosmos/cosmos-sdk/pull/20945) Adds error handling for out-of-gas panics in grpc query handlers.
* (internal) [#21412](https://github.com/cosmos/cosmos-sdk/pull/21412) Using unsafe.String and unsafe.SliceData.
* (client) [#21436](https://github.com/cosmos/cosmos-sdk/pull/21436) Use `address.Codec` from client.Context in `tx.Sign`.
* (x/genutil) [#21249](https://github.com/cosmos/cosmos-sdk/pull/21249) Incremental JSON parsing for AppGenesis where possible.
* (genutil) [#21701](https://github.com/cosmos/cosmos-sdk/pull/21701) Improved error messages for genesis validation.
* (runtime) [#21704](https://github.com/cosmos/cosmos-sdk/pull/21704) Move `upgradetypes.StoreLoader` to runtime and alias it in upgrade for backward compatibility.
* (sims)[#21613](https://github.com/cosmos/cosmos-sdk/pull/21613) Add sims2 framework and factory methods for simpler message factories in modules
* (modules) [#21963](https://github.com/cosmos/cosmos-sdk/pull/21963) Duplicatable metrics are no more collected in modules. They were unnecessary overhead.
* (crypto/ledger) [#22116](https://github.com/cosmos/cosmos-sdk/pull/22116) Improve error message when deriving paths using index >100
* (testutil/integration) [#22616](https://github.com/cosmos/cosmos-sdk/pull/22616) Remove double context in integration tests v1.
    * Use `integrationApp.Context()` instead of creating a context prior.
* (version) [#22807](https://github.com/cosmos/cosmos-sdk/pull/22807) Return server/v2 information in the `version` functions and commands.
* [#22826](https://github.com/cosmos/cosmos-sdk/pull/22826) Simplify testing frameworks by removing `testutil/cmdtest`.

### Bug Fixes

* (baseapp) [#18383](https://github.com/cosmos/cosmos-sdk/pull/18383) Fixed a data race inside BaseApp.getContext, found by end-to-end (e2e) tests.
* (client/server) [#18345](https://github.com/cosmos/cosmos-sdk/pull/18345) Consistently set viper prefix in client and server. It defaults for the binary name for both client and server.
* (baseapp) [#18551](https://github.com/cosmos/cosmos-sdk/pull/18551) Fix SelectTxForProposal the calculation method of tx bytes size is inconsistent with CometBFT
* (client/keys) [#18562](https://github.com/cosmos/cosmos-sdk/pull/18562) `keys delete` won't terminate when a key is not found.
* (client) [#18622](https://github.com/cosmos/cosmos-sdk/pull/18622) Fixed a potential under/overflow from `uint64->int64` when computing gas fees as a LegacyDec.
* (baseapp) [#18727](https://github.com/cosmos/cosmos-sdk/pull/18727) Ensure that `BaseApp.Init` firstly returns any errors from a nil commit multistore instead of panicking on nil dereferencing and before sealing the app.
* (server) [#18994](https://github.com/cosmos/cosmos-sdk/pull/18994) Update server context directly rather than a reference to a sub-object
* [#19833](https://github.com/cosmos/cosmos-sdk/pull/19833) Fix some places in which we call Remove inside a Walk.
* [#19851](https://github.com/cosmos/cosmos-sdk/pull/19851) Fix some places in which we call Remove inside a Walk (x/staking and x/gov).
* (sims) [#21952](https://github.com/cosmos/cosmos-sdk/pull/21952) Use liveness matrix for validator sign status in sims
* (baseapp) [#21003](https://github.com/cosmos/cosmos-sdk/pull/21003) Align block header when query with latest height.
* (sims) [#21906](https://github.com/cosmos/cosmos-sdk/pull/21906) Skip sims test when running dry on validators
* (cli) [#21919](https://github.com/cosmos/cosmos-sdk/pull/21919) Query address-by-acc-num by account_id instead of id.
* (cli) [#22656](https://github.com/cosmos/cosmos-sdk/pull/22656) Prune cmd should disable async pruning.

### API Breaking Changes

* (baseapp) [#16244](https://github.com/cosmos/cosmos-sdk/pull/16244) `SetProtocolVersion` has been renamed to `SetAppVersion`. It now updates the consensus params in baseapp's `ParamStore`.
* (types) [#16918](https://github.com/cosmos/cosmos-sdk/pull/16918), [#22925](https://github.com/cosmos/cosmos-sdk/pull/22925) Deprecate `IntProto` and `DecProto`. Instead, `math.Int` and `math.LegacyDec` should be used respectively. Both types support `Marshal` and `Unmarshal` which should be used for binary marshaling.
* (client) [#17215](https://github.com/cosmos/cosmos-sdk/pull/17215) `server.StartCmd`,`server.ExportCmd`,`server.NewRollbackCmd`,`pruning.Cmd`,`genutilcli.InitCmd`,`genutilcli.GenTxCmd`,`genutilcli.CollectGenTxsCmd`,`genutilcli.AddGenesisAccountCmd`, do not take a home directory anymore. It is inferred from the root command.
* (client) [#17259](https://github.com/cosmos/cosmos-sdk/pull/17259) Remove deprecated `clientCtx.PrintObjectLegacy`. Use `clientCtx.PrintProto` or `clientCtx.PrintRaw` instead.
* (types) [#17348](https://github.com/cosmos/cosmos-sdk/pull/17348) Remove the `WrapServiceResult` function.
    * The `*sdk.Result` returned by the msg server router will not contain the `.Data` field. 
* (types) [#17426](https://github.com/cosmos/cosmos-sdk/pull/17426) `NewContext` does not take a `cmtproto.Header{}` any longer.
    * `WithChainID` / `WithBlockHeight` / `WithBlockHeader` must be used to set values on the context
* (client/keys) [#17503](https://github.com/cosmos/cosmos-sdk/pull/17503) `clientkeys.NewKeyOutput`, `MkConsKeyOutput`, `MkValKeyOutput`, `MkAccKeyOutput`, `MkAccKeysOutput` now take their corresponding address codec instead of using the global SDK config.
* (types/simulation) [#17737](https://github.com/cosmos/cosmos-sdk/pull/17737) Remove unused parameter from `RandomFees`
* (types) [#17738](https://github.com/cosmos/cosmos-sdk/pull/17738) `WithBlockTime()` was removed & `BlockTime()` were deprecated in favor of `WithHeaderInfo()` & `HeaderInfo()`. `BlockTime` now gets data from `HeaderInfo()` instead of `BlockHeader()`.
* (client) [#17746](https://github.com/cosmos/cosmos-sdk/pull/17746) `txEncodeAmino` & `txDecodeAmino` txs via grpc and rest were removed
* (app) [#17838](https://github.com/cosmos/cosmos-sdk/pull/17838) Params module was removed from simapp and all imports of the params module removed throughout the repo.
    * The Cosmos SDK has migrated away from using params, if your app still uses it, then you can leave it plugged into your app
* (x/bank/testutil) [#17868](https://github.com/cosmos/cosmos-sdk/pull/17868) `MsgSendExec` has been removed because of AutoCLI migration.
* (types) [#17885](https://github.com/cosmos/cosmos-sdk/pull/17885) `InitGenesis` & `ExportGenesis` now take `context.Context` instead of `sdk.Context`
* (x/gov/testutil) [#17986](https://github.com/cosmos/cosmos-sdk/pull/18036) `MsgDeposit` has been removed because of AutoCLI migration.
* (x/staking/testutil) [#17986](https://github.com/cosmos/cosmos-sdk/pull/17986) `MsgRedelegateExec`, `MsgUnbondExec` has been removed because of AutoCLI migration.
* (x/group) [#17937](https://github.com/cosmos/cosmos-sdk/pull/17937) Groups module was moved to its own go.mod `cosmossdk.io/x/group`
* (x/gov) [#18197](https://github.com/cosmos/cosmos-sdk/pull/18197) Gov module was moved to its own go.mod `cosmossdk.io/x/gov`
* (x/distribution) [#18199](https://github.com/cosmos/cosmos-sdk/pull/18199) Distribution module was moved to its own go.mod `cosmossdk.io/x/distribution`
* (x/slashing) [#18201](https://github.com/cosmos/cosmos-sdk/pull/18201) Slashing module was moved to its own go.mod `cosmossdk.io/x/slashing`
* (x/staking) [#18257](https://github.com/cosmos/cosmos-sdk/pull/18257) Staking module was moved to its own go.mod `cosmossdk.io/x/staking`
* (types) [#18268](https://github.com/cosmos/cosmos-sdk/pull/18268) Remove global setting of basedenom. Use the staking module parameter instead
* (x/authz) [#18265](https://github.com/cosmos/cosmos-sdk/pull/18265) Authz module was moved to its own go.mod `cosmossdk.io/x/authz`
* (x/mint) [#18283](https://github.com/cosmos/cosmos-sdk/pull/18283) Mint module was moved to its own go.mod `cosmossdk.io/x/mint`
* (server) [#18303](https://github.com/cosmos/cosmos-sdk/pull/18303) `x/genutil` now handles the application export. `server.AddCommands` does not take an `AppExporter` but instead `genutilcli.Commands` does.
* (types) [#18372](https://github.com/cosmos/cosmos-sdk/pull/18372) Removed global configuration for coin type and purpose. Setters and getters should be removed and access directly to defined types.
* (types) [#18607](https://github.com/cosmos/cosmos-sdk/pull/18607) Removed address verifier from global config, moved verifier function to bech32 codec.
* (types) [#18695](https://github.com/cosmos/cosmos-sdk/pull/18695) Removed global configuration for txEncoder.
* (server) [#18909](https://github.com/cosmos/cosmos-sdk/pull/18909) Remove configuration endpoint on grpc reflection endpoint in favour of auth module bech32prefix endpoint already exposed.
* (crypto) [#19541](https://github.com/cosmos/cosmos-sdk/pull/19541) The deprecated `FromTmProtoPublicKey`, `ToTmProtoPublicKey`, `FromTmPubKeyInterface` and `ToTmPubKeyInterface` functions have been removed. Use their replacements (`Cmt` instead of `Tm`) instead.
* (types) [#19512](https://github.com/cosmos/cosmos-sdk/pull/19512) Remove basic manager and all related functions (`module.BasicManager`, `module.NewBasicManager`, `module.NewBasicManagerFromManager`, `NewGenesisOnlyAppModule`).
    * The module manager now can do everything that the basic manager was doing.
    * When using runtime, just inject the module manager when needed using your app config.
    * All `AppModuleBasic` structs have been removed.
* (types) [#19627](https://github.com/cosmos/cosmos-sdk/pull/19627) and [#19735](https://github.com/cosmos/cosmos-sdk/pull/19735) All genesis interfaces now don't take `codec.JsonCodec`:
    * Every module has the codec already, passing it created an unneeded dependency.
    * Additionally, to reflect this change, the module manager does not take a codec either.
* (types) [#19652](https://github.com/cosmos/cosmos-sdk/pull/19652) and [#19758](https://github.com/cosmos/cosmos-sdk/pull/19758)
    * Moved`types/module.HasRegisterInterfaces` to `cosmossdk.io/core`.
    * Moved `RegisterInterfaces` and `RegisterImplementations` from `InterfaceRegistry` to `cosmossdk.io/core/registry.InterfaceRegistrar` interface.
* (types) [#19742](https://github.com/cosmos/cosmos-sdk/pull/19742) Removes the use of `Accounts.String`
    * `SimulationState` now has address and validator codecs as fields.
* (runtime) [#19747](https://github.com/cosmos/cosmos-sdk/pull/19747) `runtime.ValidatorAddressCodec` and `runtime.ConsensusAddressCodec` have been moved to `core`.
* (all) [#19726](https://github.com/cosmos/cosmos-sdk/pull/19726) Integrate comet v1
* [#19833](https://github.com/cosmos/cosmos-sdk/pull/19833) Fix some places in which we call Remove inside a Walk.
* [#19839](https://github.com/cosmos/cosmos-sdk/pull/19839) `Tx.GetMsgsV2` has been replaced with `Tx.GetReflectMessages`, and `Codec.GetMsgV1Signers` and `Codec.GetMsgV2Signers` have been replaced with `GetMsgSigners` and `GetReflectMsgSigners` respectively. These API changes clear up confusion as to the use and purpose of these methods.
* [#19851](https://github.com/cosmos/cosmos-sdk/pull/19851) Fix some places in which we call Remove inside a Walk (x/staking and x/gov).
* (server) [#19854](https://github.com/cosmos/cosmos-sdk/pull/19854) Remove `servertypes.ModuleInitFlags` types and from `server.AddCommands` as `StartCmdOptions` already achieves the same goal.
* (x/genutil) [#19926](https://github.com/cosmos/cosmos-sdk/pull/19926) Removal of the `Address.String()` method and related changes:
    * Added an address codec as an argument to `CollectTxs`, `GenAppStateFromConfig`, and `AddGenesisAccount`.
    * Removed the `ValidatorAddressCodec` argument from `CollectGenTxsCmd`, now utilizing the context for this purpose.
    * Changed `ValidateAccountInGenesis` to accept a string instead of an `AccAddress`.
* (baseapp) [#19993](https://github.com/cosmos/cosmos-sdk/pull/19993) Indicate pruning with error code "not found" rather than "invalid request".
* (x/consensus) [#20010](https://github.com/cosmos/cosmos-sdk/pull/20010) Move consensus module to be its own go.mod
* (x/crisis) [#20043](https://github.com/cosmos/cosmos-sdk/pull/20043) Changed `NewMsgVerifyInvariant` to accept a string as argument instead of an `AccAddress`.
* (x/simulation)[#20056](https://github.com/cosmos/cosmos-sdk/pull/20056) `SimulateFromSeed` now takes an address codec as argument.
* (server) [#20140](https://github.com/cosmos/cosmos-sdk/pull/20140) Remove embedded grpc-web proxy in favor of standalone grpc-web proxy. [Envoy Proxy](https://www.envoyproxy.io/docs/envoy/latest/start/start)
* (client) [#20255](https://github.com/cosmos/cosmos-sdk/pull/20255) Use comet proofOp proto type instead of sdk version to avoid needing to translate to later be proven in the merkle proof runtime. 
* (types)[#20369](https://github.com/cosmos/cosmos-sdk/pull/20369) The signature of `HasAminoCodec` has changed to accept a `core/legacy.Amino` interface instead of `codec.LegacyAmino`.
* (server) [#20422](https://github.com/cosmos/cosmos-sdk/pull/20422) Deprecated `ServerContext`. To get `cmtcfg.Config` from cmd, use `client.GetCometConfigFromCmd(cmd)` instead of `server.GetServerContextFromCmd(cmd).Config`
* (x/genutil) [#20740](https://github.com/cosmos/cosmos-sdk/pull/20740) Update `genutilcli.Commands` and `genutilcli.CommandsWithCustomMigrationMap` to take the genesis module and abstract the module manager.
* (types/errors) [#20756](https://github.com/cosmos/cosmos-sdk/pull/20756) Remove `ResponseCheckTxWithEvents`, `ResponseExecTxResultWithEvents` & `QueryResult` from types/errors pkg. They have been moved to `baseapp/errors.go` and made private.
* (client) [#20976](https://github.com/cosmos/cosmos-sdk/pull/20976) Simplified command initialization by removing unnecessary parameters such as `txConfig` and `addressCodec`.
    * Remove parameter `txConfig` from `genutilcli.Commands`,`genutilcli.CommandsWithCustomMigrationMap`,`genutilcli.GenTxCmd`.
    * Remove parameter `addressCodec` from `genutilcli.GenTxCmd`,`genutilcli.AddGenesisAccountCmd`,`stakingcli.BuildCreateValidatorMsg`.
* (sims) [#21039](https://github.com/cosmos/cosmos-sdk/pull/21039): Remove Baseapp from sims by a new interface `simtypes.AppEntrypoint`.
* (x/genutil) [#21372](https://github.com/cosmos/cosmos-sdk/pull/21372) Remove `AddGenesisAccount` for `AddGenesisAccounts`.
* (baseapp) [#21413](https://github.com/cosmos/cosmos-sdk/pull/21413) Add `SelectBy` method to `Mempool` interface, which is thread-safe to use.
* (types/mempool) [#21744](https://github.com/cosmos/cosmos-sdk/pull/21744) Update types/mempool.Mempool interface to take decoded transactions. This avoid to decode the transaction twice.
* (x/auth/tx/config)  [#21822](https://github.com/cosmos/cosmos-sdk/pull/21822) Sign mode textual is no more automatically added to tx config when using runtime. Should be added manually on the server side.
* (x/auth/tx/config)  [#21822](https://github.com/cosmos/cosmos-sdk/pull/21822) This depinject module now only provide txconfig and tx config options. `x/validate` now handles the providing of ante/post handlers, alongside tx validators for v2. The corresponding app config options have been removed from the depinject module config.
* (x/crisis) [#20809](https://github.com/cosmos/cosmos-sdk/pull/20809) Crisis module was removed from the Cosmos SDK.
* (client) [#22775](https://github.com/cosmos/cosmos-sdk/pull/22775) Removed client prompt validations.

### Client Breaking Changes

* (runtime) [#19040](https://github.com/cosmos/cosmos-sdk/pull/19040) Simplify app config implementation and deprecate `/cosmos/app/v1alpha1/config` query. 

### CLI Breaking Changes

* (server) [#18303](https://github.com/cosmos/cosmos-sdk/pull/18303) `appd export` has moved with other genesis commands, use `appd genesis export` instead.
* (perf)[#20490](https://github.com/cosmos/cosmos-sdk/pull/20490) Sims: Replace runsim command with Go stdlib testing. CLI: `Commit` default true, `Lean`, `SimulateEveryOperation`, `PrintAllInvariants`, `DBBackend` params removed
* (client/tx) [#20870](https://github.com/cosmos/cosmos-sdk/pull/20870) Removed `timeout-height` flag replace with `timeout-timestamp` flag for a time based timeout.

### Deprecated

* (simapp) [#19146](https://github.com/cosmos/cosmos-sdk/pull/19146) Replace `--v` CLI option with `--validator-count`/`-n`.
* (module) [#19370](https://github.com/cosmos/cosmos-sdk/pull/19370) Deprecate `module.Configurator`, use `appmodule.HasMigrations` and `appmodule.HasServices` instead from Core API.
* (types) [#21435](https://github.com/cosmos/cosmos-sdk/pull/21435) The `String()` method on `AccAddress`, `ValAddress` and `ConsAddress` have been deprecated. This is done because those are still using the deprecated global `sdk.Config`. Use an `address.Codec` instead.

## [v0.50.11](https://github.com/cosmos/cosmos-sdk/releases/tag/v0.50.11) - 2024-12-16

### Features

* (crypto/keyring) [#21653](https://github.com/cosmos/cosmos-sdk/pull/21653) New Linux-only backend that adds Linux kernel's `keyctl` support.

### Improvements

* (server) [#21941](https://github.com/cosmos/cosmos-sdk/pull/21941) Regenerate addrbook.json for in place testnet.

### Bug Fixes

* Fix [ABS-0043/ABS-0044](https://github.com/cosmos/cosmos-sdk/security/advisories/GHSA-8wcc-m6j2-qxvm) Limit recursion depth for unknown field detection and unpack any
* (server) [#22564](https://github.com/cosmos/cosmos-sdk/pull/22564) Fix fallback genesis path in server
* (x/group) [#22425](https://github.com/cosmos/cosmos-sdk/pull/22425) Proper address rendering in error
* (sims) [#21906](https://github.com/cosmos/cosmos-sdk/pull/21906) Skip sims test when running dry on validators
* (cli) [#21919](https://github.com/cosmos/cosmos-sdk/pull/21919) Query address-by-acc-num by account_id instead of id.
* (x/group) [#22229](https://github.com/cosmos/cosmos-sdk/pull/22229) Accept `1` and `try` in CLI for group proposal exec.

## [v0.50.10](https://github.com/cosmos/cosmos-sdk/releases/tag/v0.50.10) - 2024-09-20

## Features

* (cli) [#20779](https://github.com/cosmos/cosmos-sdk/pull/20779) Added `module-hash-by-height` command to query and retrieve module hashes at a specified blockchain height, enhancing debugging capabilities.
* (cli) [#21372](https://github.com/cosmos/cosmos-sdk/pull/21372) Added a `bulk-add-genesis-account` genesis command to add many genesis accounts at once.
* (types/collections) [#21724](https://github.com/cosmos/cosmos-sdk/pull/21724) Added `LegacyDec` collection value.

### Improvements

* (x/bank) [#21460](https://github.com/cosmos/cosmos-sdk/pull/21460) Added `Sender` attribute in `MsgMultiSend` event.
* (genutil) [#21701](https://github.com/cosmos/cosmos-sdk/pull/21701) Improved error messages for genesis validation.
* (testutil/integration) [#21816](https://github.com/cosmos/cosmos-sdk/pull/21816) Allow to pass baseapp options in `NewIntegrationApp`.

### Bug Fixes

* (runtime) [#21769](https://github.com/cosmos/cosmos-sdk/pull/21769) Fix baseapp options ordering to avoid overwriting options set by modules.
* (x/consensus) [#21493](https://github.com/cosmos/cosmos-sdk/pull/21493) Fix regression that prevented to upgrade to > v0.50.7 without consensus version params.
* (baseapp) [#21256](https://github.com/cosmos/cosmos-sdk/pull/21256) Halt height will not commit the block indicated, meaning that if halt-height is set to 10, only blocks until 9 (included) will be committed. This is to go back to the original behavior before a change was introduced in v0.50.0.
* (baseapp) [#21444](https://github.com/cosmos/cosmos-sdk/pull/21444) Follow-up, Return PreBlocker events in FinalizeBlockResponse.
* (baseapp) [#21413](https://github.com/cosmos/cosmos-sdk/pull/21413) Fix data race in sdk mempool.

## [v0.50.9](https://github.com/cosmos/cosmos-sdk/releases/tag/v0.50.9) - 2024-08-07

## Bug Fixes

* (baseapp) [#21159](https://github.com/cosmos/cosmos-sdk/pull/21159) Return PreBlocker events in FinalizeBlockResponse.
* [#20939](https://github.com/cosmos/cosmos-sdk/pull/20939) Fix collection reverse iterator to include `pagination.key` in the result.
* (client/grpc) [#20969](https://github.com/cosmos/cosmos-sdk/pull/20969) Fix `node.NewQueryServer` method not setting `cfg`.
* (testutil/integration) [#21006](https://github.com/cosmos/cosmos-sdk/pull/21006) Fix `NewIntegrationApp` method not writing default genesis to state.
* (runtime) [#21080](https://github.com/cosmos/cosmos-sdk/pull/21080) Fix `app.yaml` / `app.json` incompatibility with `depinject v1.0.0`.

## [v0.50.8](https://github.com/cosmos/cosmos-sdk/releases/tag/v0.50.8) - 2024-07-15

## Features

* (client) [#20690](https://github.com/cosmos/cosmos-sdk/pull/20690) Import mnemonic from file

## Improvements

* (x/authz,x/feegrant) [#20590](https://github.com/cosmos/cosmos-sdk/pull/20590) Provide updated keeper in depinject for authz and feegrant modules.
* [#20631](https://github.com/cosmos/cosmos-sdk/pull/20631) Fix json parsing in the wait-tx command.
* (x/auth) [#20438](https://github.com/cosmos/cosmos-sdk/pull/20438) Add `--skip-signature-verification` flag to multisign command to allow nested multisigs.

## Bug Fixes

* (simulation) [#17911](https://github.com/cosmos/cosmos-sdk/pull/17911) Fix all problems with executing command `make test-sim-custom-genesis-fast` for simulation test.
* (simulation) [#18196](https://github.com/cosmos/cosmos-sdk/pull/18196) Fix the problem of `validator set is empty after InitGenesis` in simulation test.

## [v0.50.7](https://github.com/cosmos/cosmos-sdk/releases/tag/v0.50.7) - 2024-06-04

### Improvements

* (debug) [#20328](https://github.com/cosmos/cosmos-sdk/pull/20328) Add consensus address for debug cmd.
* (runtime) [#20264](https://github.com/cosmos/cosmos-sdk/pull/20264) Expose grpc query router via depinject.
* (x/consensus) [#20381](https://github.com/cosmos/cosmos-sdk/pull/20381) Use Comet utility for consensus module consensus param updates.
* (client) [#20356](https://github.com/cosmos/cosmos-sdk/pull/20356) Overwrite client context when available in `SetCmdClientContext`.

### Bug Fixes

* (baseapp) [#20346](https://github.com/cosmos/cosmos-sdk/pull/20346) Correctly assign `execModeSimulate` to context for `simulateTx`.
* (baseapp) [#20144](https://github.com/cosmos/cosmos-sdk/pull/20144) Remove txs from mempool when AnteHandler fails in recheck.
* (baseapp) [#20107](https://github.com/cosmos/cosmos-sdk/pull/20107) Avoid header height overwrite block height.
* (cli) [#20020](https://github.com/cosmos/cosmos-sdk/pull/20020) Make bootstrap-state command support both new and legacy genesis format.
* (testutil/sims) [#20151](https://github.com/cosmos/cosmos-sdk/pull/20151) Set all signatures and don't overwrite the previous one in `GenSignedMockTx`.

## [v0.50.6](https://github.com/cosmos/cosmos-sdk/releases/tag/v0.50.6) - 2024-04-22

### Features

* (types) [#19759](https://github.com/cosmos/cosmos-sdk/pull/19759) Align SignerExtractionAdapter in PriorityNonceMempool Remove.
* (client) [#19870](https://github.com/cosmos/cosmos-sdk/pull/19870) Add new query command `wait-tx`. Alias `event-query-tx-for` to `wait-tx` for backward compatibility.

### Improvements

* (telemetry) [#19903](https://github.com/cosmos/cosmos-sdk/pull/19903) Conditionally emit metrics based on enablement.
    * **Introduction of `Now` Function**: Added a new function called `Now` to the telemetry package. It returns the current system time if telemetry is enabled, or a zero time if telemetry is not enabled.
    * **Atomic Global Variable**: Implemented an atomic global variable to manage the state of telemetry's enablement. This ensures thread safety for the telemetry state.
    * **Conditional Telemetry Emission**: All telemetry functions have been updated to emit metrics only when telemetry is enabled. They perform a check with `isTelemetryEnabled()` and return early if telemetry is disabled, minimizing unnecessary operations and overhead.
* (deps) [#19810](https://github.com/cosmos/cosmos-sdk/pull/19810) Upgrade prometheus version and fix API breaking change due to prometheus bump.
* (deps) [#19810](https://github.com/cosmos/cosmos-sdk/pull/19810) Bump `cosmossdk.io/store` to v1.1.0.
* (server) [#19884](https://github.com/cosmos/cosmos-sdk/pull/19884) Add start customizability to start command options.
* (x/gov) [#19853](https://github.com/cosmos/cosmos-sdk/pull/19853) Emit `depositor` in `EventTypeProposalDeposit`.
* (x/gov) [#19844](https://github.com/cosmos/cosmos-sdk/pull/19844) Emit the proposer of governance proposals.
* (baseapp) [#19616](https://github.com/cosmos/cosmos-sdk/pull/19616) Don't share gas meter in tx execution.

## Bug Fixes

* (x/authz) [#20114](https://github.com/cosmos/cosmos-sdk/pull/20114) Follow up of [GHSA-4j93-fm92-rp4m](https://github.com/cosmos/cosmos-sdk/security/advisories/GHSA-4j93-fm92-rp4m) for `x/authz`.
* (crypto) [#19691](https://github.com/cosmos/cosmos-sdk/pull/19745) Fix tx sign doesn't throw an error when incorrect Ledger is used.
* (baseapp) [#19970](https://github.com/cosmos/cosmos-sdk/pull/19970) Fix default config values to use no-op mempool as default.
* (crypto) [#20027](https://github.com/cosmos/cosmos-sdk/pull/20027) secp256r1 keys now implement gogoproto's customtype interface.
* (x/bank) [#20028](https://github.com/cosmos/cosmos-sdk/pull/20028) Align query with multi denoms for send-enabled.

## [v0.50.5](https://github.com/cosmos/cosmos-sdk/releases/tag/v0.50.5) - 2024-03-12

### Features

* (baseapp) [#19626](https://github.com/cosmos/cosmos-sdk/pull/19626) Add `DisableBlockGasMeter` option to `BaseApp`, which removes the block gas meter during transaction execution.

### Improvements

* (x/distribution) [#19707](https://github.com/cosmos/cosmos-sdk/pull/19707) Add autocli config for `DelegationTotalRewards` for CLI consistency with `q rewards` commands in previous versions.
* (x/auth) [#19651](https://github.com/cosmos/cosmos-sdk/pull/19651) Allow empty public keys in `GetSignBytesAdapter`.

### Bug Fixes

* (x/gov) [#19725](https://github.com/cosmos/cosmos-sdk/pull/19725) Fetch a failed proposal tally from proposal.FinalTallyResult in the gprc query.
* (types) [#19709](https://github.com/cosmos/cosmos-sdk/pull/19709) Fix skip staking genesis export when using `CoreAppModuleAdaptor` / `CoreAppModuleBasicAdaptor` for it.
* (x/auth) [#19549](https://github.com/cosmos/cosmos-sdk/pull/19549) Accept custom get signers when injecting `x/auth/tx`.
* (x/staking) Fix a possible bypass of delegator slashing: [GHSA-86h5-xcpx-cfqc](https://github.com/cosmos/cosmos-sdk/security/advisories/GHSA-86h5-xcpx-cfqc)
* (baseapp) Fix a bug in `baseapp.ValidateVoteExtensions` helper ([GHSA-95rx-m9m5-m94v](https://github.com/cosmos/cosmos-sdk/security/advisories/GHSA-95rx-m9m5-m94v)). The helper has been fixed and for avoiding API breaking changes `currentHeight` and `chainID` arguments are ignored. Those arguments are removed from the helper in v0.51+.

## [v0.50.4](https://github.com/cosmos/cosmos-sdk/releases/tag/v0.50.4) - 2023-02-19

### Features

* (server) [#19280](https://github.com/cosmos/cosmos-sdk/pull/19280) Adds in-place testnet CLI command.

### Improvements

* (client) [#19393](https://github.com/cosmos/cosmos-sdk/pull/19393/) Add `ReadDefaultValuesFromDefaultClientConfig` to populate the default values from the default client config in client.Context without creating a app folder.

### Bug Fixes

* (x/auth/vesting) [GHSA-4j93-fm92-rp4m](#bug-fixes) Add `BlockedAddr` check in `CreatePeriodicVestingAccount`.
* (baseapp) [#19338](https://github.com/cosmos/cosmos-sdk/pull/19338) Set HeaderInfo in context when calling `setState`.
* (baseapp): [#19200](https://github.com/cosmos/cosmos-sdk/pull/19200) Ensure that sdk side ve math matches cometbft.
* [#19106](https://github.com/cosmos/cosmos-sdk/pull/19106) Allow empty public keys when setting signatures. Public keys aren't needed for every transaction.
* (baseapp) [#19198](https://github.com/cosmos/cosmos-sdk/pull/19198) Remove usage of pointers in logs in all optimistic execution goroutines.
* (baseapp) [#19177](https://github.com/cosmos/cosmos-sdk/pull/19177) Fix baseapp `DefaultProposalHandler` same-sender non-sequential sequence.
* (crypto) [#19371](https://github.com/cosmos/cosmos-sdk/pull/19371) Avoid CLI redundant log in stdout, log to stderr instead.

## [v0.50.3](https://github.com/cosmos/cosmos-sdk/releases/tag/v0.50.3) - 2023-01-15

### Features

<<<<<<< HEAD
* (types) [#18991](https://github.com/cosmos/cosmos-sdk/pull/18991) Add SignerExtractionAdapter to PriorityNonceMempool/Config and provide Default implementation matching existing behavior.
* (gRPC) [#19043](https://github.com/cosmos/cosmos-sdk/pull/19043) Add `halt_height` to the gRPC `/cosmos/base/node/v1beta1/config` request.

### Improvements

* (x/bank) [#18956](https://github.com/cosmos/cosmos-sdk/pull/18956) Introduced a new `DenomOwnersByQuery` query method for `DenomOwners`, which accepts the denom value as a query string parameter, resolving issues with denoms containing slashes.
* (x/gov) [#18707](https://github.com/cosmos/cosmos-sdk/pull/18707) Improve genesis validation.
* (x/auth/tx) [#18772](https://github.com/cosmos/cosmos-sdk/pull/18772) Remove misleading gas wanted from tx simulation failure log.
* (client/tx) [#18852](https://github.com/cosmos/cosmos-sdk/pull/18852) Add `WithFromName` to tx factory.
* (types) [#18888](https://github.com/cosmos/cosmos-sdk/pull/18888) Speedup DecCoin.Sort() if len(coins) <= 1
* (types) [#18875](https://github.com/cosmos/cosmos-sdk/pull/18875) Speedup coins.Sort() if len(coins) <= 1
* (baseapp) [#18915](https://github.com/cosmos/cosmos-sdk/pull/18915) Add a new `ExecModeVerifyVoteExtension` exec mode and ensure it's populated in the `Context` during `VerifyVoteExtension` execution.
* (testutil) [#18930](https://github.com/cosmos/cosmos-sdk/pull/18930) Add NodeURI for clientCtx.

### Bug Fixes

* (baseapp) [#
](https://github.com/cosmos/cosmos-sdk/pull/19058) Fix baseapp posthandler branch would fail if the `runMsgs` had returned an error.
* (baseapp) [#18609](https://github.com/cosmos/cosmos-sdk/issues/18609) Fixed accounting in the block gas meter after module's beginBlock and before DeliverTx, ensuring transaction processing always starts with the expected zeroed out block gas meter.
* (baseapp) [#18895](https://github.com/cosmos/cosmos-sdk/pull/18895) Fix de-duplicating vote extensions during validation in ValidateVoteExtensions.

## [v0.50.2](https://github.com/cosmos/cosmos-sdk/releases/tag/v0.50.2) - 2023-12-11

### Features

* (debug) [#18219](https://github.com/cosmos/cosmos-sdk/pull/18219) Add debug commands for application codec types.
* (client/keys) [#17639](https://github.com/cosmos/cosmos-sdk/pull/17639) Allows using and saving public keys encoded as base64.
* (server) [#17094](https://github.com/cosmos/cosmos-sdk/pull/17094) Add a `shutdown-grace` flag for waiting a given time before exit.

### Improvements

* (telemetry) [#18646](https://github.com/cosmos/cosmos-sdk/pull/18646) Enable statsd and dogstatsd telemetry sinks.
* (server) [#18478](https://github.com/cosmos/cosmos-sdk/pull/18478) Add command flag to disable colored logs.
* (x/gov) [#18025](https://github.com/cosmos/cosmos-sdk/pull/18025) Improve `<appd> q gov proposer` by querying directly a proposal instead of tx events. It is an alias of `q gov proposal` as the proposer is a field of the proposal.
* (version) [#18063](https://github.com/cosmos/cosmos-sdk/pull/18063) Allow to define extra info to be displayed in `<appd> version --long` command.
* (codec/unknownproto)[#18541](https://github.com/cosmos/cosmos-sdk/pull/18541) Remove the use of "protoc-gen-gogo/descriptor" in favour of using the official protobuf descriptorpb types inside unknownproto.

### Bug Fixes

* (x/auth) [#18564](https://github.com/cosmos/cosmos-sdk/pull/18564) Fix total fees calculation when batch signing.
* (server) [#18537](https://github.com/cosmos/cosmos-sdk/pull/18537) Fix panic when defining minimum gas config as `100stake;100uatom`. Use a `,` delimiter instead of `;`. Fixes the server config getter to use the correct delimiter.
* [#18531](https://github.com/cosmos/cosmos-sdk/pull/18531) Baseapp's `GetConsensusParams` returns an empty struct instead of panicking if no params are found.
* (client/tx) [#18472](https://github.com/cosmos/cosmos-sdk/pull/18472) Utilizes the correct Pubkey when simulating a transaction.
* (baseapp) [#18486](https://github.com/cosmos/cosmos-sdk/pull/18486) Fixed FinalizeBlock calls not being passed to ABCIListeners.
* (baseapp) [#18627](https://github.com/cosmos/cosmos-sdk/pull/18627) Post handlers are run on non successful transaction executions too.
* (baseapp) [#18654](https://github.com/cosmos/cosmos-sdk/pull/18654) Fixes an issue in which `gogoproto.Merge` does not work with gogoproto messages with custom types.

## [v0.50.1](https://github.com/cosmos/cosmos-sdk/releases/tag/v0.50.1) - 2023-11-07

> v0.50.0 has been retracted due to a mistake in tagging the release. Please use v0.50.1 instead.

### Features

* (baseapp) [#18071](https://github.com/cosmos/cosmos-sdk/pull/18071) Add hybrid handlers to `MsgServiceRouter`.
* (server) [#18162](https://github.com/cosmos/cosmos-sdk/pull/18162) Start gRPC & API server in standalone mode.
* (baseapp & types) [#17712](https://github.com/cosmos/cosmos-sdk/pull/17712) Introduce `PreBlock`, which runs before begin blocker other modules, and allows to modify consensus parameters, and the changes are visible to the following state machine logics. Additionally it can be used for vote extensions.
* (genutil) [#17571](https://github.com/cosmos/cosmos-sdk/pull/17571) Allow creation of `AppGenesis` without a file lookup.
* (codec) [#17042](https://github.com/cosmos/cosmos-sdk/pull/17042) Add `CollValueV2` which supports encoding of protov2 messages in collections.
* (x/gov) [#16976](https://github.com/cosmos/cosmos-sdk/pull/16976) Add `failed_reason` field to `Proposal` under `x/gov` to indicate the reason for a failed proposal. Referenced from [#238](https://github.com/bnb-chain/greenfield-cosmos-sdk/pull/238) under `bnb-chain/greenfield-cosmos-sdk`.
* (baseapp) [#16898](https://github.com/cosmos/cosmos-sdk/pull/16898) Add `preFinalizeBlockHook` to allow vote extensions persistence.
* (cli) [#16887](https://github.com/cosmos/cosmos-sdk/pull/16887) Add two new CLI commands: `<appd> tx simulate` for simulating a transaction; `<appd> query block-results` for querying CometBFT RPC for block results.
* (x/bank) [#16852](https://github.com/cosmos/cosmos-sdk/pull/16852) Add `DenomMetadataByQueryString` query in bank module to support metadata query by query string.
* (baseapp) [#16581](https://github.com/cosmos/cosmos-sdk/pull/16581) Implement Optimistic Execution as an experimental feature (not enabled by default).
* (types) [#16257](https://github.com/cosmos/cosmos-sdk/pull/16257) Allow setting the base denom in the denom registry.
* (baseapp) [#16239](https://github.com/cosmos/cosmos-sdk/pull/16239) Add Gas Limits to allow node operators to resource bound queries.
* (cli) [#16209](https://github.com/cosmos/cosmos-sdk/pull/16209) Make `StartCmd` more customizable.
* (types/simulation) [#16074](https://github.com/cosmos/cosmos-sdk/pull/16074) Add generic SimulationStoreDecoder for modules using collections.
* (genutil) [#16046](https://github.com/cosmos/cosmos-sdk/pull/16046) Add "module-name" flag to genutil `add-genesis-account` to enable initializing module accounts at genesis.* [#15970](https://github.com/cosmos/cosmos-sdk/pull/15970) Enable SIGN_MODE_TEXTUAL.
* (types) [#15958](https://github.com/cosmos/cosmos-sdk/pull/15958) Add `module.NewBasicManagerFromManager` for creating a basic module manager from a module manager.
* (types/module) [#15829](https://github.com/cosmos/cosmos-sdk/pull/15829) Add new endblocker interface to handle valset updates.
* (runtime) [#15818](https://github.com/cosmos/cosmos-sdk/pull/15818) Provide logger through `depinject` instead of appBuilder.
* (types) [#15735](https://github.com/cosmos/cosmos-sdk/pull/15735) Make `ValidateBasic() error` method of `Msg` interface optional. Modules should validate messages directly in their message handlers ([RFC 001](https://docs.cosmos.network/main/rfc/rfc-001-tx-validation)).
* (x/genutil) [#15679](https://github.com/cosmos/cosmos-sdk/pull/15679) Allow applications to specify a custom genesis migration function for the `genesis migrate` command.
* (telemetry) [#15657](https://github.com/cosmos/cosmos-sdk/pull/15657) Emit more data (go version, sdk version, upgrade height) in prom metrics.
* (client) [#15597](https://github.com/cosmos/cosmos-sdk/pull/15597) Add status endpoint for clients.
* (testutil/integration) [#15556](https://github.com/cosmos/cosmos-sdk/pull/15556) Introduce `testutil/integration` package for module integration testing.
* (runtime) [#15547](https://github.com/cosmos/cosmos-sdk/pull/15547) Allow runtime to pass event core api service to modules.
* (client) [#15458](https://github.com/cosmos/cosmos-sdk/pull/15458) Add a `CmdContext` field to client.Context initialized to cobra command's context.
* (x/genutil) [#15301](https://github.com/cosmos/cosmos-sdk/pull/15031) Add application genesis. The genesis is now entirely managed by the application and passed to CometBFT at note instantiation. Functions that were taking a `cmttypes.GenesisDoc{}` now takes a `genutiltypes.AppGenesis{}`.
* (core) [#15133](https://github.com/cosmos/cosmos-sdk/pull/15133) Implement RegisterServices in the module manager.
* (x/bank) [#14894](https://github.com/cosmos/cosmos-sdk/pull/14894) Return a human readable denomination for IBC vouchers when querying bank balances. Added a `ResolveDenom` parameter to `types.QueryAllBalancesRequest` and `--resolve-denom` flag to `GetBalancesCmd()`.
* (core) [#14860](https://github.com/cosmos/cosmos-sdk/pull/14860) Add `Precommit` and `PrepareCheckState` AppModule callbacks.
* (x/gov) [#14720](https://github.com/cosmos/cosmos-sdk/pull/14720) Upstream expedited proposals from Osmosis.
* (cli) [#14659](https://github.com/cosmos/cosmos-sdk/pull/14659) Added ability to query blocks by events with queries directly passed to Tendermint, which will allow for full query operator support, e.g. `>`.
* (x/auth) [#14650](https://github.com/cosmos/cosmos-sdk/pull/14650) Add Textual SignModeHandler. Enable `SIGN_MODE_TEXTUAL` by following the [UPGRADING.md](./UPGRADING.md) instructions.
* (x/crisis) [#14588](https://github.com/cosmos/cosmos-sdk/pull/14588) Use CacheContext() in AssertInvariants().
* (mempool) [#14484](https://github.com/cosmos/cosmos-sdk/pull/14484) Add priority nonce mempool option for transaction replacement.
* (query) [#14468](https://github.com/cosmos/cosmos-sdk/pull/14468) Implement pagination for collections.
* (x/gov) [#14373](https://github.com/cosmos/cosmos-sdk/pull/14373) Add new proto field `constitution` of type `string` to gov module genesis state, which allows chain builders to lay a strong foundation by specifying purpose.
* (client) [#14342](https://github.com/cosmos/cosmos-sdk/pull/14342) Add `<app> config` command is now a sub-command, for setting, getting and migrating Cosmos SDK configuration files.
* (x/distribution) [#14322](https://github.com/cosmos/cosmos-sdk/pull/14322) Introduce a new gRPC message handler, `DepositValidatorRewardsPool`, that allows explicit funding of a validator's reward pool.
* (x/bank) [#14224](https://github.com/cosmos/cosmos-sdk/pull/14224) Allow injection of restrictions on transfers using `AppendSendRestriction` or `PrependSendRestriction`.

### Improvements

* [#18204](https://github.com/cosmos/cosmos-sdk/pull/18204) Use streaming json parser to parse chain-id from genesis file.
* (x/gov) [#18189](https://github.com/cosmos/cosmos-sdk/pull/18189) Limit the accepted deposit coins for a proposal to the minimum proposal deposit denoms.
* (x/staking) [#18049](https://github.com/cosmos/cosmos-sdk/pull/18049) Return early if Slash encounters zero tokens to burn.
* (x/staking) [#18035](https://github.com/cosmos/cosmos-sdk/pull/18035) Hoisted out of the redelegation loop, the non-changing validator and delegator addresses parsing.
* (keyring) [#17913](https://github.com/cosmos/cosmos-sdk/pull/17913) Add `NewAutoCLIKeyring` for creating an AutoCLI keyring from a SDK keyring.
* (x/consensus) [#18041](https://github.com/cosmos/cosmos-sdk/pull/18041) Let `ToProtoConsensusParams()` return an error.
* (x/gov) [#17780](https://github.com/cosmos/cosmos-sdk/pull/17780) Recover panics and turn them into errors when executing x/gov proposals.
* (baseapp) [#17667](https://github.com/cosmos/cosmos-sdk/pull/17667) Close databases opened by SDK in `baseApp.Close()`.
* (types/module) [#17554](https://github.com/cosmos/cosmos-sdk/pull/17554) Introduce `HasABCIGenesis` which is implemented by a module only when a validatorset update needs to be returned.
* (cli) [#17389](https://github.com/cosmos/cosmos-sdk/pull/17389) gRPC CometBFT commands have been added under `<aapd> q consensus comet`. CometBFT commands placement in the SDK has been simplified. See the exhaustive list below.
    * `client/rpc.StatusCommand()` is now at `server.StatusCommand()`
* (testutil) [#17216](https://github.com/cosmos/cosmos-sdk/issues/17216) Add `DefaultContextWithKeys` to `testutil` package.
* (cli) [#17187](https://github.com/cosmos/cosmos-sdk/pull/17187) Do not use `ctx.PrintObjectLegacy` in commands anymore.
    * `<appd> q gov proposer [proposal-id]` now returns a proposal id as int instead of string.
* (x/staking) [#17164](https://github.com/cosmos/cosmos-sdk/pull/17164) Add `BondedTokensAndPubKeyByConsAddr` to the keeper to enable vote extension verification.
* (x/group, x/gov) [#17109](https://github.com/cosmos/cosmos-sdk/pull/17109) Let proposal summary be 40x longer than metadata limit.
* (version) [#17096](https://github.com/cosmos/cosmos-sdk/pull/17096) Improve `getSDKVersion()` to handle module replacements.
* (types) [#16890](https://github.com/cosmos/cosmos-sdk/pull/16890) Remove `GetTxCmd() *cobra.Command` and `GetQueryCmd() *cobra.Command` from `module.AppModuleBasic` interface.
* (x/authz) [#16869](https://github.com/cosmos/cosmos-sdk/pull/16869) Improve error message when grant not found.
* (all) [#16497](https://github.com/cosmos/cosmos-sdk/pull/16497) Removed all exported vestiges of `sdk.MustSortJSON` and `sdk.SortJSON`.
* (server) [#16238](https://github.com/cosmos/cosmos-sdk/pull/16238) Don't setup p2p node keys if starting a node in GRPC only mode.
* (cli) [#16206](https://github.com/cosmos/cosmos-sdk/pull/16206) Make ABCI handshake profileable.
* (types) [#16076](https://github.com/cosmos/cosmos-sdk/pull/16076) Optimize `ChainAnteDecorators`/`ChainPostDecorators` to instantiate the functions once instead of on every invocation of the returned `AnteHandler`/`PostHandler`.
* (server) [#16071](https://github.com/cosmos/cosmos-sdk/pull/16071) When `mempool.max-txs` is set to a negative value, use a no-op mempool (effectively disable the app mempool).
* (types/query) [#16041](https://github.com/cosmos/cosmos-sdk/pull/16041) Change pagination max limit to a variable in order to be modified by application devs.
* (simapp) [#15958](https://github.com/cosmos/cosmos-sdk/pull/15958) Refactor SimApp for removing the global basic manager.
* (all modules) [#15901](https://github.com/cosmos/cosmos-sdk/issues/15901) All core Cosmos SDK modules query commands have migrated to [AutoCLI](https://docs.cosmos.network/main/core/autocli), ensuring parity between gRPC and CLI queries.
* (x/auth) [#15867](https://github.com/cosmos/cosmos-sdk/pull/15867) Support better logging for signature verification failure.
* (store/cachekv) [#15767](https://github.com/cosmos/cosmos-sdk/pull/15767) Reduce peak RAM usage during and after `InitGenesis`.
* (x/bank) [#15764](https://github.com/cosmos/cosmos-sdk/pull/15764) Speedup x/bank `InitGenesis`.
* (x/slashing) [#15580](https://github.com/cosmos/cosmos-sdk/pull/15580) Refactor the validator's missed block signing window to be a chunked bitmap instead of a "logical" bitmap, significantly reducing the storage footprint.
* (x/gov) [#15554](https://github.com/cosmos/cosmos-sdk/pull/15554) Add proposal result log in `active_proposal` event. When a proposal passes but fails to execute, the proposal result is logged in the `active_proposal` event.
* (x/consensus) [#15553](https://github.com/cosmos/cosmos-sdk/pull/15553) Migrate consensus module to use collections.
* (server) [#15358](https://github.com/cosmos/cosmos-sdk/pull/15358) Add `server.InterceptConfigsAndCreateContext` as alternative to `server.InterceptConfigsPreRunHandler` which does not set the server context and the default SDK logger.
* (mempool) [#15328](https://github.com/cosmos/cosmos-sdk/pull/15328) Improve the `PriorityNonceMempool`:
    * Support generic transaction prioritization, instead of `ctx.Priority()`
    * Improve construction through the use of a single `PriorityNonceMempoolConfig` instead of option functions
* (x/authz) [#15164](https://github.com/cosmos/cosmos-sdk/pull/15164) Add `MsgCancelUnbondingDelegation` to staking authorization.
* (server) [#15041](https://github.com/cosmos/cosmos-sdk/pull/15041) Remove unnecessary sleeps from gRPC and API server initiation. The servers will start and accept requests as soon as they're ready.
* (baseapp) [#15023](https://github.com/cosmos/cosmos-sdk/pull/15023) & [#15213](https://github.com/cosmos/cosmos-sdk/pull/15213) Add `MessageRouter` interface to baseapp and pass it to authz, gov and groups instead of concrete type.
* [#15011](https://github.com/cosmos/cosmos-sdk/pull/15011) Introduce `cosmossdk.io/log` package to provide a consistent logging interface through the SDK. CometBFT logger is now replaced by `cosmossdk.io/log.Logger`.
* (x/staking) [#14864](https://github.com/cosmos/cosmos-sdk/pull/14864) `<appd> tx staking create-validator` CLI command now takes a json file as an arg instead of using required flags.
* (x/auth) [#14758](https://github.com/cosmos/cosmos-sdk/pull/14758) Allow transaction event queries to directly passed to Tendermint, which will allow for full query operator support, e.g. `>`.
* (x/evidence) [#14757](https://github.com/cosmos/cosmos-sdk/pull/14757) Evidence messages do not need to implement a `.Type()` anymore.
* (x/auth/tx) [#14751](https://github.com/cosmos/cosmos-sdk/pull/14751) Remove `.Type()` and `Route()` methods from all msgs and `legacytx.LegacyMsg` interface.
* (cli) [#14659](https://github.com/cosmos/cosmos-sdk/pull/14659) Added ability to query blocks by either height/hash `<app> q block --type=height|hash <height|hash>`.
* (x/staking) [#14590](https://github.com/cosmos/cosmos-sdk/pull/14590) Return undelegate amount in MsgUndelegateResponse.
* [#14529](https://github.com/cosmos/cosmos-sdk/pull/14529) Add new property `BondDenom` to `SimulationState` struct.
* (store) [#14439](https://github.com/cosmos/cosmos-sdk/pull/14439) Remove global metric gatherer from store.
    * By default store has a no op metric gatherer, the application developer must set another metric gatherer or us the provided one in `store/metrics`.
* (store) [#14438](https://github.com/cosmos/cosmos-sdk/pull/14438) Pass logger from baseapp to store.
* (baseapp) [#14417](https://github.com/cosmos/cosmos-sdk/pull/14417) The store package no longer has a dependency on baseapp.
* (module) [#14415](https://github.com/cosmos/cosmos-sdk/pull/14415) Loosen assertions in SetOrderBeginBlockers() and SetOrderEndBlockers().
* (store) [#14410](https://github.com/cosmos/cosmos-sdk/pull/14410) `rootmulti.Store.loadVersion` has validation to check if all the module stores' height is correct, it will error if any module store has incorrect height.
* [#14406](https://github.com/cosmos/cosmos-sdk/issues/14406) Migrate usage of `types/store.go` to `store/types/..`.
* (context)[#14384](https://github.com/cosmos/cosmos-sdk/pull/14384) Refactor(context): Pass EventManager to the context as an interface.
* (types) [#14354](https://github.com/cosmos/cosmos-sdk/pull/14354) Improve performance on Context.KVStore and Context.TransientStore by 40%.
* (crypto/keyring) [#14151](https://github.com/cosmos/cosmos-sdk/pull/14151) Move keys presentation from `crypto/keyring` to `client/keys`
* (signing) [#14087](https://github.com/cosmos/cosmos-sdk/pull/14087) Add SignModeHandlerWithContext interface with a new `GetSignBytesWithContext` to get the sign bytes using `context.Context` as an argument to access state.
* (server) [#14062](https://github.com/cosmos/cosmos-sdk/pull/14062) Remove rosetta from server start.
* (crypto) [#3129](https://github.com/cosmos/cosmos-sdk/pull/3129) New armor and keyring key derivation uses aead and encryption uses chacha20poly.

### State Machine Breaking

* (x/gov) [#18146](https://github.com/cosmos/cosmos-sdk/pull/18146) Add denom check to reject denoms outside of those listed in `MinDeposit`. A new `MinDepositRatio` param is added (with a default value of `0.001`) and now deposits are required to be at least `MinDepositRatio*MinDeposit` to be accepted.
* (x/group,x/gov) [#16235](https://github.com/cosmos/cosmos-sdk/pull/16235) A group and gov proposal is rejected if the proposal metadata title and summary do not match the proposal title and summary.
* (baseapp) [#15930](https://github.com/cosmos/cosmos-sdk/pull/15930) change vote info provided by prepare and process proposal to the one in the block.
* (x/staking) [#15731](https://github.com/cosmos/cosmos-sdk/pull/15731) Introducing a new index to retrieve the delegations by validator efficiently.
* (x/staking) [#15701](https://github.com/cosmos/cosmos-sdk/pull/15701) The `HistoricalInfoKey` has been updated to use a binary format.
* (x/slashing) [#15580](https://github.com/cosmos/cosmos-sdk/pull/15580) The validator slashing window now stores "chunked" bitmap entries for each validator's signing window instead of a single boolean entry per signing window index.
* (x/staking) [#14590](https://github.com/cosmos/cosmos-sdk/pull/14590) `MsgUndelegateResponse` now includes undelegated amount. `x/staking` module's `keeper.Undelegate` now returns 3 values (completionTime,undelegateAmount,error) instead of 2.
* (x/feegrant) [#14294](https://github.com/cosmos/cosmos-sdk/pull/14294) Moved the logic of rejecting duplicate grant from `msg_server` to `keeper` method.

### API Breaking Changes

* (x/auth) [#17787](https://github.com/cosmos/cosmos-sdk/pull/17787) Remove Tip functionality.
* (types) `module.EndBlockAppModule` has been replaced by Core API `appmodule.HasEndBlocker` or `module.HasABCIEndBlock` when needing validator updates.
* (types) `module.BeginBlockAppModule` has been replaced by Core API `appmodule.HasBeginBlocker`.
* (types) [#17358](https://github.com/cosmos/cosmos-sdk/pull/17358) Remove deprecated `sdk.Handler`, use `baseapp.MsgServiceHandler` instead.
* (client) [#17197](https://github.com/cosmos/cosmos-sdk/pull/17197) `keys.Commands` does not take a home directory anymore. It is inferred from the root command.
* (x/staking) [#17157](https://github.com/cosmos/cosmos-sdk/pull/17157) `GetValidatorsByPowerIndexKey` and `ValidateBasic` for historical info takes a validator address codec in order to be able to decode/encode addresses.
    * `GetOperator()` now returns the address as it is represented in state, by default this is an encoded address
    * `GetConsAddr() ([]byte, error)` returns `[]byte` instead of sdk.ConsAddres.
    * `FromABCIEvidence` & `GetConsensusAddress(consAc address.Codec)` now take a consensus address codec to be able to decode the incoming address.
    * (x/distribution) `Delegate` & `SlashValidator` helper function added the mock staking keeper as a parameter passed to the function
* (x/staking) [#17098](https://github.com/cosmos/cosmos-sdk/pull/17098) `NewMsgCreateValidator`, `NewValidator`, `NewMsgCancelUnbondingDelegation`, `NewMsgUndelegate`, `NewMsgBeginRedelegate`, `NewMsgDelegate` and `NewMsgEditValidator`  takes a string instead of `sdk.ValAddress` or `sdk.AccAddress`:
    * `NewRedelegation` and `NewUnbondingDelegation` takes a validatorAddressCodec and a delegatorAddressCodec in order to decode the addresses.
    * `NewRedelegationResponse` takes a string instead of `sdk.ValAddress` or `sdk.AccAddress`.
    * `NewMsgCreateValidator.Validate()` takes an address codec in order to decode the address.
    * `BuildCreateValidatorMsg` takes a ValidatorAddressCodec in order to decode addresses.
* (x/slashing) [#17098](https://github.com/cosmos/cosmos-sdk/pull/17098) `NewMsgUnjail` takes a string instead of `sdk.ValAddress`
* (x/genutil) [#17098](https://github.com/cosmos/cosmos-sdk/pull/17098) `GenAppStateFromConfig`, AddGenesisAccountCmd and `GenTxCmd` takes an addresscodec to decode addresses.
* (x/distribution) [#17098](https://github.com/cosmos/cosmos-sdk/pull/17098) `NewMsgDepositValidatorRewardsPool`, `NewMsgFundCommunityPool`, `NewMsgWithdrawValidatorCommission` and `NewMsgWithdrawDelegatorReward` takes a string instead of `sdk.ValAddress` or `sdk.AccAddress`.
* (x/staking) [#16959](https://github.com/cosmos/cosmos-sdk/pull/16959) Add validator and consensus address codec as staking keeper arguments.
* (x/staking) [#16958](https://github.com/cosmos/cosmos-sdk/pull/16958) DelegationI interface `GetDelegatorAddr` & `GetValidatorAddr` have been migrated to return string instead of sdk.AccAddress and sdk.ValAddress respectively. stakingtypes.NewDelegation takes a string instead of sdk.AccAddress and sdk.ValAddress.
* (testutil) [#16899](https://github.com/cosmos/cosmos-sdk/pull/16899) The *cli testutil* `QueryBalancesExec` has been removed. Use the gRPC or REST query instead.
* (x/staking) [#16795](https://github.com/cosmos/cosmos-sdk/pull/16795) `DelegationToDelegationResponse`, `DelegationsToDelegationResponses`, `RedelegationsToRedelegationResponses` are no longer exported.
* (x/auth/vesting) [#16741](https://github.com/cosmos/cosmos-sdk/pull/16741) Vesting account constructor now return an error with the result of their validate function.
* (x/auth) [#16650](https://github.com/cosmos/cosmos-sdk/pull/16650) The *cli testutil* `QueryAccountExec` has been removed. Use the gRPC or REST query instead.
* (x/auth) [#16621](https://github.com/cosmos/cosmos-sdk/pull/16621) Pass address codec to auth new keeper constructor.
* (x/auth) [#16423](https://github.com/cosmos/cosmos-sdk/pull/16423) `helpers.AddGenesisAccount` has been moved to `x/genutil` to remove the cyclic dependency between `x/auth` and `x/genutil`.
* (baseapp) [#16342](https://github.com/cosmos/cosmos-sdk/pull/16342) NewContext was renamed to NewContextLegacy. The replacement (NewContext) now does not take a header, instead you should set the header via `WithHeaderInfo` or `WithBlockHeight`. Note that `WithBlockHeight` will soon be deprecated and its recommended to use `WithHeaderInfo`.
* (x/mint) [#16329](https://github.com/cosmos/cosmos-sdk/pull/16329) Use collections for state management:
    * Removed: keeper `GetParams`, `SetParams`, `GetMinter`, `SetMinter`.
* (x/crisis) [#16328](https://github.com/cosmos/cosmos-sdk/pull/16328) Use collections for state management:
    * Removed: keeper `GetConstantFee`, `SetConstantFee`
* (x/staking) [#16324](https://github.com/cosmos/cosmos-sdk/pull/16324) `NewKeeper` now takes a `KVStoreService` instead of a `StoreKey`, and methods in the `Keeper` now take a `context.Context` instead of a `sdk.Context` and return an `error`. Notable changes:
    * `Validator` method now returns `types.ErrNoValidatorFound` instead of `nil` when not found.
* (x/distribution) [#16302](https://github.com/cosmos/cosmos-sdk/pull/16302) Use collections for FeePool state management.
    * Removed: keeper `GetFeePool`, `SetFeePool`, `GetFeePoolCommunityCoins`
* (types) [#16272](https://github.com/cosmos/cosmos-sdk/pull/16272) `FeeGranter` in the `FeeTx` interface returns `[]byte` instead of `string`.
* (x/gov) [#16268](https://github.com/cosmos/cosmos-sdk/pull/16268) Use collections for proposal state management (part 2):
    * this finalizes the gov collections migration
    * Removed: types all the key related functions
    * Removed: keeper `InsertActiveProposalsQueue`, `RemoveActiveProposalsQueue`, `InsertInactiveProposalsQueue`, `RemoveInactiveProposalsQueue`, `IterateInactiveProposalsQueue`, `IterateActiveProposalsQueue`, `ActiveProposalsQueueIterator`, `InactiveProposalsQueueIterator`
* (x/slashing) [#16246](https://github.com/cosmos/cosmos-sdk/issues/16246) `NewKeeper` now takes a `KVStoreService` instead of a `StoreKey`, and methods in the `Keeper` now take a `context.Context` instead of a `sdk.Context` and return an `error`. `GetValidatorSigningInfo` now returns an error instead of a `found bool`, the error can be `nil` (found), `ErrNoSigningInfoFound` (not found) and any other error.
* (module) [#16227](https://github.com/cosmos/cosmos-sdk/issues/16227) `manager.RunMigrations()` now take a `context.Context` instead of a `sdk.Context`.
* (x/crisis) [#16216](https://github.com/cosmos/cosmos-sdk/issues/16216) `NewKeeper` now takes a `KVStoreService` instead of a `StoreKey`, methods in the `Keeper` now take a `context.Context` instead of a `sdk.Context` and return an `error` instead of panicking.
* (x/distribution) [#16211](https://github.com/cosmos/cosmos-sdk/pull/16211) Use collections for params state management.
* (cli) [#16209](https://github.com/cosmos/cosmos-sdk/pull/16209) Add API `StartCmdWithOptions` to create customized start command.
* (x/mint) [#16179](https://github.com/cosmos/cosmos-sdk/issues/16179) `NewKeeper` now takes a `KVStoreService` instead of a `StoreKey`, and methods in the `Keeper` now take a `context.Context` instead of a `sdk.Context` and return an `error`.
* (x/gov) [#16171](https://github.com/cosmos/cosmos-sdk/pull/16171) Use collections for proposal state management (part 1):
    * Removed: keeper: `GetProposal`, `UnmarshalProposal`, `MarshalProposal`, `IterateProposal`, `GetProposal`, `GetProposalFiltered`, `GetProposals`, `GetProposalID`, `SetProposalID`
    * Removed: errors unused errors
* (x/gov) [#16164](https://github.com/cosmos/cosmos-sdk/pull/16164) Use collections for vote state management:
    * Removed: types `VoteKey`, `VoteKeys`
    * Removed: keeper `IterateVotes`, `IterateAllVotes`, `GetVotes`, `GetVote`, `SetVote`
* (sims) [#16155](https://github.com/cosmos/cosmos-sdk/pull/16155)
    * `simulation.NewOperationMsg` now marshals the operation msg as proto bytes instead of legacy amino JSON bytes.
    * `simulation.NewOperationMsg` is now 2-arity instead of 3-arity with the obsolete argument `codec.ProtoCodec` removed.
    * The field `OperationMsg.Msg` is now of type `[]byte` instead of `json.RawMessage`.
* (x/gov) [#16127](https://github.com/cosmos/cosmos-sdk/pull/16127) Use collections for deposit state management:
    * The following methods are removed from the gov keeper: `GetDeposit`, `GetAllDeposits`, `IterateAllDeposits`.
    * The following functions are removed from the gov types: `DepositKey`, `DepositsKey`.
* (x/gov) [#16118](https://github.com/cosmos/cosmos-sdk/pull/16118/) Use collections for constitution and params state management.
* (x/gov) [#16106](https://github.com/cosmos/cosmos-sdk/pull/16106) Remove gRPC query methods from gov keeper.
* (x/*all*) [#16052](https://github.com/cosmos/cosmos-sdk/pull/16062) `GetSignBytes` implementations on messages and global legacy amino codec definitions have been removed from all modules.
* (sims) [#16052](https://github.com/cosmos/cosmos-sdk/pull/16062) `GetOrGenerate` no longer requires a codec argument is now 4-arity instead of 5-arity.
* (types/math) [#16040](https://github.com/cosmos/cosmos-sdk/pull/16798) Remove aliases in `types/math.go` (part 2).
* (types/math) [#16040](https://github.com/cosmos/cosmos-sdk/pull/16040) Remove aliases in `types/math.go` (part 1).
* (x/auth) [#16016](https://github.com/cosmos/cosmos-sdk/pull/16016) Use collections for accounts state management:
    * removed: keeper `HasAccountByID`, `AccountAddressByID`, `SetParams
* (x/genutil) [#15999](https://github.com/cosmos/cosmos-sdk/pull/15999) Genutil now takes the `GenesisTxHanlder` interface instead of deliverTx. The interface is implemented on baseapp
* (x/gov) [#15988](https://github.com/cosmos/cosmos-sdk/issues/15988) `NewKeeper` now takes a `KVStoreService` instead of a `StoreKey`, methods in the `Keeper` now take a `context.Context` instead of a `sdk.Context` and return an `error` (instead of panicking or returning a `found bool`). Iterators callback functions now return an error instead of a `bool`.
* (x/auth) [#15985](https://github.com/cosmos/cosmos-sdk/pull/15985) The `AccountKeeper` does not expose the `QueryServer` and `MsgServer` APIs anymore.
* (x/authz) [#15962](https://github.com/cosmos/cosmos-sdk/issues/15962) `NewKeeper` now takes a `KVStoreService` instead of a `StoreKey`, methods in the `Keeper` now take a `context.Context` instead of a `sdk.Context`. The `Authorization` interface's `Accept` method now takes a `context.Context` instead of a `sdk.Context`.
* (x/distribution) [#15948](https://github.com/cosmos/cosmos-sdk/issues/15948) `NewKeeper` now takes a `KVStoreService` instead of a `StoreKey` and methods in the `Keeper` now take a `context.Context` instead of a `sdk.Context`. Keeper methods also now return an `error`.
* (x/bank) [#15891](https://github.com/cosmos/cosmos-sdk/issues/15891) `NewKeeper` now takes a `KVStoreService` instead of a `StoreKey` and methods in the `Keeper` now take a `context.Context` instead of a `sdk.Context`. Also `FundAccount` and `FundModuleAccount` from the `testutil` package accept a `context.Context` instead of a `sdk.Context`, and it's position was moved to the first place.
* (x/slashing) [#15875](https://github.com/cosmos/cosmos-sdk/pull/15875) `x/slashing.NewAppModule` now requires an `InterfaceRegistry` parameter.
* (x/crisis) [#15852](https://github.com/cosmos/cosmos-sdk/pull/15852) Crisis keeper now takes a instance of the address codec to be able to decode user addresses
* (x/auth) [#15822](https://github.com/cosmos/cosmos-sdk/pull/15822) The type of struct field `ante.HandlerOptions.SignModeHandler` has been changed to `x/tx/signing.HandlerMap`.
* (client) [#15822](https://github.com/cosmos/cosmos-sdk/pull/15822) The return type of the interface method `TxConfig.SignModeHandler` has been changed to `x/tx/signing.HandlerMap`.
    * The signature of `VerifySignature` has been changed to accept a `x/tx/signing.HandlerMap` and other structs from `x/tx` as arguments.
    * The signature of `NewTxConfigWithTextual` has been deprecated and its signature changed to accept a `SignModeOptions`.
    * The signature of `NewSigVerificationDecorator` has been changed to accept a `x/tx/signing.HandlerMap`.
* (x/bank) [#15818](https://github.com/cosmos/cosmos-sdk/issues/15818) `BaseViewKeeper`'s `Logger` method now doesn't require a context. `NewBaseKeeper`, `NewBaseSendKeeper` and `NewBaseViewKeeper` now also require a `log.Logger` to be passed in.
* (x/genutil) [#15679](https://github.com/cosmos/cosmos-sdk/pull/15679) `MigrateGenesisCmd` now takes a `MigrationMap` instead of having the SDK genesis migration hardcoded.
* (client) [#15673](https://github.com/cosmos/cosmos-sdk/pull/15673) Move `client/keys.OutputFormatJSON` and `client/keys.OutputFormatText` to `client/flags` package.
* (x/*all*) [#15648](https://github.com/cosmos/cosmos-sdk/issues/15648) Make `SetParams` consistent across all modules and validate the params at the message handling instead of `SetParams` method.
* (codec) [#15600](https://github.com/cosmos/cosmos-sdk/pull/15600) [#15873](https://github.com/cosmos/cosmos-sdk/pull/15873) add support for getting signers to `codec.Codec` and `InterfaceRegistry`:
    * `InterfaceRegistry` is has unexported methods and implements `protodesc.Resolver` plus the `RangeFiles` and `SigningContext` methods. All implementations of `InterfaceRegistry` by other users must now embed the official implementation.
    * `Codec` has new methods `InterfaceRegistry`, `GetMsgAnySigners`, `GetMsgV1Signers`, and `GetMsgV2Signers` as well as unexported methods. All implementations of `Codec` by other users must now embed an official implementation from the `codec` package.
    * `AminoCodec` is marked as deprecated and no longer implements `Codec.
* (client) [#15597](https://github.com/cosmos/cosmos-sdk/pull/15597) `RegisterNodeService` now requires a config parameter.
* (x/nft) [#15588](https://github.com/cosmos/cosmos-sdk/pull/15588) `NewKeeper` now takes a `KVStoreService` instead of a `StoreKey` and methods in the `Keeper` now take a `context.Context` instead of a `sdk.Context`.
* (baseapp) [#15568](https://github.com/cosmos/cosmos-sdk/pull/15568) `SetIAVLLazyLoading` is removed from baseapp.
* (x/genutil) [#15567](https://github.com/cosmos/cosmos-sdk/pull/15567) `CollectGenTxsCmd` & `GenTxCmd` takes a address.Codec to be able to decode addresses.
* (x/bank) [#15567](https://github.com/cosmos/cosmos-sdk/pull/15567) `GenesisBalance.GetAddress` now returns a string instead of `sdk.AccAddress`
    * `MsgSendExec` test helper function now takes a address.Codec
* (x/auth) [#15520](https://github.com/cosmos/cosmos-sdk/pull/15520) `NewAccountKeeper` now takes a `KVStoreService` instead of a `StoreKey` and methods in the `Keeper` now take a `context.Context` instead of a `sdk.Context`.
* (baseapp) [#15519](https://github.com/cosmos/cosmos-sdk/pull/15519/files) `runTxMode`s were renamed to `execMode`. `ModeDeliver` as changed to `ModeFinalize` and a new `ModeVoteExtension` was added for vote extensions.
* (baseapp) [#15519](https://github.com/cosmos/cosmos-sdk/pull/15519/files) Writing of state to the multistore was moved to `FinalizeBlock`. `Commit` still handles the committing values to disk.
* (baseapp) [#15519](https://github.com/cosmos/cosmos-sdk/pull/15519/files) Calls to BeginBlock and EndBlock have been replaced with core api beginblock & endblock.
* (baseapp) [#15519](https://github.com/cosmos/cosmos-sdk/pull/15519/files) BeginBlock and EndBlock are now internal to baseapp. For testing, user must call `FinalizeBlock`. BeginBlock and EndBlock calls are internal to Baseapp.
* (baseapp) [#15519](https://github.com/cosmos/cosmos-sdk/pull/15519/files) All calls to ABCI methods now accept a pointer of the abci request and response types
* (x/consensus) [#15517](https://github.com/cosmos/cosmos-sdk/pull/15517) `NewKeeper` now takes a `KVStoreService` instead of a `StoreKey`.
* (x/bank) [#15477](https://github.com/cosmos/cosmos-sdk/pull/15477) `banktypes.NewMsgMultiSend` and `keeper.InputOutputCoins` only accept one input.
* (server) [#15358](https://github.com/cosmos/cosmos-sdk/pull/15358) Remove `server.ErrorCode` that was not used anywhere.
* (x/capability) [#15344](https://github.com/cosmos/cosmos-sdk/pull/15344) Capability module was removed and is now housed in [IBC-GO](https://github.com/cosmos/ibc-go).
* (mempool) [#15328](https://github.com/cosmos/cosmos-sdk/pull/15328) The `PriorityNonceMempool` is now generic over type `C comparable` and takes a single `PriorityNonceMempoolConfig[C]` argument. See `DefaultPriorityNonceMempoolConfig` for how to construct the configuration and a `TxPriority` type.
* [#15299](https://github.com/cosmos/cosmos-sdk/pull/15299) Remove `StdTx` transaction and signing APIs. No SDK version has actually supported `StdTx` since before Stargate.
* [#15284](https://github.com/cosmos/cosmos-sdk/pull/15284)
* (x/gov) [#15284](https://github.com/cosmos/cosmos-sdk/pull/15284) `NewKeeper` now requires `codec.Codec`.
* (x/authx) [#15284](https://github.com/cosmos/cosmos-sdk/pull/15284) `NewKeeper` now requires `codec.Codec`.
    * `types/tx.Tx` no longer implements `sdk.Tx`.
    * `sdk.Tx` now requires a new method `GetMsgsV2()`.
    * `sdk.Msg.GetSigners` was deprecated and is no longer supported. Use the `cosmos.msg.v1.signer` protobuf annotation instead.
    * `TxConfig` has a new method `SigningContext() *signing.Context`.
    * `SigVerifiableTx.GetSigners()` now returns `([][]byte, error)` instead of `[]sdk.AccAddress`.
    * `AccountKeeper` now has an `AddressCodec() address.Codec` method and the expected `AccountKeeper` for `x/auth/ante` expects this method.
* [#15211](https://github.com/cosmos/cosmos-sdk/pull/15211) Remove usage of `github.com/cometbft/cometbft/libs/bytes.HexBytes` in favor of `[]byte` thorough the SDK.
* (crypto) [#15070](https://github.com/cosmos/cosmos-sdk/pull/15070) `GenerateFromPassword` and `Cost` from `bcrypt.go` now take a `uint32` instead of a `int` type.
* (types) [#15067](https://github.com/cosmos/cosmos-sdk/pull/15067) Remove deprecated alias from `types/errors`. Use `cosmossdk.io/errors` instead.
* (server) [#15041](https://github.com/cosmos/cosmos-sdk/pull/15041) Refactor how gRPC and API servers are started to remove unnecessary sleeps:
    * `api.Server#Start` now accepts a `context.Context`. The caller is responsible for ensuring that the context is canceled such that the API server can gracefully exit. The caller does not need to stop the server.
    * To start the gRPC server you must first create the server via `NewGRPCServer`, after which you can start the gRPC server via `StartGRPCServer` which accepts a `context.Context`. The caller is responsible for ensuring that the context is canceled such that the gRPC server can gracefully exit. The caller does not need to stop the server.
    * Rename `WaitForQuitSignals` to `ListenForQuitSignals`. Note, this function is no longer blocking. Thus the caller is expected to provide a `context.CancelFunc` which indicates that when a signal is caught, that any spawned processes can gracefully exit.
    * Remove `ServerStartTime` constant.
* [#15011](https://github.com/cosmos/cosmos-sdk/pull/15011) All functions that were taking a CometBFT logger, now take `cosmossdk.io/log.Logger` instead.
* (simapp) [#14977](https://github.com/cosmos/cosmos-sdk/pull/14977) Move simulation helpers functions (`AppStateFn` and `AppStateRandomizedFn`) to `testutil/sims`. These takes an extra genesisState argument which is the default state of the app.
* (x/bank) [#14894](https://github.com/cosmos/cosmos-sdk/pull/14894) Allow a human readable denomination for coins when querying bank balances. Added a `ResolveDenom` parameter to `types.QueryAllBalancesRequest`.
* [#14847](https://github.com/cosmos/cosmos-sdk/pull/14847) App and ModuleManager methods `InitGenesis`, `ExportGenesis`, `BeginBlock` and `EndBlock` now also return an error.
* (x/upgrade) [#14764](https://github.com/cosmos/cosmos-sdk/pull/14764) The `x/upgrade` module is extracted to have a separate go.mod file which allows it to be a standalone module.
* (x/auth) [#14758](https://github.com/cosmos/cosmos-sdk/pull/14758) Refactor transaction searching:
    * Refactor `QueryTxsByEvents` to accept a `query` of type `string` instead of `events` of type `[]string`
    * Refactor CLI methods to accept `--query` flag instead of `--events`
    * Pass `prove=false` to Tendermint's `TxSearch` RPC method
* (simulation) [#14751](https://github.com/cosmos/cosmos-sdk/pull/14751) Remove the `MsgType` field from `simulation.OperationInput` struct.
* (store) [#14746](https://github.com/cosmos/cosmos-sdk/pull/14746) Extract Store in its own go.mod and rename the package to `cosmossdk.io/store`.
* (x/nft) [#14725](https://github.com/cosmos/cosmos-sdk/pull/14725) Extract NFT in its own go.mod and rename the package to `cosmossdk.io/x/nft`.
* (x/gov) [#14720](https://github.com/cosmos/cosmos-sdk/pull/14720) Add an expedited field in the gov v1 proposal and `MsgNewMsgProposal`.
* (x/feegrant) [#14649](https://github.com/cosmos/cosmos-sdk/pull/14649) Extract Feegrant in its own go.mod and rename the package to `cosmossdk.io/x/feegrant`.
* (tx) [#14634](https://github.com/cosmos/cosmos-sdk/pull/14634) Move the `tx` go module to `x/tx`.
* (store/streaming)[#14603](https://github.com/cosmos/cosmos-sdk/pull/14603) `StoreDecoderRegistry` moved from store to `types/simulations` this breaks the `AppModuleSimulation` interface.
* (snapshots) [#14597](https://github.com/cosmos/cosmos-sdk/pull/14597) Move `snapshots` to `store/snapshots`, rename and bump proto package to v1.
* (x/staking) [#14590](https://github.com/cosmos/cosmos-sdk/pull/14590) `MsgUndelegateResponse` now includes undelegated amount. `x/staking` module's `keeper.Undelegate` now returns 3 values (completionTime,undelegateAmount,error)  instead of 2.
* (crypto/keyring) [#14151](https://github.com/cosmos/cosmos-sdk/pull/14151) Move keys presentation from `crypto/keyring` to `client/keys`
* (baseapp) [#14050](https://github.com/cosmos/cosmos-sdk/pull/14050) Refactor `ABCIListener` interface to accept Go contexts.
* (x/auth) [#13850](https://github.com/cosmos/cosmos-sdk/pull/13850/) Remove `MarshalYAML` methods from module (`x/...`) types.
* (modules) [#13850](https://github.com/cosmos/cosmos-sdk/pull/13850) and [#14046](https://github.com/cosmos/cosmos-sdk/pull/14046) Remove gogoproto stringer annotations. This removes the custom `String()` methods on all types that were using the annotations.
* (x/evidence) [14724](https://github.com/cosmos/cosmos-sdk/pull/14724) Extract Evidence in its own go.mod and rename the package to `cosmossdk.io/x/evidence`.
* (crypto/keyring) [#13734](https://github.com/cosmos/cosmos-sdk/pull/13834) The keyring's `Sign` method now takes a new `signMode` argument. It is only used if the signing key is a Ledger hardware device. You can set it to 0 in all other cases.
* (snapshots) [14048](https://github.com/cosmos/cosmos-sdk/pull/14048) Move the Snapshot package to the store package. This is done in an effort group all storage related logic under one package.
* (signing) [#13701](https://github.com/cosmos/cosmos-sdk/pull/) Add `context.Context` as an argument `x/auth/signing.VerifySignature`.
* (store) [#11825](https://github.com/cosmos/cosmos-sdk/pull/11825) Make extension snapshotter interface safer to use, renamed the util function `WriteExtensionItem` to `WriteExtensionPayload`.

### Client Breaking Changes

* (x/gov) [#17910](https://github.com/cosmos/cosmos-sdk/pull/17910) Remove telemetry for counting votes and proposals. It was incorrectly counting votes. Use alternatives, such as state streaming.
* (abci) [#15845](https://github.com/cosmos/cosmos-sdk/pull/15845) Remove duplicating events in `logs`.
* (abci) [#15845](https://github.com/cosmos/cosmos-sdk/pull/15845) Add `msg_index` to all event attributes to associate events and messages.
* (x/staking) [#15701](https://github.com/cosmos/cosmos-sdk/pull/15701) `HistoricalInfoKey` now has a binary format.
* (store/streaming) [#15519](https://github.com/cosmos/cosmos-sdk/pull/15519/files) State Streaming removed emitting of beginblock, endblock and delivertx in favour of emitting FinalizeBlock.
* (baseapp) [#15519](https://github.com/cosmos/cosmos-sdk/pull/15519/files) BeginBlock & EndBlock events have begin or endblock in the events in order to identify which stage they are emitted from since they are returned to comet as FinalizeBlock events.
* (grpc-web) [#14652](https://github.com/cosmos/cosmos-sdk/pull/14652) Use same port for gRPC-Web and the API server.

### CLI Breaking Changes

* (all) The migration of modules to [AutoCLI](https://docs.cosmos.network/main/core/autocli) led to no changes in UX but a [small change in CLI outputs](https://github.com/cosmos/cosmos-sdk/issues/16651) where results can be nested.
* (all) Query pagination flags have been renamed with the migration to AutoCLI:
    * `--reverse` -> `--page-reverse`
    * `--offset` -> `--page-offset`
    * `--limit` -> `--page-limit`
    * `--count-total` -> `--page-count-total`
* (cli) [#17184](https://github.com/cosmos/cosmos-sdk/pull/17184) All json keys returned by the `status` command are now snake case instead of pascal case.
* (server) [#17177](https://github.com/cosmos/cosmos-sdk/pull/17177) Remove `iavl-lazy-loading` configuration.
* (x/gov) [#16987](https://github.com/cosmos/cosmos-sdk/pull/16987) In `<appd> query gov proposals` the proposal status flag have renamed from `--status` to `--proposal-status`. Additionally, that flags now uses the ENUM values: `PROPOSAL_STATUS_DEPOSIT_PERIOD`, `PROPOSAL_STATUS_VOTING_PERIOD`, `PROPOSAL_STATUS_PASSED`, `PROPOSAL_STATUS_REJECTED`, `PROPOSAL_STATUS_FAILED`.
* (x/bank) [#16899](https://github.com/cosmos/cosmos-sdk/pull/16899) With the migration to AutoCLI some bank commands have been split in two:
    * Use `total-supply` (or `total`) for querying the total supply and `total-supply-of` for querying the supply of a specific denom.
    * Use `denoms-metadata` for querying all denom metadata and `denom-metadata` for querying a specific denom metadata.
* (rosetta) [#16276](https://github.com/cosmos/cosmos-sdk/issues/16276) Rosetta migration to standalone repo.
* (cli) [#15826](https://github.com/cosmos/cosmos-sdk/pull/15826) Remove `<appd> q account` command. Use `<appd> q auth account` instead.
* (cli) [#15299](https://github.com/cosmos/cosmos-sdk/pull/15299) Remove `--amino` flag from `sign` and `multi-sign` commands. Amino `StdTx` has been deprecated for a while. Amino JSON signing still works as expected.
* (x/gov) [#14880](https://github.com/cosmos/cosmos-sdk/pull/14880) Remove `<app> tx gov submit-legacy-proposal cancel-software-upgrade` and `software-upgrade` commands. These commands are now in the `x/upgrade` module and using gov v1. Use `tx upgrade software-upgrade` instead.
* (x/staking) [#14864](https://github.com/cosmos/cosmos-sdk/pull/14864) `<appd> tx staking create-validator` CLI command now takes a json file as an arg instead of using required flags.
* (cli) [#14659](https://github.com/cosmos/cosmos-sdk/pull/14659) `<app> q block <height>` is removed as it just output json. The new command allows either height/hash and is `<app> q block --type=height|hash <height|hash>`.
* (grpc-web) [#14652](https://github.com/cosmos/cosmos-sdk/pull/14652) Remove `grpc-web.address` flag.
* (client) [#14342](https://github.com/cosmos/cosmos-sdk/pull/14342) `<app> config` command is now a sub-command using Confix. Use `<app> config --help` to learn more.

### Bug Fixes

* (server) [#18254](https://github.com/cosmos/cosmos-sdk/pull/18254) Don't hardcode gRPC address to localhost.
* (x/gov) [#18173](https://github.com/cosmos/cosmos-sdk/pull/18173) Gov hooks now return an error and are *blocking* when they fail. Expect for `AfterProposalFailedMinDeposit` and `AfterProposalVotingPeriodEnded` which log the error and continue.
* (x/gov) [#17873](https://github.com/cosmos/cosmos-sdk/pull/17873) Fail any inactive and active proposals that cannot be decoded.
* (x/slashing) [#18016](https://github.com/cosmos/cosmos-sdk/pull/18016) Fixed builder function for missed blocks key (`validatorMissedBlockBitArrayPrefixKey`) in slashing/migration/v4.
* (x/bank) [#18107](https://github.com/cosmos/cosmos-sdk/pull/18107) Add missing keypair of SendEnabled to restore legacy param set before migration.
* (baseapp) [#17769](https://github.com/cosmos/cosmos-sdk/pull/17769) Ensure we respect block size constraints in the `DefaultProposalHandler`'s `PrepareProposal` handler when a nil or no-op mempool is used. We provide a `TxSelector` type to assist in making transaction selection generalized. We also fix a comparison bug in tx selection when `req.maxTxBytes` is reached.
* (mempool) [#17668](https://github.com/cosmos/cosmos-sdk/pull/17668) Fix `PriorityNonceIterator.Next()` nil pointer ref for min priority at the end of iteration.
* (config) [#17649](https://github.com/cosmos/cosmos-sdk/pull/17649) Fix `mempool.max-txs` configuration is invalid in `app.config`.
* (baseapp) [#17518](https://github.com/cosmos/cosmos-sdk/pull/17518) Utilizing voting power from vote extensions (CometBFT) instead of the current bonded tokens (x/staking) to determine if a set of vote extensions are valid.
* (baseapp) [#17251](https://github.com/cosmos/cosmos-sdk/pull/17251) VerifyVoteExtensions and ExtendVote initialize their own contexts/states, allowing VerifyVoteExtensions being called without ExtendVote.
* (x/distribution) [#17236](https://github.com/cosmos/cosmos-sdk/pull/17236) Using "validateCommunityTax" in "Params.ValidateBasic", preventing panic when field "CommunityTax" is nil.
* (x/bank) [#17170](https://github.com/cosmos/cosmos-sdk/pull/17170) Avoid empty spendable error message on send coins.
* (x/group) [#17146](https://github.com/cosmos/cosmos-sdk/pull/17146) Rename x/group legacy ORM package's error codespace from "orm" to "legacy_orm", preventing collisions with ORM's error codespace "orm".
* (types/query) [#16905](https://github.com/cosmos/cosmos-sdk/pull/16905) Collections Pagination now applies proper count when filtering results.
* (x/bank) [#16841](https://github.com/cosmos/cosmos-sdk/pull/16841) Correctly process legacy `DenomAddressIndex` values.
* (x/auth/vesting) [#16733](https://github.com/cosmos/cosmos-sdk/pull/16733) Panic on overflowing and negative EndTimes when creating a PeriodicVestingAccount.
* (x/consensus) [#16713](https://github.com/cosmos/cosmos-sdk/pull/16713) Add missing ABCI param in `MsgUpdateParams`.
* (baseapp) [#16700](https://github.com/cosmos/cosmos-sdk/pull/16700) Fix consensus failure in returning no response to malformed transactions.
* [#16639](https://github.com/cosmos/cosmos-sdk/pull/16639) Make sure we don't execute blocks beyond the halt height.
* (baseapp) [#16613](https://github.com/cosmos/cosmos-sdk/pull/16613) Ensure each message in a transaction has a registered handler, otherwise `CheckTx` will fail.
* (baseapp) [#16596](https://github.com/cosmos/cosmos-sdk/pull/16596) Return error during `ExtendVote` and `VerifyVoteExtension` if the request height is earlier than `VoteExtensionsEnableHeight`.
* (baseapp) [#16259](https://github.com/cosmos/cosmos-sdk/pull/16259) Ensure the `Context` block height is correct after `InitChain` and prior to the second block.
* (x/gov) [#16231](https://github.com/cosmos/cosmos-sdk/pull/16231) Fix Rawlog JSON formatting of proposal_vote option field.* (cli) [#16138](https://github.com/cosmos/cosmos-sdk/pull/16138) Fix snapshot commands panic if snapshot don't exists.
* (x/staking) [#16043](https://github.com/cosmos/cosmos-sdk/pull/16043) Call `AfterUnbondingInitiated` hook for new unbonding entries only and fix `UnbondingDelegation` entries handling. This is a behavior change compared to Cosmos SDK v0.47.x, now the hook is called only for new unbonding entries.
* (types) [#16010](https://github.com/cosmos/cosmos-sdk/pull/16010) Let `module.CoreAppModuleBasicAdaptor` fallback to legacy genesis handling.
* (types) [#15691](https://github.com/cosmos/cosmos-sdk/pull/15691) Make `Coin.Validate()` check that `.Amount` is not nil.
* (x/crypto) [#15258](https://github.com/cosmos/cosmos-sdk/pull/15258) Write keyhash file with permissions 0600 instead of 0555.
* (x/auth) [#15059](https://github.com/cosmos/cosmos-sdk/pull/15059) `ante.CountSubKeys` returns 0 when passing a nil `Pubkey`.
* (x/capability) [#15030](https://github.com/cosmos/cosmos-sdk/pull/15030) Prevent `x/capability` from consuming `GasMeter` gas during `InitMemStore`
* (types/coin) [#14739](https://github.com/cosmos/cosmos-sdk/pull/14739) Deprecate the method `Coin.IsEqual` in favour of  `Coin.Equal`. The difference between the two methods is that the first one results in a panic when denoms are not equal. This panic lead to unexpected behavior.

### Deprecated

* (types) [#16980](https://github.com/cosmos/cosmos-sdk/pull/16980) Deprecate `IntProto` and `DecProto`. Instead, `math.Int` and `math.LegacyDec` should be used respectively. Both types support `Marshal` and `Unmarshal` for binary serialization.
* (x/staking) [#14567](https://github.com/cosmos/cosmos-sdk/pull/14567) The `delegator_address` field of `MsgCreateValidator` has been deprecated.
   The validator address bytes and delegator address bytes refer to the same account while creating validator (defer only in bech32 notation).

## [v0.47.15](https://github.com/cosmos/cosmos-sdk/releases/tag/v0.47.15) - 2024-12-16

### Bug Fixes

* Bump `cosmossdk.io/math` to v1.4.
* Fix [ABS-0043/ABS-0044](https://github.com/cosmos/cosmos-sdk/security/advisories/GHSA-8wcc-m6j2-qxvm) Limit recursion depth for unknown field detection and unpack any

## [v0.47.14](https://github.com/cosmos/cosmos-sdk/releases/tag/v0.47.14) - 2024-09-20

### Improvements

* [#21295](https://github.com/cosmos/cosmos-sdk/pull/21295) Bump to gogoproto v1.7.0.
* [#21295](https://github.com/cosmos/cosmos-sdk/pull/21295) Remove usage of `slices.SortFunc` due to API break in used versions.

## [v0.47.13](https://github.com/cosmos/cosmos-sdk/releases/tag/v0.47.13) - 2024-07-15

### Bug Fixes

* (client) [#20912](https://github.com/cosmos/cosmos-sdk/pull/20912) Fix `math.LegacyDec` type deserialization in GRPC queries.
* (x/group) [#20750](https://github.com/cosmos/cosmos-sdk/pull/20750) x/group shouldn't claim "orm" error codespace. This prevents any chain Cosmos SDK `v0.47` chain to use the ORM module.

## [v0.47.12](https://github.com/cosmos/cosmos-sdk/releases/tag/v0.47.12) - 2024-06-10

## Improvements

* (x/authz,x/feegrant) [#20590](https://github.com/cosmos/cosmos-sdk/pull/20590) Provide updated keeper in depinject for authz and feegrant modules.

### Bug Fixes

* (baseapp) [#20144](https://github.com/cosmos/cosmos-sdk/pull/20144) Remove txs from mempool when AnteHandler fails in recheck.
* (testutil/sims) [#20151](https://github.com/cosmos/cosmos-sdk/pull/20151) Set all signatures and don't overwrite the previous one in `GenSignedMockTx`.

## [v0.47.11](https://github.com/cosmos/cosmos-sdk/releases/tag/v0.47.11) - 2024-04-22

### Bug Fixes

* (x/feegrant,x/authz) [#20114](https://github.com/cosmos/cosmos-sdk/pull/20114) Follow up of [GHSA-4j93-fm92-rp4m](https://github.com/cosmos/cosmos-sdk/security/advisories/GHSA-4j93-fm92-rp4m). The same issue was found in `x/feegrant` and `x/authz` modules.
* (crypto) [#20027](https://github.com/cosmos/cosmos-sdk/pull/20027) secp256r1 keys now implement gogoproto's customtype interface.
* (x/gov) [#19725](https://github.com/cosmos/cosmos-sdk/pull/19725) Fetch a failed proposal tally from `proposal.FinalTallyResult` in the gprc query.
* (crypto) [#19691](https://github.com/cosmos/cosmos-sdk/pull/19746) Throw an error when signing with incorrect Ledger.

## [v0.47.10](https://github.com/cosmos/cosmos-sdk/releases/tag/v0.47.10) - 2024-02-27

### Bug Fixes

* (x/staking) Fix a possible bypass of delagator slashing: [GHSA-86h5-xcpx-cfqc](https://github.com/cosmos/cosmos-sdk/security/advisories/GHSA-86h5-xcpx-cfqc)
* (server) [#19573](https://github.com/cosmos/cosmos-sdk/pull/19573) Use proper `db_backend` type when reading chain-id

## [v0.47.9](https://github.com/cosmos/cosmos-sdk/releases/tag/v0.47.9) - 2024-02-19

### Bug Fixes

* (x/auth/vesting) [GHSA-4j93-fm92-rp4m](#bug-fixes) Add `BlockedAddr` check in `CreatePeriodicVestingAccount`.
* (baseapp) [#19177](https://github.com/cosmos/cosmos-sdk/pull/19177) Fix baseapp `DefaultProposalHandler` same-sender non-sequential sequence.

## [v0.47.8](https://github.com/cosmos/cosmos-sdk/releases/tag/v0.47.8) - 2024-01-22

### Improvements

* (client/tx) [#18852](https://github.com/cosmos/cosmos-sdk/pull/18852) Add `WithFromName` to tx factory.
* (types) [#18875](https://github.com/cosmos/cosmos-sdk/pull/18875) Speedup coins.Sort() if len(coins) <= 1.
* (types) [#18888](https://github.com/cosmos/cosmos-sdk/pull/18888) Speedup DecCoin.Sort() if len(coins) <= 1
* (testutil) [#18930](https://github.com/cosmos/cosmos-sdk/pull/18930) Add NodeURI for clientCtx.

### Bug Fixes

* [#19106](https://github.com/cosmos/cosmos-sdk/pull/19106) Allow empty public keys when setting signatures. Public keys aren't needed for every transaction.
* (server) [#18920](https://github.com/cosmos/cosmos-sdk/pull/18920) Fixes consensus failure while restart node with wrong `chainId` in genesis.

## [v0.47.7](https://github.com/cosmos/cosmos-sdk/releases/tag/v0.47.7) - 2023-12-20

### Improvements

* (x/gov) [#18707](https://github.com/cosmos/cosmos-sdk/pull/18707) Improve genesis validation.
* (server) [#18478](https://github.com/cosmos/cosmos-sdk/pull/18478) Add command flag to disable colored logs.

### Bug Fixes

* (baseapp) [#18609](https://github.com/cosmos/cosmos-sdk/issues/18609) Fixed accounting in the block gas meter after BeginBlock and before DeliverTx, ensuring transaction processing always starts with the expected zeroed out block gas meter.
* (server) [#18537](https://github.com/cosmos/cosmos-sdk/pull/18537) Fix panic when defining minimum gas config as `100stake;100uatom`. Use a `,` delimiter instead of `;`. Fixes the server config getter to use the correct delimiter.
* (client/tx) [#18472](https://github.com/cosmos/cosmos-sdk/pull/18472) Utilizes the correct Pubkey when simulating a transaction.

## [v0.47.6](https://github.com/cosmos/cosmos-sdk/releases/tag/v0.47.6) - 2023-11-14

### Features

* (server) [#18110](https://github.com/cosmos/cosmos-sdk/pull/18110) Start gRPC & API server in standalone mode.

### Improvements

* (baseapp) [#17954](https://github.com/cosmos/cosmos-sdk/issues/17954) Add `Mempool()` method on `BaseApp` to allow access to the mempool.
* (x/gov) [#17780](https://github.com/cosmos/cosmos-sdk/pull/17780) Recover panics and turn them into errors when executing x/gov proposals.

### Bug Fixes

* (server) [#18254](https://github.com/cosmos/cosmos-sdk/pull/18254) Don't hardcode gRPC address to localhost.
* (server) [#18251](https://github.com/cosmos/cosmos-sdk/pull/18251) Call `baseapp.Close()` when app started as grpc only.
* (baseapp) [#17769](https://github.com/cosmos/cosmos-sdk/pull/17769) Ensure we respect block size constraints in the `DefaultProposalHandler`'s `PrepareProposal` handler when a nil or no-op mempool is used. We provide a `TxSelector` type to assist in making transaction selection generalized. We also fix a comparison bug in tx selection when `req.maxTxBytes` is reached.
* (config) [#17649](https://github.com/cosmos/cosmos-sdk/pull/17649) Fix `mempool.max-txs` configuration is invalid in `app.config`.
* (mempool) [#17668](https://github.com/cosmos/cosmos-sdk/pull/17668) Fix `PriorityNonceIterator.Next()` nil pointer ref for min priority at the end of iteration.
* (x/auth) [#17902](https://github.com/cosmos/cosmos-sdk/pull/17902) Remove tip posthandler.
* (x/bank) [#18107](https://github.com/cosmos/cosmos-sdk/pull/18107) Add missing keypair of SendEnabled to restore legacy param set before migration.

### Client Breaking Changes

* (x/gov) [#17910](https://github.com/cosmos/cosmos-sdk/pull/17910) Remove telemetry for counting votes and proposals. It was incorrectly counting votes. Use alternatives, such as state streaming.

## [v0.47.5](https://github.com/cosmos/cosmos-sdk/releases/tag/v0.47.5) - 2023-09-01

### Features

* (client/rpc) [#17274](https://github.com/cosmos/cosmos-sdk/pull/17274) Add `QueryEventForTxCmd` cmd to subscribe and wait event for transaction by hash.
* (keyring) [#17424](https://github.com/cosmos/cosmos-sdk/pull/17424) Allows to import private keys encoded in hex.

### Improvements

* (x/gov) [#17387](https://github.com/cosmos/cosmos-sdk/pull/17387) Add `MsgSubmitProposal` `SetMsgs` method.
* (x/gov) [#17354](https://github.com/cosmos/cosmos-sdk/issues/17354) Emit `VoterAddr` in `proposal_vote` event.
* (x/group, x/gov) [#17220](https://github.com/cosmos/cosmos-sdk/pull/17220) Add `--skip-metadata` flag in `draft-proposal` to skip metadata prompt.
* (x/genutil) [#17296](https://github.com/cosmos/cosmos-sdk/pull/17296) Add `MigrateHandler` to allow reuse migrate genesis related function.
    * In v0.46, v0.47 this function is additive to the `genesis migrate` command. However in v0.50+, adding custom migrations to the `genesis migrate` command is directly possible.

### Bug Fixes

* (server) [#17181](https://github.com/cosmos/cosmos-sdk/pull/17181) Fix `db_backend` lookup fallback from `config.toml`.
* (runtime) [#17284](https://github.com/cosmos/cosmos-sdk/pull/17284) Properly allow to combine depinject-enabled modules and non-depinject-enabled modules in app v2.
* (baseapp) [#17159](https://github.com/cosmos/cosmos-sdk/pull/17159) Validators can propose blocks that exceed the gas limit.
* (baseapp) [#16547](https://github.com/cosmos/cosmos-sdk/pull/16547) Ensure a transaction's gas limit cannot exceed the block gas limit.
* (x/gov,x/group) [#17220](https://github.com/cosmos/cosmos-sdk/pull/17220) Do not try validate `msgURL` as web URL in `draft-proposal` command.
* (cli) [#17188](https://github.com/cosmos/cosmos-sdk/pull/17188) Fix `--output-document` flag in `tx multi-sign`.
* (x/auth) [#17209](https://github.com/cosmos/cosmos-sdk/pull/17209) Internal error on AccountInfo when account's public key is not set.

## [v0.47.4](https://github.com/cosmos/cosmos-sdk/releases/tag/v0.47.4) - 2023-07-17

### Features

* (sims) [#16656](https://github.com/cosmos/cosmos-sdk/pull/16656) Add custom max gas for block for sim config with unlimited as default.

### Improvements

* (cli) [#16856](https://github.com/cosmos/cosmos-sdk/pull/16856) Improve `simd prune` UX by using the app default home directory and set pruning method as first variable argument (defaults to default). `pruning.PruningCmd` rest unchanged for API compatibility, use `pruning.Cmd` instead.
* (testutil) [#16704](https://github.com/cosmos/cosmos-sdk/pull/16704) Make app config configurator for testing configurable with external modules.
* (deps) [#16565](https://github.com/cosmos/cosmos-sdk/pull/16565) Bump CometBFT to [v0.37.2](https://github.com/cometbft/cometbft/blob/v0.37.2/CHANGELOG.md).

### Bug Fixes

* (x/auth) [#16994](https://github.com/cosmos/cosmos-sdk/pull/16994) Fix regression where querying transactions events with `<=` or `>=` would not work.
* (server) [#16827](https://github.com/cosmos/cosmos-sdk/pull/16827) Properly use `--trace` flag (before it was setting the trace level instead of displaying the stacktraces).
* (x/auth) [#16554](https://github.com/cosmos/cosmos-sdk/pull/16554) `ModuleAccount.Validate` now reports a nil `.BaseAccount` instead of panicking.
* [#16588](https://github.com/cosmos/cosmos-sdk/pull/16588) Propagate snapshotter failures to the caller, (it would create an empty snapshot silently before).
* (x/slashing) [#16784](https://github.com/cosmos/cosmos-sdk/pull/16784) Emit event with the correct reason in `SlashWithInfractionReason`.

## [v0.47.3](https://github.com/cosmos/cosmos-sdk/releases/tag/v0.47.3) - 2023-06-08

### Features

* (baseapp) [#16290](https://github.com/cosmos/cosmos-sdk/pull/16290) Add circuit breaker setter in baseapp.
* (x/group) [#16191](https://github.com/cosmos/cosmos-sdk/pull/16191) Add EventProposalPruned event to group module whenever a proposal is pruned.
* (tx) [#15992](https://github.com/cosmos/cosmos-sdk/pull/15992) Add `WithExtensionOptions` in tx Factory to allow `SetExtensionOptions` with given extension options.

### Improvements

* (baseapp) [#16407](https://github.com/cosmos/cosmos-sdk/pull/16407) Make `DefaultProposalHandler.ProcessProposalHandler` return a ProcessProposal NoOp when using none or a NoOp mempool.
* (deps) [#16083](https://github.com/cosmos/cosmos-sdk/pull/16083) Bumps `proto-builder` image to 0.13.0.
* (client) [#16075](https://github.com/cosmos/cosmos-sdk/pull/16075) Partly revert [#15953](https://github.com/cosmos/cosmos-sdk/issues/15953) and `factory.Prepare` now does nothing in offline mode.
* (server) [#15984](https://github.com/cosmos/cosmos-sdk/pull/15984) Use `cosmossdk.io/log` package for logging instead of CometBFT logger. NOTE: v0.45 and v0.46 were not using CometBFT logger either. This keeps the same underlying logger (zerolog) as in v0.45.x+ and v0.46.x+ but now properly supporting filtered logging.
* (gov) [#15979](https://github.com/cosmos/cosmos-sdk/pull/15979) Improve gov error message when failing to convert v1 proposal to v1beta1.
* (store) [#16067](https://github.com/cosmos/cosmos-sdk/pull/16067) Add local snapshots management commands.
* (server) [#16061](https://github.com/cosmos/cosmos-sdk/pull/16061) Add Comet bootstrap command.
* (snapshots) [#16060](https://github.com/cosmos/cosmos-sdk/pull/16060) Support saving and restoring snapshot locally.
* (x/staking) [#16068](https://github.com/cosmos/cosmos-sdk/pull/16068) Update simulation to allow non-EOA accounts to stake.
* (server) [#16142](https://github.com/cosmos/cosmos-sdk/pull/16142) Remove JSON Indentation from the GRPC to REST gateway's responses. (Saving bandwidth)
* (types) [#16145](https://github.com/cosmos/cosmos-sdk/pull/16145) Rename interface `ExtensionOptionI` back to `TxExtensionOptionI` to avoid breaking change.
* (baseapp) [#16193](https://github.com/cosmos/cosmos-sdk/pull/16193) Add `Close` method to `BaseApp` for custom app to cleanup resource in graceful shutdown.

### Bug Fixes

* Fix [barberry](https://forum.cosmos.network/t/cosmos-sdk-security-advisory-barberry/10825) security vulnerability.
* (server) [#16395](https://github.com/cosmos/cosmos-sdk/pull/16395) Do not override some Comet config is purposely set differently in `InterceptConfigsPreRunHandler`.
* (store) [#16449](https://github.com/cosmos/cosmos-sdk/pull/16449) Fix StateSync Restore by excluding memory store.
* (cli) [#16312](https://github.com/cosmos/cosmos-sdk/pull/16312) Allow any addresses in `client.ValidatePromptAddress`.
* (x/group) [#16017](https://github.com/cosmos/cosmos-sdk/pull/16017) Correctly apply account number in group v2 migration.

### API Breaking Changes

* (testutil) [#14991](https://github.com/cosmos/cosmos-sdk/pull/14991) The `testutil/testdata_pulsar` package has moved to `testutil/testdata/testpb`.  Chains will not notice this breaking change as this package contains testing utilities only used by the SDK internally.

## [v0.47.2](https://github.com/cosmos/cosmos-sdk/releases/tag/v0.47.2) - 2023-04-27

### Improvements

* (x/evidence) [#15908](https://github.com/cosmos/cosmos-sdk/pull/15908) Update the equivocation handler to work with ICS by removing a pubkey check that was performing a no-op for consumer chains.
* (x/slashing) [#15908](https://github.com/cosmos/cosmos-sdk/pull/15908) Remove the validators' pubkey check in the signature handler in order to work with ICS.
* (deps) [#15957](https://github.com/cosmos/cosmos-sdk/pull/15957) Bump CometBFT to [v0.37.1](https://github.com/cometbft/cometbft/blob/v0.37.1/CHANGELOG.md#v0371).
* (store) [#15683](https://github.com/cosmos/cosmos-sdk/pull/15683) `rootmulti.Store.CacheMultiStoreWithVersion` now can handle loading archival states that don't persist any of the module stores the current state has.
* [#15448](https://github.com/cosmos/cosmos-sdk/pull/15448) Automatically populate the block timestamp for historical queries. In contexts where the block timestamp is needed for previous states, the timestamp will now be set. Note, when querying against a node it must be re-synced in order to be able to automatically populate the block timestamp. Otherwise, the block timestamp will be populated for heights going forward once upgraded.
* [#14019](https://github.com/cosmos/cosmos-sdk/issues/14019) Remove the interface casting to allow other implementations of a `CommitMultiStore`.
* (simtestutil) [#15903](https://github.com/cosmos/cosmos-sdk/pull/15903) Add `AppStateFnWithExtendedCbs` with moduleStateCb callback function to allow access moduleState.

### Bug Fixes

* (baseapp) [#15789](https://github.com/cosmos/cosmos-sdk/pull/15789) Ensure `PrepareProposal` and `ProcessProposal` respect `InitialHeight` set by CometBFT when set to a value greater than 1.
* (types) [#15433](https://github.com/cosmos/cosmos-sdk/pull/15433) Allow disabling of account address caches (for printing bech32 account addresses).
* (client/keys) [#15876](https://github.com/cosmos/cosmos-sdk/pull/15876) Fix the JSON output `<appd> keys list --output json` when there are no keys.

## [v0.47.1](https://github.com/cosmos/cosmos-sdk/releases/tag/v0.47.1) - 2023-03-23

### Features

* (x/bank) [#15265](https://github.com/cosmos/cosmos-sdk/pull/15265) Update keeper interface to include `GetAllDenomMetaData`.
* (x/groups) [#14879](https://github.com/cosmos/cosmos-sdk/pull/14879) Add `Query/Groups` query to get all the groups.
* (x/gov,cli) [#14718](https://github.com/cosmos/cosmos-sdk/pull/14718) Added `AddGovPropFlagsToCmd` and `ReadGovPropFlags` functions.
* (cli) [#14655](https://github.com/cosmos/cosmos-sdk/pull/14655) Add a new command to list supported algos.
* (x/genutil,cli) [#15147](https://github.com/cosmos/cosmos-sdk/pull/15147) Add `--initial-height` flag to cli init cmd to provide `genesis.json` with user-defined initial block height.

### Improvements

* (x/distribution) [#15462](https://github.com/cosmos/cosmos-sdk/pull/15462) Add delegator address to the event for withdrawing delegation rewards.
* [#14609](https://github.com/cosmos/cosmos-sdk/pull/14609) Add `RetryForBlocks` method to use in tests that require waiting for a transaction to be included in a block.

### Bug Fixes

* (baseapp) [#15487](https://github.com/cosmos/cosmos-sdk/pull/15487) Reset state before calling PrepareProposal and ProcessProposal.
* (cli) [#15123](https://github.com/cosmos/cosmos-sdk/pull/15123) Fix the CLI `offline` mode behavior to be really offline. The API of `clienttx.NewFactoryCLI` is updated to return an error.

### Deprecated

* (x/genutil) [#15316](https://github.com/cosmos/cosmos-sdk/pull/15316) Remove requirement on node & IP being included in a gentx.

## [v0.47.0](https://github.com/cosmos/cosmos-sdk/releases/tag/v0.47.0) - 2023-03-14

### Features

* (x/gov) [#15151](https://github.com/cosmos/cosmos-sdk/pull/15151) Add `burn_vote_quorum`, `burn_proposal_deposit_prevote` and `burn_vote_veto` params to allow applications to decide if they would like to burn deposits
* (client) [#14509](https://github.com/cosmos/cosmos-sdk/pull/#14509) Added `AddKeyringFlags` function.
* (x/bank) [#14045](https://github.com/cosmos/cosmos-sdk/pull/14045) Add CLI command `spendable-balances`, which also accepts the flag `--denom`.
* (x/slashing, x/staking) [#14363](https://github.com/cosmos/cosmos-sdk/pull/14363) Add the infraction a validator committed type as an argument to a `SlashWithInfractionReason` keeper method.
* (client) [#14051](https://github.com/cosmos/cosmos-sdk/pull/14051) Add `--grpc` client option.
* (x/genutil) [#14149](https://github.com/cosmos/cosmos-sdk/pull/14149) Add `genutilcli.GenesisCoreCommand` command, which contains all genesis-related sub-commands.
* (x/evidence) [#13740](https://github.com/cosmos/cosmos-sdk/pull/13740) Add new proto field `hash` of type `string` to `QueryEvidenceRequest` which helps to decode the hash properly while using query API.
* (core) [#13306](https://github.com/cosmos/cosmos-sdk/pull/13306) Add a `FormatCoins` function to in `core/coins` to format sdk Coins following the Value Renderers spec.
* (math) [#13306](https://github.com/cosmos/cosmos-sdk/pull/13306) Add `FormatInt` and `FormatDec` functions in `math` to format integers and decimals following the Value Renderers spec.
* (x/staking) [#13122](https://github.com/cosmos/cosmos-sdk/pull/13122) Add `UnbondingCanComplete` and `PutUnbondingOnHold` to `x/staking` module.
* [#13437](https://github.com/cosmos/cosmos-sdk/pull/13437) Add new flag `--modules-to-export` in `simd export` command to export only selected modules.
* [#13298](https://github.com/cosmos/cosmos-sdk/pull/13298) Add `AddGenesisAccount` helper func in x/auth module which helps adding accounts to genesis state.
* (x/authz) [#12648](https://github.com/cosmos/cosmos-sdk/pull/12648) Add an allow list, an optional list of addresses allowed to receive bank assets via authz MsgSend grant.
* (sdk.Coins) [#12627](https://github.com/cosmos/cosmos-sdk/pull/12627) Make a Denoms method on sdk.Coins.
* (testutil) [#12973](https://github.com/cosmos/cosmos-sdk/pull/12973) Add generic `testutil.RandSliceElem` function which selects a random element from the list.
* (client) [#12936](https://github.com/cosmos/cosmos-sdk/pull/12936) Add capability to preprocess transactions before broadcasting from a higher level chain.
* (cli) [#13064](https://github.com/cosmos/cosmos-sdk/pull/13064) Add `debug prefixes` to list supported HRP prefixes via .
* (ledger) [#12935](https://github.com/cosmos/cosmos-sdk/pull/12935) Generalize Ledger integration to allow for different apps or keytypes that use SECP256k1.
* (x/bank) [#11981](https://github.com/cosmos/cosmos-sdk/pull/11981) Create the `SetSendEnabled` endpoint for managing the bank's SendEnabled settings.
* (x/auth) [#13210](https://github.com/cosmos/cosmos-sdk/pull/13210) Add `Query/AccountInfo` endpoint for simplified access to basic account info.
* (x/consensus) [#12905](https://github.com/cosmos/cosmos-sdk/pull/12905) Create a new `x/consensus` module that is now responsible for maintaining Tendermint consensus parameters instead of `x/param`. Legacy types remain in order to facilitate parameter migration from the deprecated `x/params`. App developers should ensure that they execute `baseapp.MigrateParams` during their chain upgrade. These legacy types will be removed in a future release.
* (client/tx) [#13670](https://github.com/cosmos/cosmos-sdk/pull/13670) Add validation in `BuildUnsignedTx` to prevent simple inclusion of valid mnemonics

### Improvements

* [#14995](https://github.com/cosmos/cosmos-sdk/pull/14995) Allow unknown fields in `ParseTypedEvent`.
* (store) [#14931](https://github.com/cosmos/cosmos-sdk/pull/14931) Exclude in-memory KVStores, i.e. `StoreTypeMemory`, from CommitInfo commitments.
* (cli) [#14919](https://github.com/cosmos/cosmos-sdk/pull/14919) Fix never assigned error when write validators.
* (x/group) [#14923](https://github.com/cosmos/cosmos-sdk/pull/14923) Fix error while using pagination in `x/group` from CLI.
* (types/coin) [#14715](https://github.com/cosmos/cosmos-sdk/pull/14715) `sdk.Coins.Add` now returns an empty set of coins `sdk.Coins{}` if both coins set are empty.
    * This is a behavior change, as previously `sdk.Coins.Add` would return `nil` in this case.
* (reflection) [#14838](https://github.com/cosmos/cosmos-sdk/pull/14838) We now require that all proto files' import path (i.e. the OS path) matches their fully-qualified package name. For example, proto files with package name `cosmos.my.pkg.v1` should live in the folder `cosmos/my/pkg/v1/*.proto` relatively to the protoc import root folder (usually the root `proto/` folder).
* (baseapp) [#14505](https://github.com/cosmos/cosmos-sdk/pull/14505) PrepareProposal and ProcessProposal now use deliverState for the first block in order to access changes made in InitChain.
* (x/group) [#14527](https://github.com/cosmos/cosmos-sdk/pull/14527) Fix wrong address set in `EventUpdateGroupPolicy`.
* (cli) [#14509](https://github.com/cosmos/cosmos-sdk/pull/14509) Added missing options to keyring-backend flag usage.
* (server) [#14441](https://github.com/cosmos/cosmos-sdk/pull/14441) Fix `--log_format` flag not working.
* (ante) [#14448](https://github.com/cosmos/cosmos-sdk/pull/14448) Return anteEvents when postHandler fail.
* (baseapp) [#13983](https://github.com/cosmos/cosmos-sdk/pull/13983) Don't emit duplicate ante-handler events when a post-handler is defined.
* (x/staking) [#14064](https://github.com/cosmos/cosmos-sdk/pull/14064) Set all fields in `redelegation.String()`.
* (x/upgrade) [#13936](https://github.com/cosmos/cosmos-sdk/pull/13936) Make downgrade verification work again.
* (x/group) [#13742](https://github.com/cosmos/cosmos-sdk/pull/13742) Fix `validate-genesis` when group policy accounts exist.
* (store) [#13516](https://github.com/cosmos/cosmos-sdk/pull/13516) Fix state listener that was observing writes at wrong time.
* (simstestutil) [#15305](https://github.com/cosmos/cosmos-sdk/pull/15305) Add `AppStateFnWithExtendedCb` with callback function to extend rawState.
* (simapp) [#14977](https://github.com/cosmos/cosmos-sdk/pull/14977) Move simulation helpers functions (`AppStateFn` and `AppStateRandomizedFn`) to `testutil/sims`. These takes an extra genesisState argument which is the default state of the app.
* (cli) [#14953](https://github.com/cosmos/cosmos-sdk/pull/14953) Enable profiling block replay during abci handshake with `--cpu-profile`.
* (store) [#14410](https://github.com/cosmos/cosmos-sdk/pull/14410) `rootmulti.Store.loadVersion` has validation to check if all the module stores' height is correct, it will error if any module store has incorrect height.
* (store) [#14189](https://github.com/cosmos/cosmos-sdk/pull/14189) Add config `iavl-lazy-loading` to enable lazy loading of iavl store, to improve start up time of archive nodes, add method `SetLazyLoading` to `CommitMultiStore` interface.
* (deps) [#14830](https://github.com/cosmos/cosmos-sdk/pull/14830) Bump to IAVL `v0.19.5-rc.1`.
* (tools) [#14793](https://github.com/cosmos/cosmos-sdk/pull/14793) Dockerfile optimization.
* (x/gov) [#13010](https://github.com/cosmos/cosmos-sdk/pull/13010) Partial cherry-pick of this issue for adding proposer migration.
* [#14691](https://github.com/cosmos/cosmos-sdk/pull/14691) Change behavior of `sdk.StringifyEvents` to not flatten events attributes by events type.
    * This change only affects ABCI message logs, and not the events field.
* [#14692](https://github.com/cosmos/cosmos-sdk/pull/14692) Improve RPC queries error message when app is at height 0.
* [#14017](https://github.com/cosmos/cosmos-sdk/pull/14017) Simplify ADR-028 and `address.Module`.
    * This updates the [ADR-028](https://docs.cosmos.network/main/architecture/adr-028-public-key-addresses) and enhance the `address.Module` API to support module addresses and sub-module addresses in a backward compatible way.
* (snapshots) [#14608](https://github.com/cosmos/cosmos-sdk/pull/14608/) Deprecate unused structs `SnapshotKVItem` and `SnapshotSchema`.
* [#15243](https://github.com/cosmos/cosmos-sdk/pull/15243) `LatestBlockResponse` & `BlockByHeightResponse` types' field `sdk_block` was incorrectly cast `proposer_address` bytes to validator operator address, now to consensus address
* (x/group, x/gov) [#14483](https://github.com/cosmos/cosmos-sdk/pull/14483) Add support for `[]string` and `[]int` in `draft-proposal` prompt.
* (protobuf) [#14476](https://github.com/cosmos/cosmos-sdk/pull/14476) Clean up protobuf annotations `{accepts,implements}_interface`.
* (x/gov, x/group) [#14472](https://github.com/cosmos/cosmos-sdk/pull/14472) The recommended metadata format for x/gov and x/group proposals now uses an array of strings (instead of a single string) for the `authors` field.
* (crypto) [#14460](https://github.com/cosmos/cosmos-sdk/pull/14460) Check the signature returned by a ledger device against the public key in the keyring.
* [#14356](https://github.com/cosmos/cosmos-sdk/pull/14356) Add `events.GetAttributes` and `event.GetAttribute` methods to simplify the retrieval of an attribute from event(s).
* (types) [#14332](https://github.com/cosmos/cosmos-sdk/issues/14332) Reduce state export time by 50%.
* (types) [#14163](https://github.com/cosmos/cosmos-sdk/pull/14163) Refactor `(coins Coins) Validate()` to avoid unnecessary map.
* [#13881](https://github.com/cosmos/cosmos-sdk/pull/13881) Optimize iteration on nested cached KV stores and other operations in general.
* (x/gov) [#14347](https://github.com/cosmos/cosmos-sdk/pull/14347) Support `v1.Proposal` message in `v1beta1.Proposal.Content`.
* [#13882](https://github.com/cosmos/cosmos-sdk/pull/13882) Add tx `encode` and `decode` endpoints to amino tx service.
  > Note: These endpoints encodes and decodes only amino txs.
* (config) [#13894](https://github.com/cosmos/cosmos-sdk/pull/13894) Support state streaming configuration in `app.toml` template and default configuration.
* (x/nft) [#13836](https://github.com/cosmos/cosmos-sdk/pull/13836) Remove the validation for `classID` and `nftID` from the NFT module.
* [#13789](https://github.com/cosmos/cosmos-sdk/pull/13789) Add tx `encode` and `decode` endpoints to tx service.
  > Note: These endpoints will only encode and decode proto messages, Amino encoding and decoding is not supported.
* [#13619](https://github.com/cosmos/cosmos-sdk/pull/13619) Add new function called LogDeferred to report errors in defers. Use the function in x/bank files.
* (deps) [#13397](https://github.com/cosmos/cosmos-sdk/pull/13397) Bump Go version minimum requirement to `1.19`.
* [#13070](https://github.com/cosmos/cosmos-sdk/pull/13070) Migrate from `gogo/protobuf` to `cosmos/gogoproto`.
* [#12995](https://github.com/cosmos/cosmos-sdk/pull/12995) Add `FormatTime` and `ParseTimeString` methods.
* [#12952](https://github.com/cosmos/cosmos-sdk/pull/12952) Replace keyring module to Cosmos fork.
* [#12352](https://github.com/cosmos/cosmos-sdk/pull/12352) Move the `RegisterSwaggerAPI` logic into a separate helper function in the server package.
* [#12876](https://github.com/cosmos/cosmos-sdk/pull/12876) Remove proposer-based rewards.
* [#12846](https://github.com/cosmos/cosmos-sdk/pull/12846) Remove `RandomizedParams` from the `AppModuleSimulation` interface which is no longer needed.
* (ci) [#12854](https://github.com/cosmos/cosmos-sdk/pull/12854) Use ghcr.io to host the proto builder image. Update proto builder image to go 1.19
* (x/bank) [#12706](https://github.com/cosmos/cosmos-sdk/pull/12706) Added the `chain-id` flag to the `AddTxFlagsToCmd` API. There is no longer a need to explicitly register this flag on commands whens `AddTxFlagsToCmd` is already called.
* [#12717](https://github.com/cosmos/cosmos-sdk/pull/12717) Use injected encoding params in simapp.
* [#12634](https://github.com/cosmos/cosmos-sdk/pull/12634) Move `sdk.Dec` to math package.
* [#12187](https://github.com/cosmos/cosmos-sdk/pull/12187) Add batch operation for x/nft module.
* [#12455](https://github.com/cosmos/cosmos-sdk/pull/12455) Show attempts count in error for signing.
* [#13101](https://github.com/cosmos/cosmos-sdk/pull/13101) Remove weights from `simapp/params` and `testutil/sims`. They are now in their respective modules.
* [#12398](https://github.com/cosmos/cosmos-sdk/issues/12398) Refactor all `x` modules to unit-test via mocks and decouple `simapp`.
* [#13144](https://github.com/cosmos/cosmos-sdk/pull/13144) Add validator distribution info grpc gateway get endpoint.
* [#13168](https://github.com/cosmos/cosmos-sdk/pull/13168) Migrate tendermintdev/proto-builder to ghcr.io. New image `ghcr.io/cosmos/proto-builder:0.8`
* [#13178](https://github.com/cosmos/cosmos-sdk/pull/13178) Add `cosmos.msg.v1.service` protobuf annotation to allow tooling to distinguish between Msg and Query services via reflection.
* [#13236](https://github.com/cosmos/cosmos-sdk/pull/13236) Integrate Filter Logging
* [#13528](https://github.com/cosmos/cosmos-sdk/pull/13528) Update `ValidateMemoDecorator` to only check memo against `MaxMemoCharacters` param when a memo is present.
* [#13651](https://github.com/cosmos/cosmos-sdk/pull/13651) Update `server/config/config.GetConfig` function.
* [#13781](https://github.com/cosmos/cosmos-sdk/pull/13781) Remove `client/keys.KeysCdc`.
* [#13802](https://github.com/cosmos/cosmos-sdk/pull/13802) Add --output-document flag to the export CLI command to allow writing genesis state to a file.
* [#13794](https://github.com/cosmos/cosmos-sdk/pull/13794) `types/module.Manager` now supports the
`cosmossdk.io/core/appmodule.AppModule` API via the new `NewManagerFromMap` constructor.
* [#14175](https://github.com/cosmos/cosmos-sdk/pull/14175) Add `server.DefaultBaseappOptions(appopts)` function to reduce boiler plate in root.go.

### State Machine Breaking

* (baseapp, x/auth/posthandler) [#13940](https://github.com/cosmos/cosmos-sdk/pull/13940) Update `PostHandler` to receive the `runTx` success boolean.
* (store) [#14378](https://github.com/cosmos/cosmos-sdk/pull/14378) The `CacheKV` store is thread-safe again, which includes improved iteration and deletion logic. Iteration is on a strictly isolated view now, which is breaking from previous behavior.
* (x/bank) [#14538](https://github.com/cosmos/cosmos-sdk/pull/14538) Validate denom in bank balances GRPC queries.
* (x/group) [#14465](https://github.com/cosmos/cosmos-sdk/pull/14465) Add title and summary to proposal struct.
* (x/gov) [#14390](https://github.com/cosmos/cosmos-sdk/pull/14390) Add title, proposer and summary to proposal struct.
* (x/group) [#14071](https://github.com/cosmos/cosmos-sdk/pull/14071) Don't re-tally proposal after voting period end if they have been marked as ACCEPTED or REJECTED.
* (x/group) [#13742](https://github.com/cosmos/cosmos-sdk/pull/13742) Migrate group policy account from module accounts to base account.
* (x/auth)[#13780](https://github.com/cosmos/cosmos-sdk/pull/13780) `id` (type of int64) in `AccountAddressByID` grpc query is now deprecated, update to account-id(type of uint64) to use `AccountAddressByID`.
* (codec) [#13307](https://github.com/cosmos/cosmos-sdk/pull/13307) Register all modules' `Msg`s with group's ModuleCdc so that Amino sign bytes are correctly generated.* (x/gov)
* (codec) [#13196](https://github.com/cosmos/cosmos-sdk/pull/13196) Register all modules' `Msg`s with gov's ModuleCdc so that Amino sign bytes are correctly generated.
* (group) [#13592](https://github.com/cosmos/cosmos-sdk/pull/13592) Fix group types registration with Amino.
* (x/distribution) [#12852](https://github.com/cosmos/cosmos-sdk/pull/12852) Deprecate `CommunityPoolSpendProposal`. Please execute a `MsgCommunityPoolSpend` message via the new v1 `x/gov` module instead. This message can be used to directly fund the `x/gov` module account.
* (x/bank) [#12610](https://github.com/cosmos/cosmos-sdk/pull/12610) `MsgMultiSend` now allows only a single input.
* (x/bank) [#12630](https://github.com/cosmos/cosmos-sdk/pull/12630) Migrate `x/bank` to self-managed parameters and deprecate its usage of `x/params`.
* (x/auth) [#12475](https://github.com/cosmos/cosmos-sdk/pull/12475) Migrate `x/auth` to self-managed parameters and deprecate its usage of `x/params`.
* (x/slashing) [#12399](https://github.com/cosmos/cosmos-sdk/pull/12399) Migrate `x/slashing` to self-managed parameters and deprecate its usage of `x/params`.
* (x/mint) [#12363](https://github.com/cosmos/cosmos-sdk/pull/12363) Migrate `x/mint` to self-managed parameters and deprecate its usage of `x/params`.
* (x/distribution) [#12434](https://github.com/cosmos/cosmos-sdk/pull/12434) Migrate `x/distribution` to self-managed parameters and deprecate its usage of `x/params`.
* (x/crisis) [#12445](https://github.com/cosmos/cosmos-sdk/pull/12445) Migrate `x/crisis` to self-managed parameters and deprecate its usage of `x/params`.
* (x/gov) [#12631](https://github.com/cosmos/cosmos-sdk/pull/12631) Migrate `x/gov` to self-managed parameters and deprecate its usage of `x/params`.
* (x/staking) [#12409](https://github.com/cosmos/cosmos-sdk/pull/12409) Migrate `x/staking` to self-managed parameters and deprecate its usage of `x/params`.
* (x/bank) [#11859](https://github.com/cosmos/cosmos-sdk/pull/11859) Move the SendEnabled information out of the Params and into the state store directly.
* (x/gov) [#12771](https://github.com/cosmos/cosmos-sdk/pull/12771) Initial deposit requirement for proposals at submission time.
* (x/staking) [#12967](https://github.com/cosmos/cosmos-sdk/pull/12967) `unbond` now creates only one unbonding delegation entry when multiple unbondings exist at a single height (e.g. through multiple messages in a transaction).
* (x/auth/vesting) [#13502](https://github.com/cosmos/cosmos-sdk/pull/13502) Add Amino Msg registration for `MsgCreatePeriodicVestingAccount`.

### API Breaking Changes

* Migrate to CometBFT. Follow the migration instructions in the [upgrade guide](./UPGRADING.md#migration-to-cometbft-part-1).
* (simulation) [#14728](https://github.com/cosmos/cosmos-sdk/pull/14728) Rename the `ParamChanges` field to `LegacyParamChange` and `Contents` to `LegacyProposalContents` in `simulation.SimulationState`. Additionally it adds a `ProposalMsgs` field to `simulation.SimulationState`.
* (x/gov) [#14782](https://github.com/cosmos/cosmos-sdk/pull/14782) Move the `metadata` argument in `govv1.NewProposal` alongside `title` and `summary`.
* (x/upgrade) [#14216](https://github.com/cosmos/cosmos-sdk/pull/14216) Change upgrade keeper receiver to upgrade keeper pointers.
* (x/auth) [#13780](https://github.com/cosmos/cosmos-sdk/pull/13780) Querying with `id` (type of int64) in `AccountAddressByID` grpc query now throws error, use account-id(type of uint64) instead.
* (store) [#13516](https://github.com/cosmos/cosmos-sdk/pull/13516) Update State Streaming APIs:
    * Add method `ListenCommit` to `ABCIListener`
    * Move `ListeningEnabled` and  `AddListener` methods to `CommitMultiStore`
    * Remove `CacheWrapWithListeners` from `CacheWrap` and `CacheWrapper` interfaces
    * Remove listening APIs from the caching layer (it should only listen to the `rootmulti.Store`)
    * Add three new options to file streaming service constructor.
    * Modify `ABCIListener` such that any error from any method will always halt the app via `panic`
* (x/auth) [#13877](https://github.com/cosmos/cosmos-sdk/pull/13877) Rename `AccountKeeper`'s `GetNextAccountNumber` to `NextAccountNumber`.
* (x/evidence) [#13740](https://github.com/cosmos/cosmos-sdk/pull/13740) The `NewQueryEvidenceRequest` function now takes `hash` as a HEX encoded `string`.
* (server) [#13485](https://github.com/cosmos/cosmos-sdk/pull/13485) The `Application` service now requires the `RegisterNodeService` method to be implemented.
* [#13437](https://github.com/cosmos/cosmos-sdk/pull/13437) Add a list of modules to export argument in `ExportAppStateAndValidators`.
* (simapp) [#13402](https://github.com/cosmos/cosmos-sdk/pull/13402) Move simulation flags to `x/simulation/client/cli`.
* (simapp) [#13402](https://github.com/cosmos/cosmos-sdk/pull/13402) Move simulation helpers functions (`SetupSimulation`, `SimulationOperations`, `CheckExportSimulation`, `PrintStats`, `GetSimulationLog`) to `testutil/sims`.
* (simapp) [#13402](https://github.com/cosmos/cosmos-sdk/pull/13402) Move `testutil/rest` package to `testutil`.
* (types) [#13380](https://github.com/cosmos/cosmos-sdk/pull/13380) Remove deprecated `sdk.NewLevelDB`.
* (simapp) [#13378](https://github.com/cosmos/cosmos-sdk/pull/13378) Move `simapp.App` to `runtime.AppI`.
* (tx) [#12659](https://github.com/cosmos/cosmos-sdk/pull/12659) Remove broadcast mode `block`.
* (simapp) [#12747](https://github.com/cosmos/cosmos-sdk/pull/12747) Remove `simapp.MakeTestEncodingConfig`. Please use `moduletestutil.MakeTestEncodingConfig` (`types/module/testutil`) in tests instead.
* (x/bank) [#12648](https://github.com/cosmos/cosmos-sdk/pull/12648) `NewSendAuthorization` takes a new argument of an optional list of addresses allowed to receive bank assests via authz MsgSend grant. You can pass `nil` for the same behavior as before, i.e. any recipient is allowed.
* (x/bank) [#12593](https://github.com/cosmos/cosmos-sdk/pull/12593) Add `SpendableCoin` method to `BaseViewKeeper`
* (x/slashing) [#12581](https://github.com/cosmos/cosmos-sdk/pull/12581) Remove `x/slashing` legacy querier.
* (types) [#12355](https://github.com/cosmos/cosmos-sdk/pull/12355) Remove the compile-time `types.DBbackend` variable. Removes usage of the same in server/util.go
* (x/gov) [#12368](https://github.com/cosmos/cosmos-sdk/pull/12369) Gov keeper is now passed by reference instead of copy to make post-construction mutation of Hooks and Proposal Handlers possible at a framework level.
* (simapp) [#12270](https://github.com/cosmos/cosmos-sdk/pull/12270) Remove `invCheckPeriod uint` attribute from `SimApp` struct as per migration of `x/crisis` to app wiring
* (simapp) [#12334](https://github.com/cosmos/cosmos-sdk/pull/12334) Move `simapp.ConvertAddrsToValAddrs` and `simapp.CreateTestPubKeys ` to respectively `simtestutil.ConvertAddrsToValAddrs` and `simtestutil.CreateTestPubKeys` (`testutil/sims`)
* (simapp) [#12312](https://github.com/cosmos/cosmos-sdk/pull/12312) Move `simapp.EmptyAppOptions` to `simtestutil.EmptyAppOptions` (`testutil/sims`)
* (simapp) [#12312](https://github.com/cosmos/cosmos-sdk/pull/12312) Remove `skipUpgradeHeights map[int64]bool` and `homePath string` from `NewSimApp` constructor as per migration of `x/upgrade` to app-wiring.
* (testutil) [#12278](https://github.com/cosmos/cosmos-sdk/pull/12278) Move all functions from `simapp/helpers` to `testutil/sims`
* (testutil) [#12233](https://github.com/cosmos/cosmos-sdk/pull/12233) Move `simapp.TestAddr` to `simtestutil.TestAddr` (`testutil/sims`)
* (x/staking) [#12102](https://github.com/cosmos/cosmos-sdk/pull/12102) Staking keeper now is passed by reference instead of copy. Keeper's SetHooks no longer returns keeper. It updates the keeper in place instead.
* (linting) [#12141](https://github.com/cosmos/cosmos-sdk/pull/12141) Fix usability related linting for database. This means removing the infix Prefix from `prefix.NewPrefixWriter` and such so that it is `prefix.NewWriter` and making `db.DBConnection` and such into `db.Connection`
* (x/distribution) [#12434](https://github.com/cosmos/cosmos-sdk/pull/12434) `x/distribution` module `SetParams` keeper method definition is now updated to return `error`.
* (x/staking) [#12409](https://github.com/cosmos/cosmos-sdk/pull/12409) `x/staking` module `SetParams` keeper method definition is now updated to return `error`.
* (x/crisis) [#12445](https://github.com/cosmos/cosmos-sdk/pull/12445) `x/crisis` module `SetConstantFee` keeper method definition is now updated to return `error`.
* (x/gov) [#12631](https://github.com/cosmos/cosmos-sdk/pull/12631) `x/gov` module refactored to use `Params` as single struct instead of `DepositParams`, `TallyParams` & `VotingParams`.
* (x/gov) [#12631](https://github.com/cosmos/cosmos-sdk/pull/12631) Migrate `x/gov` to self-managed parameters and deprecate its usage of `x/params`.
* (x/bank) [#12630](https://github.com/cosmos/cosmos-sdk/pull/12630) `x/bank` module `SetParams` keeper method definition is now updated to return `error`.
* (x/bank) [#11859](https://github.com/cosmos/cosmos-sdk/pull/11859) Move the SendEnabled information out of the Params and into the state store directly.
  The information can now be accessed using the BankKeeper.
  Setting can be done using MsgSetSendEnabled as a governance proposal.
  A SendEnabled query has been added to both GRPC and CLI.
* (appModule) Remove `Route`, `QuerierRoute` and `LegacyQuerierHandler` from AppModule Interface.
* (x/modules) Remove all LegacyQueries and related code from modules
* (store) [#11825](https://github.com/cosmos/cosmos-sdk/pull/11825) Make extension snapshotter interface safer to use, renamed the util function `WriteExtensionItem` to `WriteExtensionPayload`.
* (x/genutil)[#12956](https://github.com/cosmos/cosmos-sdk/pull/12956) `genutil.AppModuleBasic` has a new attribute: genesis transaction validation function. The existing validation logic is implemented in `genutiltypes.DefaultMessageValidator`. Use `genutil.NewAppModuleBasic` to create a new genutil Module Basic.
* (codec) [#12964](https://github.com/cosmos/cosmos-sdk/pull/12964) `ProtoCodec.MarshalInterface` now returns an error when serializing unregistered types and a subsequent `ProtoCodec.UnmarshalInterface` would fail.
* (x/staking) [#12973](https://github.com/cosmos/cosmos-sdk/pull/12973) Removed `stakingkeeper.RandomValidator`. Use `testutil.RandSliceElem(r, sk.GetAllValidators(ctx))` instead.
* (x/gov) [#13160](https://github.com/cosmos/cosmos-sdk/pull/13160) Remove custom marshaling of proposl and voteoption.
* (types) [#13430](https://github.com/cosmos/cosmos-sdk/pull/13430) Remove unused code `ResponseCheckTx` and `ResponseDeliverTx`
* (store) [#13529](https://github.com/cosmos/cosmos-sdk/pull/13529) Add method `LatestVersion` to `MultiStore` interface, add method `SetQueryMultiStore` to baesapp to support alternative `MultiStore` implementation for query service.
* (pruning) [#13609](https://github.com/cosmos/cosmos-sdk/pull/13609) Move pruning package to be under store package
* [#13794](https://github.com/cosmos/cosmos-sdk/pull/13794) Most methods on `types/module.AppModule` have been moved to
extension interfaces. `module.Manager.Modules` is now of type `map[string]interface{}` to support in parallel the new
`cosmossdk.io/core/appmodule.AppModule` API.

### CLI Breaking Changes

* (genesis) [#14149](https://github.com/cosmos/cosmos-sdk/pull/14149) Add `simd genesis` command, which contains all genesis-related sub-commands.
* (x/genutil) [#13535](https://github.com/cosmos/cosmos-sdk/pull/13535) Replace in `simd init`, the `--staking-bond-denom` flag with `--default-denom` which is used for all default denomination in the genesis, instead of only staking.

### Bug Fixes

* (x/auth/vesting) [#15373](https://github.com/cosmos/cosmos-sdk/pull/15373) Add extra checks when creating a periodic vesting account.
* (x/auth) [#13838](https://github.com/cosmos/cosmos-sdk/pull/13838) Fix calling `String()` and `MarshalYAML` panics when pubkey is set on a `BaseAccount``.
* (x/evidence) [#13740](https://github.com/cosmos/cosmos-sdk/pull/13740) Fix evidence query API to decode the hash properly.
* (bank) [#13691](https://github.com/cosmos/cosmos-sdk/issues/13691) Fix unhandled error for vesting account transfers, when total vesting amount exceeds total balance.
* [#13553](https://github.com/cosmos/cosmos-sdk/pull/13553) Ensure all parameter validation for decimal types handles nil decimal values.
* [#13145](https://github.com/cosmos/cosmos-sdk/pull/13145) Fix panic when calling `String()` to a Record struct type.
* [#13116](https://github.com/cosmos/cosmos-sdk/pull/13116) Fix a dead-lock in the `Group-TotalWeight` `x/group` invariant.
* (types) [#12154](https://github.com/cosmos/cosmos-sdk/pull/12154) Add `baseAccountGetter` to avoid invalid account error when create vesting account.
* (x/staking) [#12303](https://github.com/cosmos/cosmos-sdk/pull/12303) Use bytes instead of string comparison in delete validator queue
* (store/rootmulti) [#12487](https://github.com/cosmos/cosmos-sdk/pull/12487) Fix non-deterministic map iteration.
* (sdk/dec_coins) [#12903](https://github.com/cosmos/cosmos-sdk/pull/12903) Fix nil `DecCoin` creation when converting `Coins` to `DecCoins`
* (store) [#12945](https://github.com/cosmos/cosmos-sdk/pull/12945) Fix nil end semantics in store/cachekv/iterator when iterating a dirty cache.
* (x/gov) [#13051](https://github.com/cosmos/cosmos-sdk/pull/13051) In SubmitPropsal, when a legacy msg fails it's handler call, wrap the error as ErrInvalidProposalContent (instead of ErrNoProposalHandlerExists).
* (snapshot) [#13400](https://github.com/cosmos/cosmos-sdk/pull/13400) Fix snapshot checksum issue in golang 1.19.
* (server) [#13778](https://github.com/cosmos/cosmos-sdk/pull/13778) Set Cosmos SDK default endpoints to localhost to avoid unknown exposure of endpoints.
* (x/auth) [#13877](https://github.com/cosmos/cosmos-sdk/pull/13877) Handle missing account numbers during `InitGenesis`.
* (x/gov) [#13918](https://github.com/cosmos/cosmos-sdk/pull/13918) Propagate message errors when executing a proposal.

### Deprecated

* (x/evidence) [#13740](https://github.com/cosmos/cosmos-sdk/pull/13740) The `evidence_hash` field of `QueryEvidenceRequest` has been deprecated and now contains a new field `hash` with type `string`.
* (x/bank) [#11859](https://github.com/cosmos/cosmos-sdk/pull/11859) The Params.SendEnabled field is deprecated and unusable.
  The information can now be accessed using the BankKeeper.
  Setting can be done using MsgSetSendEnabled as a governance proposal.
  A SendEnabled query has been added to both GRPC and CLI.

## [v0.46.16](https://github.com/cosmos/cosmos-sdk/releases/tag/v0.46.16) - 2023-11-07

EOL notice. This is the last release of the `v0.46.x` line. Per this version, the v0.46.x line reached its end-of-life.

### Bug Fixes

* (server) [#18254](https://github.com/cosmos/cosmos-sdk/pull/18254) Don't hardcode gRPC address to localhost.

## [v0.46.15](https://github.com/cosmos/cosmos-sdk/releases/tag/v0.46.14) - 2023-08-21

### Improvements

* (x/gov) [#17387](https://github.com/cosmos/cosmos-sdk/pull/17387) Add `MsgSubmitProposal` `SetMsgs` method.
* (x/gov) [#17354](https://github.com/cosmos/cosmos-sdk/issues/17354) Emit `VoterAddr` in `proposal_vote` event.
* (x/genutil) [#17296](https://github.com/cosmos/cosmos-sdk/pull/17296) Add `MigrateHandler` to allow reuse migrate genesis related function.
    * In v0.46, v0.47 this function is additive to the `genesis migrate` command. However in v0.50+, adding custom migrations to the `genesis migrate` command is directly possible.

## Bug Fixes

* (server) [#17181](https://github.com/cosmos/cosmos-sdk/pull/17181) Fix `db_backend` lookup fallback from `config.toml`.

## [v0.46.14](https://github.com/cosmos/cosmos-sdk/releases/tag/v0.46.14) - 2023-07-17

### Features

* (sims) [#16656](https://github.com/cosmos/cosmos-sdk/pull/16656) Add custom max gas for block for sim config with unlimited as default.

### Improvements

* (cli) [#16856](https://github.com/cosmos/cosmos-sdk/pull/16856) Improve `simd prune` UX by using the app default home directory and set pruning method as first variable argument (defaults to default). `pruning.PruningCmd` rest unchanged for API compatibility, use `pruning.Cmd` instead.
* (deps) [#16553](https://github.com/cosmos/cosmos-sdk/pull/16553) Bump CometBFT to [v0.34.29](https://github.com/cometbft/cometbft/blob/v0.34.29/CHANGELOG.md#v03429).

### Bug Fixes

* (x/auth) [#16994](https://github.com/cosmos/cosmos-sdk/pull/16994) Fix regression where querying transactions events with `<=` or `>=` would not work.
* (x/auth) [#16554](https://github.com/cosmos/cosmos-sdk/pull/16554) `ModuleAccount.Validate` now reports a nil `.BaseAccount` instead of panicking.
* [#16588](https://github.com/cosmos/cosmos-sdk/pull/16588) Propagate snapshotter failures to the caller, (it would create an empty snapshot silently before).
* (types) [#15433](https://github.com/cosmos/cosmos-sdk/pull/15433) Allow disabling of account address caches (for printing bech32 account addresses).

## [v0.46.13](https://github.com/cosmos/cosmos-sdk/releases/tag/v0.46.13) - 2023-06-08

### Features

* (snapshots) [#16060](https://github.com/cosmos/cosmos-sdk/pull/16060) Support saving and restoring snapshot locally.
* (baseapp) [#16290](https://github.com/cosmos/cosmos-sdk/pull/16290) Add circuit breaker setter in baseapp.
* (x/group) [#16191](https://github.com/cosmos/cosmos-sdk/pull/16191) Add EventProposalPruned event to group module whenever a proposal is pruned.

### Improvements

* (deps) [#15973](https://github.com/cosmos/cosmos-sdk/pull/15973) Bump CometBFT to [v0.34.28](https://github.com/cometbft/cometbft/blob/v0.34.28/CHANGELOG.md#v03428).
* (store) [#15683](https://github.com/cosmos/cosmos-sdk/pull/15683) `rootmulti.Store.CacheMultiStoreWithVersion` now can handle loading archival states that don't persist any of the module stores the current state has.
* (simapp) [#15903](https://github.com/cosmos/cosmos-sdk/pull/15903) Add `AppStateFnWithExtendedCbs` with moduleStateCb callback function to allow access moduleState. Note, this function is present in `simtestutil` from `v0.47.2+`.
* (gov) [#15979](https://github.com/cosmos/cosmos-sdk/pull/15979) Improve gov error message when failing to convert v1 proposal to v1beta1.
* (server) [#16061](https://github.com/cosmos/cosmos-sdk/pull/16061) Add Comet bootstrap command.
* (store) [#16067](https://github.com/cosmos/cosmos-sdk/pull/16067) Add local snapshots management commands.
* (baseapp) [#16193](https://github.com/cosmos/cosmos-sdk/pull/16193) Add `Close` method to `BaseApp` for custom app to cleanup resource in graceful shutdown.

### Bug Fixes

* Fix [barberry](https://forum.cosmos.network/t/cosmos-sdk-security-advisory-barberry/10825) security vulnerability.
* (cli) [#16312](https://github.com/cosmos/cosmos-sdk/pull/16312) Allow any addresses in `client.ValidatePromptAddress`.
* (store/iavl) [#15717](https://github.com/cosmos/cosmos-sdk/pull/15717) Upstream error on empty version (this change was present on all version but v0.46).

## [v0.46.12](https://github.com/cosmos/cosmos-sdk/releases/tag/v0.46.12) - 2023-04-04

### Features

* (x/groups) [#14879](https://github.com/cosmos/cosmos-sdk/pull/14879) Add `Query/Groups` query to get all the groups.

### Improvements

* (simapp) [#15305](https://github.com/cosmos/cosmos-sdk/pull/15305) Add `AppStateFnWithExtendedCb` with callback function to extend rawState and `AppStateRandomizedFnWithState` with extra genesisState argument which is the genesis state of the app.
* (x/distribution) [#15462](https://github.com/cosmos/cosmos-sdk/pull/15462) Add delegator address to the event for withdrawing delegation rewards.
* [#14019](https://github.com/cosmos/cosmos-sdk/issues/14019) Remove the interface casting to allow other implementations of a `CommitMultiStore`.

## [v0.46.11](https://github.com/cosmos/cosmos-sdk/releases/tag/v0.46.11) - 2023-03-03

### Improvements

* (deps) Migrate to [CometBFT](https://github.com/cometbft/cometbft). Follow the instructions in the [release notes](./RELEASE_NOTES.md).
* (store) [#15152](https://github.com/cosmos/cosmos-sdk/pull/15152) Remove unmaintained and experimental `store/v2alpha1`.
* (store) [#14410](https://github.com/cosmos/cosmos-sdk/pull/14410) `rootmulti.Store.loadVersion` has validation to check if all the module stores' height is correct, it will error if any module store has incorrect height.

### Bug Fixes

* [#15243](https://github.com/cosmos/cosmos-sdk/pull/15243) `LatestBlockResponse` & `BlockByHeightResponse` types' field `sdk_block` was incorrectly cast `proposer_address` bytes to validator operator address, now to consensus address.

## [v0.46.10](https://github.com/cosmos/cosmos-sdk/releases/tag/v0.46.10) - 2023-02-16

### Improvements

* (cli) [#14953](https://github.com/cosmos/cosmos-sdk/pull/14953) Enable profiling block replay during abci handshake with `--cpu-profile`.

## [v0.46.9](https://github.com/cosmos/cosmos-sdk/releases/tag/v0.46.9) - 2023-02-07

### Improvements

* (store/cache) [#13881](https://github.com/cosmos/cosmos-sdk/pull/13881) Optimize iteration on nested cached KV stores and other operations in general.
* (deps) [#14846](https://github.com/cosmos/cosmos-sdk/pull/14846) Bump btcd.
* (deps) Bump Tendermint version to [v0.34.26](https://github.com/informalsystems/tendermint/releases/tag/v0.34.26).
* (store/cache) [#14189](https://github.com/cosmos/cosmos-sdk/pull/14189) Add config `iavl-lazy-loading` to enable lazy loading of iavl store, to improve start up time of archive nodes, add method `SetLazyLoading` to `CommitMultiStore` interface.
    * A new field has been added to the app.toml. This allows nodes with larger databases to startup quicker

    ```toml
    # IAVLLazyLoading enable/disable the lazy loading of iavl store.
    # Default is false.
    iavl-lazy-loading = ""
  ```

### Bug Fixes

* (cli) [#14919](https://github.com/cosmos/cosmos-sdk/pull/#14919) Fix never assigned error when write validators.
* (store) [#14798](https://github.com/cosmos/cosmos-sdk/pull/14798) Copy btree to avoid the problem of modify while iteration.
* (cli) [#14799](https://github.com/cosmos/cosmos-sdk/pull/14799) Fix Evidence CLI query flag parsing (backport #13458)

## [v0.46.8](https://github.com/cosmos/cosmos-sdk/releases/tag/v0.46.8) - 2023-01-23

### Improvements

* (store/cache) [#13881](https://github.com/cosmos/cosmos-sdk/pull/13881) Optimize iteration on nested cached KV stores and other operations in general.
* (x/gov) [#14347](https://github.com/cosmos/cosmos-sdk/pull/14347) Support `v1.Proposal` message in `v1beta1.Proposal.Content`.
* (deps) Use Informal System fork of Tendermint version to [v0.34.24](https://github.com/informalsystems/tendermint/releases/tag/v0.34.24).

### Bug Fixes

* (x/group) [#14526](https://github.com/cosmos/cosmos-sdk/pull/14526) Fix wrong address set in `EventUpdateGroupPolicy`.
* (ante) [#14448](https://github.com/cosmos/cosmos-sdk/pull/14448) Return anteEvents when postHandler fail.

### API Breaking Changes

* (x/gov) [#14422](https://github.com/cosmos/cosmos-sdk/pull/14422) Remove `Migrate_V046_6_To_V046_7` function which shouldn't be used for chains which already migrated to 0.46.

## [v0.46.7](https://github.com/cosmos/cosmos-sdk/releases/tag/v0.46.7) - 2022-12-13

### Features

* (client) [#14051](https://github.com/cosmos/cosmos-sdk/pull/14051) Add `--grpc` client option.

### Improvements

* (deps) Bump Tendermint version to [v0.34.24](https://github.com/tendermint/tendermint/releases/tag/v0.34.24).
* [#13651](https://github.com/cosmos/cosmos-sdk/pull/13651) Update `server/config/config.GetConfig` function.
* [#14175](https://github.com/cosmos/cosmos-sdk/pull/14175) Add `server.DefaultBaseappOptions(appopts)` function to reduce boiler plate in root.go.

### State Machine Breaking

* (x/gov) [#14214](https://github.com/cosmos/cosmos-sdk/pull/14214) Fix gov v0.46 migration to v1 votes.
    * Also provide a helper function `govv046.Migrate_V0466_To_V0467` for migrating a chain already on v0.46 with versions <=v0.46.6 to the latest v0.46.7 correct state.
* (x/group) [#14071](https://github.com/cosmos/cosmos-sdk/pull/14071) Don't re-tally proposal after voting period end if they have been marked as ACCEPTED or REJECTED.

### API Breaking Changes

* (store) [#13516](https://github.com/cosmos/cosmos-sdk/pull/13516) Update State Streaming APIs:
    * Add method `ListenCommit` to `ABCIListener`
    * Move `ListeningEnabled` and  `AddListener` methods to `CommitMultiStore`
    * Remove `CacheWrapWithListeners` from `CacheWrap` and `CacheWrapper` interfaces
    * Remove listening APIs from the caching layer (it should only listen to the `rootmulti.Store`)
    * Add three new options to file streaming service constructor.
    * Modify `ABCIListener` such that any error from any method will always halt the app via `panic`
* (store) [#13529](https://github.com/cosmos/cosmos-sdk/pull/13529) Add method `LatestVersion` to `MultiStore` interface, add method `SetQueryMultiStore` to baesapp to support alternative `MultiStore` implementation for query service.

### Bug Fixes

* (baseapp) [#13983](https://github.com/cosmos/cosmos-sdk/pull/13983) Don't emit duplicate ante-handler events when a post-handler is defined.
* (baseapp) [#14049](https://github.com/cosmos/cosmos-sdk/pull/14049) Fix state sync when interval is zero.
* (store) [#13516](https://github.com/cosmos/cosmos-sdk/pull/13516) Fix state listener that was observing writes at wrong time.

## [v0.46.6](https://github.com/cosmos/cosmos-sdk/releases/tag/v0.46.6) - 2022-11-18

### Improvements

* (config) [#13894](https://github.com/cosmos/cosmos-sdk/pull/13894) Support state streaming configuration in `app.toml` template and default configuration.

### Bug Fixes

* (x/gov) [#13918](https://github.com/cosmos/cosmos-sdk/pull/13918) Fix propagation of message errors when executing a proposal.

## [v0.46.5](https://github.com/cosmos/cosmos-sdk/releases/tag/v0.46.5) - 2022-11-17

### Features

* (x/bank) [#13891](https://github.com/cosmos/cosmos-sdk/pull/13891) Provide a helper function `Migrate_V0464_To_V0465` for migrating a chain **already on v0.46 with versions <=v0.46.4** to the latest v0.46.5 correct state.

### Improvements

* [#13826](https://github.com/cosmos/cosmos-sdk/pull/13826) Support custom `GasConfig` configuration for applications.
* (deps) Bump Tendermint version to [v0.34.23](https://github.com/tendermint/tendermint/releases/tag/v0.34.23).

### State Machine Breaking

* (x/group) [#13876](https://github.com/cosmos/cosmos-sdk/pull/13876) Fix group MinExecutionPeriod that is checked on execution now, instead of voting period end.

### API Breaking Changes

* (x/group) [#13876](https://github.com/cosmos/cosmos-sdk/pull/13876) Add `GetMinExecutionPeriod` method on DecisionPolicy interface.

### Bug Fixes

* (x/group) [#13869](https://github.com/cosmos/cosmos-sdk/pull/13869) Group members weight must be positive and a finite number.
* (x/bank) [#13821](https://github.com/cosmos/cosmos-sdk/pull/13821) Fix bank store migration of coin metadata.
* (x/group) [#13808](https://github.com/cosmos/cosmos-sdk/pull/13808) Fix propagation of message events to the current context in `EndBlocker`.
* (x/gov) [#13728](https://github.com/cosmos/cosmos-sdk/pull/13728) Fix propagation of message events to the current context in `EndBlocker`.
* (store) [#13803](https://github.com/cosmos/cosmos-sdk/pull/13803) Add an error log if IAVL set operation failed.
* [#13861](https://github.com/cosmos/cosmos-sdk/pull/13861) Allow `_` characters in tx event queries, i.e. `GetTxsEvent`.

## [v0.46.4](https://github.com/cosmos/cosmos-sdk/releases/tag/v0.46.4) - 2022-11-01

### Features

* (x/auth) [#13612](https://github.com/cosmos/cosmos-sdk/pull/13612) Add `Query/ModuleAccountByName` endpoint for accessing the module account info by module name.

### Improvements

* (deps) Bump IAVL version to [v0.19.4](https://github.com/cosmos/iavl/releases/tag/v0.19.4).

### Bug Fixes

* (x/auth/tx) [#12474](https://github.com/cosmos/cosmos-sdk/pull/12474) Remove condition in GetTxsEvent that disallowed multiple equal signs, which would break event queries with base64 strings (i.e. query by signature).
* (store) [#13530](https://github.com/cosmos/cosmos-sdk/pull/13530) Fix app-hash mismatch if upgrade migration commit is interrupted.

### CLI Breaking Changes

* [#13656](https://github.com/cosmos/cosmos-sdk/pull/13659) Rename `server.FlagIAVLFastNode` to `server.FlagDisableIAVLFastNode` for clarity.

### API Breaking Changes

* (context) [#13063](https://github.com/cosmos/cosmos-sdk/pull/13063) Update `Context#CacheContext` to automatically emit all events on the parent context's `EventManager`.

## [v0.46.3](https://github.com/cosmos/cosmos-sdk/releases/tag/v0.46.3) - 2022-10-20

ATTENTION:

This is a security release for the [Dragonberry security advisory](https://forum.cosmos.network/t/ibc-security-advisory-dragonberry/7702).

All users should upgrade immediately.

Users *must* add a replace directive in their go.mod for the new `ics23` package in the SDK:

```go
replace github.com/confio/ics23/go => github.com/cosmos/cosmos-sdk/ics23/go v0.8.0
```

### Features

* [#13435](https://github.com/cosmos/cosmos-sdk/pull/13435) Extend error context when a simulation fails.
* (grpc) [#13485](https://github.com/cosmos/cosmos-sdk/pull/13485) Implement a new gRPC query, `/cosmos/base/node/v1beta1/config`, which provides operator configuration.
* (cli) [#13147](https://github.com/cosmos/cosmos-sdk/pull/13147) Add the `--append` flag to the `sign-batch` CLI cmd to combine the messages and sign those txs which are created with `--generate-only`.
* (cli) [#13454](https://github.com/cosmos/cosmos-sdk/pull/13454) `sign-batch` CLI can now read multiple transaction files.

### Improvements

* [#13586](https://github.com/cosmos/cosmos-sdk/pull/13586) Bump Tendermint to `v0.34.22`.
* (auth) [#13460](https://github.com/cosmos/cosmos-sdk/pull/13460) The `q auth address-by-id` CLI command has been renamed to `q auth address-by-acc-num` to be more explicit. However, the old `address-by-id` version is still kept as an alias, for backwards compatibility.
* [#13433](https://github.com/cosmos/cosmos-sdk/pull/13433) Remove dead code in cacheMergeIterator `Domain()`.

### Bug Fixes

* Implement dragonberry security patch.
    * For applying the patch please refer to the [RELEASE NOTES](https://github.com/cosmos/cosmos-sdk/releases/tag/v0.46.3)
* (store) [#13459](https://github.com/cosmos/cosmos-sdk/pull/13459) Don't let state listener observe the uncommitted writes.
* [#12548](https://github.com/cosmos/cosmos-sdk/pull/12548) Prevent signing from wrong key while using multisig.

### API Breaking Changes

* (server) [#13485](https://github.com/cosmos/cosmos-sdk/pull/13485) The `Application` service now requires the `RegisterNodeService` method to be implemented.

## [v0.46.2](https://github.com/cosmos/cosmos-sdk/releases/tag/v0.46.2) - 2022-10-03

### API Breaking Changes

* (cli) [#13089](https://github.com/cosmos/cosmos-sdk/pull/13089) Fix rollback command don't actually delete multistore versions, added method `RollbackToVersion` to interface `CommitMultiStore` and added method `CommitMultiStore` to `Application` interface.
* (cli) [#13089](https://github.com/cosmos/cosmos-sdk/pull/13089) `NewRollbackCmd` now takes an `appCreator types.AppCreator`.

### Features

* (cli) [#13207](https://github.com/cosmos/cosmos-sdk/pull/13207) Reduce user's password prompts when calling keyring `List()` function.
* (cli) [#13353](https://github.com/cosmos/cosmos-sdk/pull/13353) Add `tx group draft-proposal` command for generating group proposal JSONs (skeleton).
* (cli) [#13304](https://github.com/cosmos/cosmos-sdk/pull/13304) Add `tx gov draft-proposal` command for generating proposal JSONs (skeleton).
* (x/authz) [#13047](https://github.com/cosmos/cosmos-sdk/pull/13047) Add a GetAuthorization function to the keeper.
* (cli) [#12742](https://github.com/cosmos/cosmos-sdk/pull/12742) Add the `prune` CLI cmd to manually prune app store history versions based on the pruning options.

### Improvements

* [#13323](https://github.com/cosmos/cosmos-sdk/pull/13323) Ensure `withdraw_rewards` rewards are emitted from all actions that result in rewards being withdrawn.
* [#13233](https://github.com/cosmos/cosmos-sdk/pull/13233) Add `--append` to `add-genesis-account` sub-command to append new tokens after an account is already created.
* (x/group) [#13214](https://github.com/cosmos/cosmos-sdk/pull/13214) Add `withdraw-proposal` command to group module's CLI transaction commands.
* (x/auth) [#13048](https://github.com/cosmos/cosmos-sdk/pull/13048) Add handling of AccountNumberStoreKeyPrefix to the simulation decoder.
* (simapp) [#13107](https://github.com/cosmos/cosmos-sdk/pull/13107) Call `SetIAVLCacheSize` with the configured value in simapp.
* [#13301](https://github.com/cosmos/cosmos-sdk/pull/13301) Keep the balance query endpoint compatible with legacy blocks
* [#13321](https://github.com/cosmos/cosmos-sdk/pull/13321) Add flag to disable fast node migration and usage.

### Bug Fixes

* (types) [#13265](https://github.com/cosmos/cosmos-sdk/pull/13265) Correctly coalesce coins even with repeated denominations & simplify logic.
* (x/auth) [#13200](https://github.com/cosmos/cosmos-sdk/pull/13200) Fix wrong sequences in `sign-batch`.
* (export) [#13029](https://github.com/cosmos/cosmos-sdk/pull/13029) Fix exporting the blockParams regression.
* [#13046](https://github.com/cosmos/cosmos-sdk/pull/13046) Fix missing return statement in BaseApp.Query.
* (store) [#13336](https://github.com/cosmos/cosmos-sdk/pull/13334) Call streaming listeners for deliver tx event, it was removed accidentally.
* (grpc) [#13417](https://github.com/cosmos/cosmos-sdk/pull/13417) fix grpc query panic that could crash the node (backport #13352).
* (grpc) [#13418](https://github.com/cosmos/cosmos-sdk/pull/13418) Add close for grpc only mode.

## [v0.46.1](https://github.com/cosmos/cosmos-sdk/releases/tag/v0.46.1) - 2022-08-24

### Improvements

* [#12953](https://github.com/cosmos/cosmos-sdk/pull/12953) Change the default priority mechanism to be based on gas price.
* [#12981](https://github.com/cosmos/cosmos-sdk/pull/12981) Return proper error when parsing telemetry configuration.
* [#12969](https://github.com/cosmos/cosmos-sdk/pull/12969) Bump Tendermint to `v0.34.21` and IAVL to `v0.19.1`.
* [#12885](https://github.com/cosmos/cosmos-sdk/pull/12885) Amortize cost of processing cache KV store.
* (events) [#12850](https://github.com/cosmos/cosmos-sdk/pull/12850) Add a new `fee_payer` attribute to the `tx` event that is emitted from the `DeductFeeDecorator` AnteHandler decorator.
* (x/params) [#12615](https://github.com/cosmos/cosmos-sdk/pull/12615) Add `GetParamSetIfExists` function to params `Subspace` to prevent panics on breaking changes.
* (x/bank) [#12674](https://github.com/cosmos/cosmos-sdk/pull/12674) Add convenience function `CreatePrefixedAccountStoreKey()` to construct key to access account's balance for a given denom.
* [#12877](https://github.com/cosmos/cosmos-sdk/pull/12877) Bumped cosmossdk.io/math to v1.0.0-beta.3
* [#12693](https://github.com/cosmos/cosmos-sdk/pull/12693) Make sure the order of each node is consistent when emitting proto events.

### Bug Fixes

* (x/group) [#12888](https://github.com/cosmos/cosmos-sdk/pull/12888) Fix event propagation to the current context of `x/group` message execution `[]sdk.Result`.
* (x/upgrade) [#12906](https://github.com/cosmos/cosmos-sdk/pull/12906) Fix upgrade failure by moving downgrade verification logic after store migration.

## [v0.46.0](https://github.com/cosmos/cosmos-sdk/releases/tag/v0.46.0) - 2022-07-26

### Features

* (types) [#11985](https://github.com/cosmos/cosmos-sdk/pull/11985) Add a `Priority` field on `sdk.Context`, which represents the CheckTx priority field. It is only used during CheckTx.
* (gRPC) [#11889](https://github.com/cosmos/cosmos-sdk/pull/11889) Support custom read and write gRPC options in `app.toml`. See `max-recv-msg-size` and `max-send-msg-size` respectively.
* (cli) [#11738](https://github.com/cosmos/cosmos-sdk/pull/11738) Add `tx auth multi-sign` as alias of `tx auth multisign` for consistency with `multi-send`.
* (cli) [#11738](https://github.com/cosmos/cosmos-sdk/pull/11738) Add `tx bank multi-send` command for bulk send of coins to multiple accounts.
* (grpc) [#11642](https://github.com/cosmos/cosmos-sdk/pull/11642) Implement `ABCIQuery` in the Tendermint gRPC service, which proxies ABCI `Query` requests directly to the application.
* (x/upgrade) [#11551](https://github.com/cosmos/cosmos-sdk/pull/11551) Update `ScheduleUpgrade` for chains to schedule an automated upgrade on `BeginBlock` without having to go though governance.
* (tx) [#11533](https://github.com/cosmos/cosmos-sdk/pull/11533) Register [`EIP191`](https://eips.ethereum.org/EIPS/eip-191) as an available `SignMode` for chains to use.
* (x/genutil) [#11500](https://github.com/cosmos/cosmos-sdk/pull/11500) Fix GenTx validation and adjust error messages
* [#11430](https://github.com/cosmos/cosmos-sdk/pull/11430) Introduce a new `grpc-only` flag, such that when enabled, will start the node in a query-only mode. Note, gRPC MUST be enabled with this flag.
* (x/bank) [#11417](https://github.com/cosmos/cosmos-sdk/pull/11417) Introduce a new `SpendableBalances` gRPC query that retrieves an account's total (paginated) spendable balances.
* [#11441](https://github.com/cosmos/cosmos-sdk/pull/11441) Added a new method, `IsLTE`, for `types.Coin`. This method is used to check if a `types.Coin` is less than or equal to another `types.Coin`.
* (x/upgrade) [#11116](https://github.com/cosmos/cosmos-sdk/pull/11116) `MsgSoftwareUpgrade` and `MsgCancelUpgrade` have been added to support v1beta2 msgs-based gov proposals.
* [#10977](https://github.com/cosmos/cosmos-sdk/pull/10977) Now every cosmos message protobuf definition must be extended with a `cosmos.msg.v1.signer` option to signal the signer fields in a language agnostic way.
* [#10710](https://github.com/cosmos/cosmos-sdk/pull/10710) Chain-id shouldn't be required for creating a transaction with both --generate-only and --offline flags.
* [#10703](https://github.com/cosmos/cosmos-sdk/pull/10703) Create a new grantee account, if the grantee of an authorization does not exist.
* [#10592](https://github.com/cosmos/cosmos-sdk/pull/10592) Add a `DecApproxEq` function that checks to see if `|d1 - d2| < tol` for some Dec `d1, d2, tol`.
* [#9933](https://github.com/cosmos/cosmos-sdk/pull/9933) Introduces the notion of a Cosmos "Scalar" type, which would just be simple aliases that give human-understandable meaning to the underlying type, both in Go code and in Proto definitions.
* [#9884](https://github.com/cosmos/cosmos-sdk/pull/9884) Provide a new gRPC query handler, `/cosmos/params/v1beta1/subspaces`, that allows the ability to query for all registered subspaces and their respective keys.
* [#9776](https://github.com/cosmos/cosmos-sdk/pull/9776) Add flag `staking-bond-denom` to specify the staking bond denomination value when initializing a new chain.
* [#9533](https://github.com/cosmos/cosmos-sdk/pull/9533) Added a new gRPC method, `DenomOwners`, in `x/bank` to query for all account holders of a specific denomination.
* (bank) [#9618](https://github.com/cosmos/cosmos-sdk/pull/9618) Update bank.Metadata: add URI and URIHash attributes.
* (store) [#8664](https://github.com/cosmos/cosmos-sdk/pull/8664) Implementation of ADR-038 file StreamingService
* [#9837](https://github.com/cosmos/cosmos-sdk/issues/9837) `--generate-only` flag can be used with a keyname from the keyring.
* [#10326](https://github.com/cosmos/cosmos-sdk/pull/10326) `x/authz` add all grants by granter query.
* [#10944](https://github.com/cosmos/cosmos-sdk/pull/10944) `x/authz` add all grants by grantee query
* [#10348](https://github.com/cosmos/cosmos-sdk/pull/10348) Add `fee.{payer,granter}` and `tip` fields to StdSignDoc for signing tipped transactions.
* [#10208](https://github.com/cosmos/cosmos-sdk/pull/10208) Add `TipsTxMiddleware` for transferring tips.
* [#10379](https://github.com/cosmos/cosmos-sdk/pull/10379) Add validation to `x/upgrade` CLI `software-upgrade` command `--plan-info` value.
* [#10507](https://github.com/cosmos/cosmos-sdk/pull/10507) Add antehandler for tx priority.
* [#10311](https://github.com/cosmos/cosmos-sdk/pull/10311) Adds cli to use tips transactions. It adds an `--aux` flag to all CLI tx commands to generate the aux signer data (with optional tip), and a new `tx aux-to-fee` subcommand to let the fee payer gather aux signer data and broadcast the tx
* [#11019](https://github.com/cosmos/cosmos-sdk/pull/11019) Add `MsgCreatePermanentLockedAccount` and CLI method for creating permanent locked account
* [#10947](https://github.com/cosmos/cosmos-sdk/pull/10947) Add `AllowancesByGranter` query to the feegrant module
* [#10407](https://github.com/cosmos/cosmos-sdk/pull/10407) Add validation to `x/upgrade` module's `BeginBlock` to check accidental binary downgrades
* (gov) [#11036](https://github.com/cosmos/cosmos-sdk/pull/11036) Add in-place migrations for 0.43->0.46. Add a `migrate v0.46` CLI command for v0.43->0.46 JSON genesis migration.
* [#11006](https://github.com/cosmos/cosmos-sdk/pull/11006) Add `debug pubkey-raw` command to allow inspecting of pubkeys in legacy bech32 format
* (x/authz) [#10714](https://github.com/cosmos/cosmos-sdk/pull/10714) Add support for pruning expired authorizations
* [#11179](https://github.com/cosmos/cosmos-sdk/pull/11179) Add state rollback command.
* [#11234](https://github.com/cosmos/cosmos-sdk/pull/11234) Add `GRPCClient` field to Client Context. If `GRPCClient` field is set to nil, the `Invoke` method would use ABCI query, otherwise use gprc.
* (authz)[#11060](https://github.com/cosmos/cosmos-sdk/pull/11060) Support grant with no expire time.
* (rosetta) [#11590](https://github.com/cosmos/cosmos-sdk/pull/11590) Add fee suggestion for rosetta and enable offline mode. Also force set events about Fees to Success to pass reconciliation test.
* (types) [#11959](https://github.com/cosmos/cosmos-sdk/pull/11959) Added `sdk.Coins.Find` helper method to find a coin by denom.
* (upgrade) [#12603](https://github.com/cosmos/cosmos-sdk/pull/12603) feat: Move AppModule.BeginBlock and AppModule.EndBlock to extension interfaces
* (telemetry) [#12405](https://github.com/cosmos/cosmos-sdk/pull/12405) Add *query* calls metric to telemetry.
* (query) [#12253](https://github.com/cosmos/cosmos-sdk/pull/12253) Add `GenericFilteredPaginate` to the `query` package to improve UX.

### API Breaking Changes

* (x/auth/ante) [#11985](https://github.com/cosmos/cosmos-sdk/pull/11985) The `MempoolFeeDecorator` has been removed. Instead, the `DeductFeeDecorator` takes a new argument of type `TxFeeChecker`, to define custom fee models. If `nil` is passed to this `TxFeeChecker` argument, then it will default to `checkTxFeeWithValidatorMinGasPrices`, which is the exact same behavior as the old `MempoolFeeDecorator` (i.e. checking fees against validator's own min gas price).
* (x/auth/ante) [#11985](https://github.com/cosmos/cosmos-sdk/pull/11985) The `ExtensionOptionsDecorator` takes an argument of type `ExtensionOptionChecker`. For backwards-compatibility, you can pass `nil`, which defaults to the old behavior of rejecting all tx extensions.
* (crypto/keyring) [#11932](https://github.com/cosmos/cosmos-sdk/pull/11932) Remove `Unsafe*` interfaces from keyring package. Please use interface casting if you wish to access those unsafe functions.
* (types) [#11881](https://github.com/cosmos/cosmos-sdk/issues/11881) Rename `AccAddressFromHex` to `AccAddressFromHexUnsafe`.
* (types) [#11788](https://github.com/cosmos/cosmos-sdk/pull/11788) The `Int` and `Uint` types have been moved to their own dedicated module, `math`. Aliases are kept in the SDK's root `types` package, however, it is encouraged to utilize the new `math` module. As a result, the `Int#ToDec` API has been removed.
* (grpc) [#11642](https://github.com/cosmos/cosmos-sdk/pull/11642) The `RegisterTendermintService` method in the `tmservice` package now requires a `abciQueryFn` query function parameter.
* [#11496](https://github.com/cosmos/cosmos-sdk/pull/11496) Refactor abstractions for snapshot and pruning; snapshot intervals eventually pruned; unit tests.
* (types) [#11689](https://github.com/cosmos/cosmos-sdk/pull/11689) Make `Coins#Sub` and `Coins#SafeSub` consistent with `Coins#Add`.
* (store)[#11152](https://github.com/cosmos/cosmos-sdk/pull/11152) Remove `keep-every` from pruning options.
* [#10950](https://github.com/cosmos/cosmos-sdk/pull/10950) Add `envPrefix` parameter to `cmd.Execute`.
* (x/mint) [#10441](https://github.com/cosmos/cosmos-sdk/pull/10441) The `NewAppModule` function now accepts an inflation calculation function as an argument.
* [#9695](https://github.com/cosmos/cosmos-sdk/pull/9695) Migrate keys from `Info` (serialized as amino) -> `Record` (serialized as proto)
    * Add new `codec.Codec` argument in:
        * `keyring.NewInMemory`
        * `keyring.New`
    * Rename:
        * `SavePubKey` to `SaveOfflineKey`.
        * `NewMultiInfo`, `NewLedgerInfo` to `NewLegacyMultiInfo`, `newLegacyLedgerInfo` respectively. Move them into `legacy_info.go`.
        * `NewOfflineInfo` to `newLegacyOfflineInfo` and move it to `migration_test.go`.
    * Return:
    _`keyring.Record, error` in `SaveOfflineKey`, `SaveLedgerKey`, `SaveMultiSig`, `Key` and `KeyByAddress`.
    _`keyring.Record` instead of `Info` in `NewMnemonic` and `List`.
    * Remove `algo` argument from :
        * `SaveOfflineKey`
    * Take `keyring.Record` instead of `Info` as first argument in:
        * `MkConsKeyOutput`
        * `MkValKeyOutput`
        * `MkAccKeyOutput`
* [#10022](https://github.com/cosmos/cosmos-sdk/pull/10022) `AuthKeeper` interface in `x/auth` now includes a function `HasAccount`.
* [#9759](https://github.com/cosmos/cosmos-sdk/pull/9759) `NewAccountKeeeper` in `x/auth` now takes an additional `bech32Prefix` argument that represents `sdk.Bech32MainPrefix`.
* [#9628](https://github.com/cosmos/cosmos-sdk/pull/9628) Rename `x/{mod}/legacy` to `x/{mod}/migrations`.
* [#9571](https://github.com/cosmos/cosmos-sdk/pull/9571) Implemented error handling for staking hooks, which now return an error on failure.
* [#9427](https://github.com/cosmos/cosmos-sdk/pull/9427) Move simapp `FundAccount` and `FundModuleAccount` to `x/bank/testutil`
* (client/tx) [#9421](https://github.com/cosmos/cosmos-sdk/pull/9421/) `BuildUnsignedTx`, `BuildSimTx`, `PrintUnsignedStdTx` functions are moved to
  the Tx Factory as methods.
* (client/keys) [#9601](https://github.com/cosmos/cosmos-sdk/pull/9601) Added `keys rename` CLI command and `Keyring.Rename` interface method to rename a key in the keyring.
* (x/slashing) [#9458](https://github.com/cosmos/cosmos-sdk/pull/9458) Coins burned from slashing is now returned from Slash function and included in Slash event.
* [#9246](https://github.com/cosmos/cosmos-sdk/pull/9246) The `New` method for the network package now returns an error.
* [#9519](https://github.com/cosmos/cosmos-sdk/pull/9519) `DeleteDeposits` renamed to `DeleteAndBurnDeposits`, `RefundDeposits` renamed to `RefundAndDeleteDeposits`
* (codec) [#9521](https://github.com/cosmos/cosmos-sdk/pull/9521) Removed deprecated `clientCtx.JSONCodec` from `client.Context`.
* (codec) [#9521](https://github.com/cosmos/cosmos-sdk/pull/9521) Rename `EncodingConfig.Marshaler` to `Codec`.
* [#9594](https://github.com/cosmos/cosmos-sdk/pull/9594) `RESTHandlerFn` argument is removed from the `gov/NewProposalHandler`.
* [#9594](https://github.com/cosmos/cosmos-sdk/pull/9594) `types/rest` package moved to `testutil/rest`.
* [#9432](https://github.com/cosmos/cosmos-sdk/pull/9432) `ConsensusParamsKeyTable` moved from `params/keeper` to `params/types`
* [#9576](https://github.com/cosmos/cosmos-sdk/pull/9576) Add debug error message to `sdkerrors.QueryResult` when enabled
* [#9650](https://github.com/cosmos/cosmos-sdk/pull/9650) Removed deprecated message handler implementation from the SDK modules.
* [#10248](https://github.com/cosmos/cosmos-sdk/pull/10248) Remove unused `KeyPowerReduction` variable from x/staking types.
* (x/bank) [#9832](https://github.com/cosmos/cosmos-sdk/pull/9832) `AddressFromBalancesStore` renamed to `AddressAndDenomFromBalancesStore`.
* (tests) [#9938](https://github.com/cosmos/cosmos-sdk/pull/9938) `simapp.Setup` accepts additional `testing.T` argument.
* (baseapp) [#11979](https://github.com/cosmos/cosmos-sdk/pull/11979) Rename baseapp simulation helper methods `baseapp.{Check,Deliver}` to `baseapp.Sim{Check,Deliver}`.
* (x/gov) [#10373](https://github.com/cosmos/cosmos-sdk/pull/10373) Removed gov `keeper.{MustMarshal, MustUnmarshal}`.
* [#10348](https://github.com/cosmos/cosmos-sdk/pull/10348) StdSignBytes takes a new argument of type `*tx.Tip` for signing over tips using LEGACY_AMINO_JSON.
* [#10208](https://github.com/cosmos/cosmos-sdk/pull/10208) The `x/auth/signing.Tx` interface now also includes a new `GetTip() *tx.Tip` method for verifying tipped transactions. The `x/auth/types` expected BankKeeper interface now expects the `SendCoins` method too.
* [#10612](https://github.com/cosmos/cosmos-sdk/pull/10612) `baseapp.NewBaseApp` constructor function doesn't take the `sdk.TxDecoder` anymore. This logic has been moved into the TxDecoderMiddleware.
* [#10692](https://github.com/cosmos/cosmos-sdk/pull/10612) `SignerData` takes 2 new fields, `Address` and `PubKey`, which need to get populated when using SIGN_MODE_DIRECT_AUX.
* [#10748](https://github.com/cosmos/cosmos-sdk/pull/10748) Move legacy `x/gov` api to `v1beta1` directory.
* [#10816](https://github.com/cosmos/cosmos-sdk/pull/10816) Reuse blocked addresses from the bank module. No need to pass them to distribution.
* [#10852](https://github.com/cosmos/cosmos-sdk/pull/10852) Move `x/gov/types` to `x/gov/types/v1beta2`.
* [#10922](https://github.com/cosmos/cosmos-sdk/pull/10922), [/#10957](https://github.com/cosmos/cosmos-sdk/pull/10957) Move key `server.Generate*` functions to testutil and support custom mnemonics in in-process testing network. Moved `TestMnemonic` from `testutil` package to `testdata`.
* (x/bank) [#10771](https://github.com/cosmos/cosmos-sdk/pull/10771) Add safety check on bank module perms to allow module-specific mint restrictions (e.g. only minting a certain denom).
* (x/bank) [#10771](https://github.com/cosmos/cosmos-sdk/pull/10771) Add `bank.BaseKeeper.WithMintCoinsRestriction` function to restrict use of bank `MintCoins` usage.
* [#10868](https://github.com/cosmos/cosmos-sdk/pull/10868), [#10989](https://github.com/cosmos/cosmos-sdk/pull/10989) The Gov keeper accepts now 2 more mandatory arguments, the ServiceMsgRouter and a maximum proposal metadata length.
* [#10868](https://github.com/cosmos/cosmos-sdk/pull/10868), [#10989](https://github.com/cosmos/cosmos-sdk/pull/10989), [#11093](https://github.com/cosmos/cosmos-sdk/pull/11093) The Gov keeper accepts now 2 more mandatory arguments, the ServiceMsgRouter and a gov Config including the max metadata length.
* [#11124](https://github.com/cosmos/cosmos-sdk/pull/11124) Add `GetAllVersions` to application store
* (x/authz) [#10447](https://github.com/cosmos/cosmos-sdk/pull/10447) authz `NewGrant` takes a new argument: block time, to correctly validate expire time.
* [#10961](https://github.com/cosmos/cosmos-sdk/pull/10961) Support third-party modules to add extension snapshots to state-sync.
* [#11274](https://github.com/cosmos/cosmos-sdk/pull/11274) `types/errors.New` now is an alias for `types/errors.Register` and should only be used in initialization code.
* (authz)[#11060](https://github.com/cosmos/cosmos-sdk/pull/11060) `authz.NewMsgGrant` `expiration` is now a pointer. When `nil` is used then no expiration will be set (grant won't expire).
* (x/distribution)[#11457](https://github.com/cosmos/cosmos-sdk/pull/11457) Add amount field to `distr.MsgWithdrawDelegatorRewardResponse` and `distr.MsgWithdrawValidatorCommissionResponse`.
* [#11334](https://github.com/cosmos/cosmos-sdk/pull/11334) Move `x/gov/types/v1beta2` to `x/gov/types/v1`.
* (x/auth/middleware) [#11413](https://github.com/cosmos/cosmos-sdk/pull/11413) Refactor tx middleware to be extensible on tx fee logic. Merged `MempoolFeeMiddleware` and `TxPriorityMiddleware` functionalities into `DeductFeeMiddleware`, make the logic extensible using the `TxFeeChecker` option, the current fee logic is preserved by the default `checkTxFeeWithValidatorMinGasPrices` implementation. Change `RejectExtensionOptionsMiddleware` to `NewExtensionOptionsMiddleware` which is extensible with the `ExtensionOptionChecker` option. Unpack the tx extension options `Any`s to interface `TxExtensionOptionI`.
* (migrations) [#11556](https://github.com/cosmos/cosmos-sdk/pull/11556#issuecomment-1091385011) Remove migration code from 0.42 and below. To use previous migrations, checkout previous versions of the cosmos-sdk.

### Client Breaking Changes

* [#11797](https://github.com/cosmos/cosmos-sdk/pull/11797) Remove all RegisterRESTRoutes (previously deprecated)
* [#11089](https://github.com/cosmos/cosmos-sdk/pull/11089) interacting with the node through `grpc.Dial` requires clients to pass a codec refer to [doc](https://docs.cosmos.network/main/user/run-node/interact-node).
* [#9594](https://github.com/cosmos/cosmos-sdk/pull/9594) Remove legacy REST API. Please see the [REST Endpoints Migration guide](https://docs.cosmos.network/v0.45/migrations/rest.html) to migrate to the new REST endpoints.
* [#9995](https://github.com/cosmos/cosmos-sdk/pull/9995) Increased gas cost for creating proposals.
* [#11029](https://github.com/cosmos/cosmos-sdk/pull/11029) The deprecated Vote Option field is removed in gov v1beta2 and nil in v1beta1. Use Options instead.
* [#11013](https://github.com/cosmos/cosmos-sdk/pull/11013) The `tx gov submit-proposal` command has changed syntax to support the new Msg-based gov proposals. To access the old CLI command, please use `tx gov submit-legacy-proposal`.
* [#11170](https://github.com/cosmos/cosmos-sdk/issues/11170) Fixes issue related to grpc-gateway of supply by ibc-denom.

### CLI Breaking Changes

* (cli) [#11818](https://github.com/cosmos/cosmos-sdk/pull/11818) CLI transactions preview now respect the chosen `--output` flag format (json or text).
* [#9695](https://github.com/cosmos/cosmos-sdk/pull/9695) `<app> keys migrate` CLI command now takes no arguments.
* [#9246](https://github.com/cosmos/cosmos-sdk/pull/9246) Removed the CLI flag `--setup-config-only` from the `testnet` command and added the subcommand `init-files`.
* [#9780](https://github.com/cosmos/cosmos-sdk/pull/9780) Use sigs.k8s.io for yaml, which might lead to minor YAML output changes
* [#10625](https://github.com/cosmos/cosmos-sdk/pull/10625) Rename `--fee-account` CLI flag to `--fee-granter`
* [#10684](https://github.com/cosmos/cosmos-sdk/pull/10684) Rename `edit-validator` command's `--moniker` flag to `--new-moniker`
* (authz)[#11060](https://github.com/cosmos/cosmos-sdk/pull/11060) Changed the default value of the `--expiration` `tx grant` CLI Flag: was now + 1year, update: null (no expire date).

### Improvements

* (types) [#12201](https://github.com/cosmos/cosmos-sdk/pull/12201) Add `MustAccAddressFromBech32` util function
* [#11696](https://github.com/cosmos/cosmos-sdk/pull/11696) Rename `helpers.GenTx` to `GenSignedMockTx` to avoid confusion with genutil's `GenTxCmd`.
* (x/auth/vesting) [#11652](https://github.com/cosmos/cosmos-sdk/pull/11652) Add util functions for `Period(s)`
* [#11630](https://github.com/cosmos/cosmos-sdk/pull/11630) Add SafeSub method to sdk.Coin.
* [#11511](https://github.com/cosmos/cosmos-sdk/pull/11511) Add api server flags to start command.
* [#11484](https://github.com/cosmos/cosmos-sdk/pull/11484) Implement getter for keyring backend option.
* [#11449](https://github.com/cosmos/cosmos-sdk/pull/11449) Improved error messages when node isn't synced.
* [#11349](https://github.com/cosmos/cosmos-sdk/pull/11349) Add `RegisterAminoMsg` function that checks that a msg name is <40 chars (else this would break ledger nano signing) then registers the concrete msg type with amino, it should be used for registering `sdk.Msg`s with amino instead of `cdc.RegisterConcrete`.
* [#11089](https://github.com/cosmos/cosmos-sdk/pull/11089) Now cosmos-sdk consumers can upgrade gRPC to its newest versions.
* [#10439](https://github.com/cosmos/cosmos-sdk/pull/10439) Check error for `RegisterQueryHandlerClient` in all modules `RegisterGRPCGatewayRoutes`.
* [#9780](https://github.com/cosmos/cosmos-sdk/pull/9780) Remove gogoproto `moretags` YAML annotations and add `sigs.k8s.io/yaml` for YAML marshalling.
* (x/bank) [#10134](https://github.com/cosmos/cosmos-sdk/pull/10134) Add `HasDenomMetadata` function to bank `Keeper` to check if a client coin denom metadata exists in state.
* (x/bank) [#10022](https://github.com/cosmos/cosmos-sdk/pull/10022) `BankKeeper.SendCoins` now takes less execution time.
* (deps) [#9987](https://github.com/cosmos/cosmos-sdk/pull/9987) Bump Go version minimum requirement to `1.17`
* (cli) [#9856](https://github.com/cosmos/cosmos-sdk/pull/9856) Overwrite `--sequence` and `--account-number` flags with default flag values when used with `offline=false` in `sign-batch` command.
* (rosetta) [#10001](https://github.com/cosmos/cosmos-sdk/issues/10001) Add documentation for rosetta-cli dockerfile and rename folder for the rosetta-ci dockerfile
* [#9699](https://github.com/cosmos/cosmos-sdk/pull/9699) Add `:`, `.`, `-`, and `_` as allowed characters in the default denom regular expression.
* (genesis) [#9697](https://github.com/cosmos/cosmos-sdk/pull/9697) Ensure `InitGenesis` returns with non-empty validator set.
* [#10468](https://github.com/cosmos/cosmos-sdk/pull/10468) Allow futureOps to queue additional operations in simulations
* [#10625](https://github.com/cosmos/cosmos-sdk/pull/10625) Add `--fee-payer` CLI flag
* (cli) [#10683](https://github.com/cosmos/cosmos-sdk/pull/10683) In CLI, allow 1 SIGN_MODE_DIRECT signer in transactions with multiple signers.
* (deps) [#10706](https://github.com/cosmos/cosmos-sdk/issues/10706) Bump rosetta-sdk-go to v0.7.2 and rosetta-cli to v0.7.3
* (types/errors) [#10779](https://github.com/cosmos/cosmos-sdk/pull/10779) Move most functionality in `types/errors` to a standalone `errors` go module, except the `RootCodespace` errors and ABCI response helpers. All functions and types that used to live in `types/errors` are now aliased so this is not a breaking change.
* (gov) [#10854](https://github.com/cosmos/cosmos-sdk/pull/10854) v1beta2's vote doesn't include the deprecate `option VoteOption` anymore. Instead, it only uses `WeightedVoteOption`.
* (types) [#11004](https://github.com/cosmos/cosmos-sdk/pull/11004) Added mutable versions of many of the sdk.Dec types operations. This improves performance when used by avoiding reallocating a new bigint for each operation.
* (x/auth) [#10880](https://github.com/cosmos/cosmos-sdk/pull/10880) Added a new query to the tx query service that returns a block with transactions fully decoded.
* (types) [#11200](https://github.com/cosmos/cosmos-sdk/pull/11200) Added `Min()` and `Max()` operations on sdk.Coins.
* (gov) [#11287](https://github.com/cosmos/cosmos-sdk/pull/11287) Fix error message when no flags are provided while executing `submit-legacy-proposal` transaction.
* (x/auth) [#11482](https://github.com/cosmos/cosmos-sdk/pull/11482) Improve panic message when attempting to register a method handler for a message that does not implement sdk.Msg
* (x/staking) [#11596](https://github.com/cosmos/cosmos-sdk/pull/11596) Add (re)delegation getters
* (errors) [#11960](https://github.com/cosmos/cosmos-sdk/pull/11960) Removed 'redacted' error message from defaultErrEncoder
* (ante) [#12013](https://github.com/cosmos/cosmos-sdk/pull/12013) Index ante events for failed tx.
* [#12668](https://github.com/cosmos/cosmos-sdk/pull/12668) Add `authz_msg_index` event attribute to message events emitted when executing via `MsgExec` through `x/authz`.
* [#12626](https://github.com/cosmos/cosmos-sdk/pull/12626) Upgrade IAVL to v0.19.0 with fast index and error propagation. NOTE: first start will take a while to propagate into new model.
* [#12576](https://github.com/cosmos/cosmos-sdk/pull/12576) Remove dependency on cosmos/keyring and upgrade to 99designs/keyring v1.2.1
* [#12590](https://github.com/cosmos/cosmos-sdk/pull/12590) Allow zero gas in simulation mode.
* [#12453](https://github.com/cosmos/cosmos-sdk/pull/12453) Add `NewInMemoryWithKeyring` function which allows the creation of in memory `keystore` instances with a specified set of existing items.
* [#11390](https://github.com/cosmos/cosmos-sdk/pull/11390) `LatestBlockResponse` & `BlockByHeightResponse` types' `Block` filed has been deprecated and they now contains new field `sdk_block` with `proposer_address` as `string`
* [#12089](https://github.com/cosmos/cosmos-sdk/pull/12089) Mark the `TipDecorator` as beta, don't include it in simapp by default.
* [#12153](https://github.com/cosmos/cosmos-sdk/pull/12153) Add a new `NewSimulationManagerFromAppModules` constructor, to simplify simulation wiring.

### Bug Fixes

* [#11969](https://github.com/cosmos/cosmos-sdk/pull/11969) Fix the panic error in `x/upgrade` when `AppVersion` is not set.
* (tests) [#11940](https://github.com/cosmos/cosmos-sdk/pull/11940) Fix some client tests in the `x/gov` module
* [#11772](https://github.com/cosmos/cosmos-sdk/pull/11772) Limit types.Dec length to avoid overflow.
* [#11724](https://github.com/cosmos/cosmos-sdk/pull/11724) Fix data race issues with api.Server
* [#11693](https://github.com/cosmos/cosmos-sdk/pull/11693) Add validation for gentx cmd.
* [#11645](https://github.com/cosmos/cosmos-sdk/pull/11645) Fix `--home` flag ignored when running help.
* [#11558](https://github.com/cosmos/cosmos-sdk/pull/11558) Fix `--dry-run` not working when using tx command.
* [#11354](https://github.com/cosmos/cosmos-sdk/pull/11355) Added missing pagination flag for `bank q total` query.
* [#11197](https://github.com/cosmos/cosmos-sdk/pull/11197) Signing with multisig now works with multisig address which is not in the keyring.
* (makefile) [#11285](https://github.com/cosmos/cosmos-sdk/pull/11285) Fix lint-fix make target.
* (client) [#11283](https://github.com/cosmos/cosmos-sdk/issues/11283) Support multiple keys for tx simulation and setting automatic gas for txs.
* (store) [#11177](https://github.com/cosmos/cosmos-sdk/pull/11177) Update the prune `everything` strategy to store the last two heights.
* [#10844](https://github.com/cosmos/cosmos-sdk/pull/10844) Automatic recovering non-consistent keyring storage during public key import.
* (store) [#11117](https://github.com/cosmos/cosmos-sdk/pull/11117) Fix data race in store trace component
* (cli) [#11065](https://github.com/cosmos/cosmos-sdk/pull/11065) Ensure the `tendermint-validator-set` query command respects the `-o` output flag.
* (grpc) [#10985](https://github.com/cosmos/cosmos-sdk/pull/10992) The `/cosmos/tx/v1beta1/txs/{hash}` endpoint returns a 404 when a tx does not exist.
* (rosetta) [#10340](https://github.com/cosmos/cosmos-sdk/pull/10340) Use `GenesisChunked(ctx)` instead `Genesis(ctx)` to get genesis block height
* [#9651](https://github.com/cosmos/cosmos-sdk/pull/9651) Change inconsistent limit of `0` to `MaxUint64` on InfiniteGasMeter and add GasRemaining func to GasMeter.
* [#9639](https://github.com/cosmos/cosmos-sdk/pull/9639) Check store keys length before accessing them by making sure that `key` is of length `m+1` (for `key[n:m]`)
* (types) [#9627](https://github.com/cosmos/cosmos-sdk/pull/9627) Fix nil pointer panic on `NewBigIntFromInt`
* (x/genutil) [#9574](https://github.com/cosmos/cosmos-sdk/pull/9575) Actually use the `gentx` client tx flags (like `--keyring-dir`)
* (x/distribution) [#9599](https://github.com/cosmos/cosmos-sdk/pull/9599) Withdraw rewards event now includes a value attribute even if there are 0 rewards (due to situations like 100% commission).
* (x/genutil) [#9638](https://github.com/cosmos/cosmos-sdk/pull/9638) Added missing validator key save when recovering from mnemonic
* [#9762](https://github.com/cosmos/cosmos-sdk/pull/9762) The init command uses the chain-id from the client config if --chain-id is not provided
* [#9980](https://github.com/cosmos/cosmos-sdk/pull/9980) Returning the error when the invalid argument is passed to bank query total supply cli.
* (server) [#10016](https://github.com/cosmos/cosmos-sdk/issues/10016) Fix marshaling of index-events into server config file.
* [#10184](https://github.com/cosmos/cosmos-sdk/pull/10184) Fixed CLI tx commands to no longer explicitly require the chain-id flag as this value can come from a user config.
* (x/upgrade) [#10189](https://github.com/cosmos/cosmos-sdk/issues/10189) Removed potential sources of non-determinism in upgrades
* [#10258](https://github.com/cosmos/cosmos-sdk/issues/10258) Fixes issue related to segmentation fault on mac m1 arm64
* [#10466](https://github.com/cosmos/cosmos-sdk/issues/10466) Fixes error with simulation tests when genesis start time is randomly created after the year 2262
* [#10394](https://github.com/cosmos/cosmos-sdk/issues/10394) Fixes issue related to grpc-gateway of account balance by
  ibc-denom.
* [#10842](https://github.com/cosmos/cosmos-sdk/pull/10842) Fix error when `--generate-only`, `--max-msgs` fags set while executing `WithdrawAllRewards` command.
* [#10897](https://github.com/cosmos/cosmos-sdk/pull/10897) Fix: set a non-zero value on gas overflow.
* [#9790](https://github.com/cosmos/cosmos-sdk/pull/10687) Fix behavior of `DecCoins.MulDecTruncate`.
* [#10990](https://github.com/cosmos/cosmos-sdk/pull/10990) Fixes missing `iavl-cache-size` config parsing in `GetConfig` method.
* (x/authz) [#10447](https://github.com/cosmos/cosmos-sdk/pull/10447) Fix authz `NewGrant` expiration check.
* (x/authz) [#10633](https://github.com/cosmos/cosmos-sdk/pull/10633) Fixed authorization not found error when executing message.
* [#11222](https://github.com/cosmos/cosmos-sdk/pull/11222) reject query with block height in the future
* [#11229](https://github.com/cosmos/cosmos-sdk/pull/11229) Handled the error message of `transaction encountered error` from tendermint.
* (x/authz) [#11252](https://github.com/cosmos/cosmos-sdk/pull/11252) Allow insufficient funds error for authz simulation
* (cli) [#11313](https://github.com/cosmos/cosmos-sdk/pull/11313) Fixes `--gas auto` when executing CLI transactions in `--generate-only` mode
* (cli) [#11337](https://github.com/cosmos/cosmos-sdk/pull/11337) Fixes `show-address` cli cmd
* (crypto) [#11298](https://github.com/cosmos/cosmos-sdk/pull/11298) Fix cgo secp signature verification and update libscep256k1 library.
* (x/authz) [#11512](https://github.com/cosmos/cosmos-sdk/pull/11512) Fix response of a panic to error, when subtracting balances.
* (rosetta) [#11590](https://github.com/cosmos/cosmos-sdk/pull/11590) `/block` returns an error with nil pointer when a request has both of index and hash and increase timeout for huge genesis.
* (x/feegrant) [#11813](https://github.com/cosmos/cosmos-sdk/pull/11813) Fix pagination total count in `AllowancesByGranter` query.
* (simapp) [#11855](https://github.com/cosmos/cosmos-sdk/pull/11855) Use `sdkmath.Int` instead of `int64` for `SimulationState.InitialStake`.
* (x/capability) [#11737](https://github.com/cosmos/cosmos-sdk/pull/11737) Use a fixed length encoding of `Capability` pointer for `FwdCapabilityKey`
* [#11983](https://github.com/cosmos/cosmos-sdk/pull/11983) (x/feegrant, x/authz) rename grants query commands to `grants-by-grantee`, `grants-by-granter` cmds.
* (testutil/sims) [#12374](https://github.com/cosmos/cosmos-sdk/pull/12374) fix the non-determinstic behavior in simulations caused by `GenSignedMockTx` and check empty coins slice before it is used to create `banktype.MsgSend`.
* [#12448](https://github.com/cosmos/cosmos-sdk/pull/12448) Start telemetry independently from the API server.
* [#12509](https://github.com/cosmos/cosmos-sdk/pull/12509) Fix `Register{Tx,Tendermint}Service` not being called, resulting in some endpoints like the Simulate endpoint not working.
* [#12416](https://github.com/cosmos/cosmos-sdk/pull/12416) Prevent zero gas transactions in the `DeductFeeDecorator` AnteHandler decorator.
* (x/mint) [#12384](https://github.com/cosmos/cosmos-sdk/pull/12384) Ensure `GoalBonded` must be positive when performing `x/mint` parameter validation.
* (x/auth) [#12261](https://github.com/cosmos/cosmos-sdk/pull/12261) Deprecate pagination in GetTxsEventRequest/Response in favor of page and limit to align with tendermint `SignClient.TxSearch`
* (vesting) [#12190](https://github.com/cosmos/cosmos-sdk/pull/12190) Replace https://github.com/cosmos/cosmos-sdk/pull/12190 to use `NewBaseAccountWithAddress` in all vesting account message handlers.
* (linting) [#12132](https://github.com/cosmos/cosmos-sdk/pull/12132) Change sdk.Int to math.Int
* (cli) [#12127](https://github.com/cosmos/cosmos-sdk/pull/12127) Fix the CLI not always taking into account `--fee-payer` and `--fee-granter` flags.
* (migrations) [#12028](https://github.com/cosmos/cosmos-sdk/pull/12028) Fix v0.45->v0.46 in-place store migrations.
* (baseapp) [#12089](https://github.com/cosmos/cosmos-sdk/pull/12089) Include antehandler and runMsgs events in SimulateTx.
* (cli) [#12095](https://github.com/cosmos/cosmos-sdk/pull/12095) Fix running a tx with --dry-run returns an error
* (x/auth) [#12108](https://github.com/cosmos/cosmos-sdk/pull/12108) Fix GetBlockWithTxs error when querying block with 0 tx
* (genutil) [#12140](https://github.com/cosmos/cosmos-sdk/pull/12140) Fix staking's genesis JSON migrate in the `simd migrate v0.46` CLI command.
* (types) [#12154](https://github.com/cosmos/cosmos-sdk/pull/12154) Add `baseAccountGetter` to avoid invalid account error when create vesting account.
* (x/crisis) [#12208](https://github.com/cosmos/cosmos-sdk/pull/12208) Fix progress index of crisis invariant assertion logs.
* (types) [#12229](https://github.com/cosmos/cosmos-sdk/pull/12229) Increase sdk.Dec maxApproxRootIterations to 300

### State Machine Breaking

* (x/gov) [#13576](https://github.com/cosmos/cosmos-sdk/pull/13576) Proposals in voting period are tracked in a separate store.
* (baseapp) [#11985](https://github.com/cosmos/cosmos-sdk/pull/11985) Add a `postHandler` to baseapp. This `postHandler` is like antehandler, but is run *after* the `runMsgs` execution. It is in the same store branch that `runMsgs`, meaning that both `runMsgs` and `postHandler`
* (x/gov) [#11998](https://github.com/cosmos/cosmos-sdk/pull/11998) Tweak the `x/gov` `ModuleAccountInvariant` invariant to ensure deposits are `<=` total module account balance instead of strictly equal.
* (x/upgrade) [#11800](https://github.com/cosmos/cosmos-sdk/pull/11800) Fix `GetLastCompleteUpgrade` to properly return the latest upgrade.
* [#10564](https://github.com/cosmos/cosmos-sdk/pull/10564) Fix bug when updating allowance inside AllowedMsgAllowance
* (x/auth)[#9596](https://github.com/cosmos/cosmos-sdk/pull/9596) Enable creating periodic vesting accounts with a transactions instead of requiring them to be created in genesis.
* (x/bank) [#9611](https://github.com/cosmos/cosmos-sdk/pull/9611) Introduce a new index to act as a reverse index between a denomination and address allowing to query for token holders of a specific denomination. `DenomOwners` is updated to use the new reverse index.
* (x/bank) [#9832](https://github.com/cosmos/cosmos-sdk/pull/9832) Account balance is stored as `sdk.Int` rather than `sdk.Coin`.
* (x/bank) [#9890](https://github.com/cosmos/cosmos-sdk/pull/9890) Remove duplicate denom from denom metadata key.
* (x/upgrade) [#10189](https://github.com/cosmos/cosmos-sdk/issues/10189) Removed potential sources of non-determinism in upgrades
* [#10422](https://github.com/cosmos/cosmos-sdk/pull/10422) and [#10529](https://github.com/cosmos/cosmos-sdk/pull/10529) Add `MinCommissionRate` param to `x/staking` module.
* (x/gov) [#10763](https://github.com/cosmos/cosmos-sdk/pull/10763) modify the fields in `TallyParams` to use `string` instead of `bytes`
* [#10770](https://github.com/cosmos/cosmos-sdk/pull/10770) revert tx when block gas limit exceeded
* (x/gov) [#10868](https://github.com/cosmos/cosmos-sdk/pull/10868) Bump gov to v1. Both v1beta1 and v1beta2 queries and Msgs are accepted.
* [#11011](https://github.com/cosmos/cosmos-sdk/pull/11011) Remove burning of deposits when qourum is not reached on a governance proposal and when the deposit is not fully met.
* [#11019](https://github.com/cosmos/cosmos-sdk/pull/11019) Add `MsgCreatePermanentLockedAccount` and CLI method for creating permanent locked account
* (x/staking) [#10885] (https://github.com/cosmos/cosmos-sdk/pull/10885) Add new `CancelUnbondingDelegation`
  transaction to `x/staking` module. Delegators can now cancel unbonding delegation entry and delegate back to validator.
* (x/feegrant) [#10830](https://github.com/cosmos/cosmos-sdk/pull/10830) Expired allowances will be pruned from state.
* (x/authz,x/feegrant) [#11214](https://github.com/cosmos/cosmos-sdk/pull/11214) Fix Amino JSON encoding of authz and feegrant Msgs to be consistent with other modules.
* (authz)[#11060](https://github.com/cosmos/cosmos-sdk/pull/11060) Support grant with no expire time.

### Deprecated

* (x/upgrade) [#9906](https://github.com/cosmos/cosmos-sdk/pull/9906) Deprecate `UpgradeConsensusState` gRPC query since this functionality is only used for IBC, which now has its own [IBC replacement](https://github.com/cosmos/ibc-go/blob/2c880a22e9f9cc75f62b527ca94aa75ce1106001/proto/ibc/core/client/v1/query.proto#L54)
* (types) [#10948](https://github.com/cosmos/cosmos-sdk/issues/10948) Deprecate the types.DBBackend variable and types.NewLevelDB function. They are replaced by a new entry in `app.toml`: `app-db-backend` and `tendermint/tm-db`s `NewDB` function. If `app-db-backend` is defined, then it is used. Otherwise, if `types.DBBackend` is defined, it is used (until removed: [#11241](https://github.com/cosmos/cosmos-sdk/issues/11241)). Otherwise, Tendermint config's `db-backend` is used.

## [v0.45.16](https://github.com/cosmos/cosmos-sdk/releases/tag/v0.45.16) - 2023-05-11

### Security Bug Fixes

* (x/feegrant) [#16097](https://github.com/cosmos/cosmos-sdk/pull/16097) Fix infinite feegrant allowance bug.

## [v0.45.15](https://github.com/cosmos/cosmos-sdk/releases/tag/v0.45.15) - 2023-03-22

### Improvements

* (deps) Migrate to [CometBFT](https://github.com/cometbft/cometbft). Follow the instructions in the [release process](https://github.com/cosmos/cosmos-sdk/releases/tag/v0.45.15).
* (deps) [#15127](https://github.com/cosmos/cosmos-sdk/pull/15127) Bump btcd.
* (store) [#14410](https://github.com/cosmos/cosmos-sdk/pull/14410) `rootmulti.Store.loadVersion` has validation to check if all the module stores' height is correct, it will error if any module store has incorrect height.

## [v0.45.14](https://github.com/cosmos/cosmos-sdk/releases/tag/v0.45.14) - 2023-02-16

### Features

* [#14583](https://github.com/cosmos/cosmos-sdk/pull/14583) Add support for Core API.

## v0.45.13 - 2023-02-08

### Improvements

* (deps) Bump Tendermint version to [v0.34.26](https://github.com/informalsystems/tendermint/releases/tag/v0.34.26).

### Bug Fixes

* (store) [#14798](https://github.com/cosmos/cosmos-sdk/pull/14798) Copy btree to avoid the problem of modify while iteration.

## v0.45.12 - 2023-01-23

### Improvements

* [#13881](https://github.com/cosmos/cosmos-sdk/pull/13881) Optimize iteration on nested cached KV stores and other operations in general.
* (store) [#11646](https://github.com/cosmos/cosmos-sdk/pull/11646) Add store name in tracekv-emitted store traces
* (deps) Bump Tendermint version to [v0.34.24](https://github.com/tendermint/tendermint/releases/tag/v0.34.24) and use Informal Systems fork.

### API Breaking Changes

* (store) [#13516](https://github.com/cosmos/cosmos-sdk/pull/13516) Update State Streaming APIs:
    * Add method `ListenCommit` to `ABCIListener`
    * Move `ListeningEnabled` and  `AddListener` methods to `CommitMultiStore`
    * Remove `CacheWrapWithListeners` from `CacheWrap` and `CacheWrapper` interfaces
    * Remove listening APIs from the caching layer (it should only listen to the `rootmulti.Store`)
    * Add three new options to file streaming service constructor.
    * Modify `ABCIListener` such that any error from any method will always halt the app via `panic`

### Bug Fixes

* (store) [#12945](https://github.com/cosmos/cosmos-sdk/pull/12945) Fix nil end semantics in store/cachekv/iterator when iterating a dirty cache.
* (store) [#13516](https://github.com/cosmos/cosmos-sdk/pull/13516) Fix state listener that was observing writes at wrong time.

## v0.45.11 - 2022-11-09

### Improvements

* [#13896](https://github.com/cosmos/cosmos-sdk/pull/13896) Queries on pruned height returns error instead of empty values.
* (deps) Bump Tendermint version to [v0.34.23](https://github.com/tendermint/tendermint/releases/tag/v0.34.23).
* (deps) Bump IAVL version to [v0.19.4](https://github.com/cosmos/iavl/releases/tag/v0.19.4).

### Bug Fixes

* [#13673](https://github.com/cosmos/cosmos-sdk/pull/13673) Fix `--dry-run` flag not working when using tx command.

### CLI Breaking Changes

* [#13656](https://github.com/cosmos/cosmos-sdk/pull/13660) Rename `server.FlagIAVLFastNode` to `server.FlagDisableIAVLFastNode` for clarity.

### API Breaking Changes

* [#13673](https://github.com/cosmos/cosmos-sdk/pull/13673) The `GetFromFields` function now takes `Context` as an argument and removes `genOnly`.

## [v0.45.10](https://github.com/cosmos/cosmos-sdk/releases/tag/v0.45.10) - 2022-10-24

### Features

* (grpc) [#13485](https://github.com/cosmos/cosmos-sdk/pull/13485) Implement a new gRPC query, `/cosmos/base/node/v1beta1/config`, which provides operator configuration. Applications that wish to expose operator minimum gas prices via gRPC should have their application implement the `ApplicationQueryService` interface (see `SimApp#RegisterNodeService` as an example).
* [#13557](https://github.com/cosmos/cosmos-sdk/pull/#13557) - Add `GenSignedMockTx`. This can be used as workaround for #12437 revertion. `v0.46+` contains as well a `GenSignedMockTx` that behaves the same way.
* (x/auth) [#13612](https://github.com/cosmos/cosmos-sdk/pull/13612) Add `Query/ModuleAccountByName` endpoint for accessing the module account info by module name.

### Improvements

* [#13585](https://github.com/cosmos/cosmos-sdk/pull/13585) Bump Tendermint to `v0.34.22`.

### Bug Fixes

* [#13588](https://github.com/cosmos/cosmos-sdk/pull/13588) Fix regression in distribution.WithdrawDelegationRewards when rewards are zero.
* [#13564](https://github.com/cosmos/cosmos-sdk/pull/13564) - Fix `make proto-gen`.
* (server) [#13610](https://github.com/cosmos/cosmos-sdk/pull/13610) Read the pruning-keep-every field again.

## [v0.45.9](https://github.com/cosmos/cosmos-sdk/releases/tag/v0.45.9) - 2022-10-14

ATTENTION:

This is a security release for the [Dragonberry security advisory](https://forum.cosmos.network/t/ibc-security-advisory-dragonberry/7702).

All users should upgrade immediately.

Users *must* add a replace directive in their go.mod for the new `ics23` package in the SDK:

```go
replace github.com/confio/ics23/go => github.com/cosmos/cosmos-sdk/ics23/go v0.8.0
```

### Features

* [#13435](https://github.com/cosmos/cosmos-sdk/pull/13435) Extend error context when a simulation fails.

### Improvements

* [#13369](https://github.com/cosmos/cosmos-sdk/pull/13369) Improve UX for `keyring.List` by returning all retrieved keys.
* [#13323](https://github.com/cosmos/cosmos-sdk/pull/13323) Ensure `withdraw_rewards` rewards are emitted from all actions that result in rewards being withdrawn.
* [#13321](https://github.com/cosmos/cosmos-sdk/pull/13321) Add flag to disable fast node migration and usage.
* (store) [#13326](https://github.com/cosmos/cosmos-sdk/pull/13326) Implementation of ADR-038 file StreamingService, backport #8664.
* (store) [#13540](https://github.com/cosmos/cosmos-sdk/pull/13540) Default fastnode migration to false to prevent surprises. Operators must enable it, unless they have it enabled already.

### API Breaking Changes

* (cli) [#13089](https://github.com/cosmos/cosmos-sdk/pull/13089) Fix rollback command don't actually delete multistore versions, added method `RollbackToVersion` to interface `CommitMultiStore` and added method `CommitMultiStore` to `Application` interface.

### Bug Fixes

* Implement dragonberry security patch.
* For applying the patch please refer to the [RELEASE PROCESS](https://github.com/cosmos/cosmos-sdk/releases/tag/v0.45.9)
* (store) [#13459](https://github.com/cosmos/cosmos-sdk/pull/13459) Don't let state listener observe the uncommitted writes.

### Notes

Reverted #12437 due to API breaking changes.

## [v0.45.8](https://github.com/cosmos/cosmos-sdk/releases/tag/v0.45.8) - 2022-08-25

### Improvements

* [#12981](https://github.com/cosmos/cosmos-sdk/pull/12981) Return proper error when parsing telemetry configuration.
* [#12885](https://github.com/cosmos/cosmos-sdk/pull/12885) Amortize cost of processing cache KV store.
* [#12970](https://github.com/cosmos/cosmos-sdk/pull/12970) Bump Tendermint to `v0.34.21` and IAVL to `v0.19.1`.
* [#12693](https://github.com/cosmos/cosmos-sdk/pull/12693) Make sure the order of each node is consistent when emitting proto events.

### Bug Fixes

* [#13046](https://github.com/cosmos/cosmos-sdk/pull/13046) Fix missing return statement in BaseApp.Query.

## [v0.45.7](https://github.com/cosmos/cosmos-sdk/releases/tag/v0.45.7) - 2022-08-04

### Features

* (upgrade) [#12603](https://github.com/cosmos/cosmos-sdk/pull/12603) feat: Move AppModule.BeginBlock and AppModule.EndBlock to extension interfaces

### Improvements

* (events) [#12850](https://github.com/cosmos/cosmos-sdk/pull/12850) Add a new `fee_payer` attribute to the `tx` event that is emitted from the `DeductFeeDecorator` AnteHandler decorator.
* (x/params) [#12724](https://github.com/cosmos/cosmos-sdk/pull/12724) Add `GetParamSetIfExists` function to params `Subspace` to prevent panics on breaking changes.
* [#12668](https://github.com/cosmos/cosmos-sdk/pull/12668) Add `authz_msg_index` event attribute to message events emitted when executing via `MsgExec` through `x/authz`.
* [#12697](https://github.com/cosmos/cosmos-sdk/pull/12697) Upgrade IAVL to v0.19.0 with fast index and error propagation. NOTE: first start will take a while to propagate into new model.
    * Note: after upgrading to this version it may take up to 15 minutes to migrate from 0.17 to 0.19. This time is used to create the fast cache introduced into IAVL for performance
* [#12784](https://github.com/cosmos/cosmos-sdk/pull/12784) Upgrade Tendermint to 0.34.20.
* (x/bank) [#12674](https://github.com/cosmos/cosmos-sdk/pull/12674) Add convenience function `CreatePrefixedAccountStoreKey()` to construct key to access account's balance for a given denom.

### Bug Fixes

* (x/mint) [#12384](https://github.com/cosmos/cosmos-sdk/pull/12384) Ensure `GoalBonded` must be positive when performing `x/mint` parameter validation.
* (simapp) [#12437](https://github.com/cosmos/cosmos-sdk/pull/12437) fix the non-determinstic behavior in simulations caused by `GenTx` and check
empty coins slice before it is used to create `banktype.MsgSend`.
* (x/capability) [12818](https://github.com/cosmos/cosmos-sdk/pull/12818) Use fixed length hex for pointer at FwdCapabilityKey.

## [v0.45.6](https://github.com/cosmos/cosmos-sdk/releases/tag/v0.45.6) - 2022-06-28

### Improvements

* (simapp) [#12314](https://github.com/cosmos/cosmos-sdk/pull/12314) Increase `DefaultGenTxGas` from `1000000` to `10000000`
* [#12371](https://github.com/cosmos/cosmos-sdk/pull/12371) Update min required Golang version to 1.18.

### Bug Fixes

* [#12317](https://github.com/cosmos/cosmos-sdk/pull/12317) Rename `edit-validator` command's `--moniker` flag to `--new-moniker`
* (x/upgrade) [#12264](https://github.com/cosmos/cosmos-sdk/pull/12264) Fix `GetLastCompleteUpgrade` to properly return the latest upgrade.
* (x/crisis) [#12208](https://github.com/cosmos/cosmos-sdk/pull/12208) Fix progress index of crisis invariant assertion logs.

### Features

* (query) [#12253](https://github.com/cosmos/cosmos-sdk/pull/12253) Add `GenericFilteredPaginate` to the `query` package to improve UX.

## [v0.45.5](https://github.com/cosmos/cosmos-sdk/releases/tag/v0.45.5) - 2022-06-09

### Improvements

* (x/feegrant) [#11813](https://github.com/cosmos/cosmos-sdk/pull/11813) Fix pagination total count in `AllowancesByGranter` query.
* (errors) [#12002](https://github.com/cosmos/cosmos-sdk/pull/12002) Removed 'redacted' error message from defaultErrEncoder.
* (ante) [#12017](https://github.com/cosmos/cosmos-sdk/pull/12017) Index ante events for failed tx (backport #12013).
* [#12153](https://github.com/cosmos/cosmos-sdk/pull/12153) Add a new `NewSimulationManagerFromAppModules` constructor, to simplify simulation wiring.

### Bug Fixes

* [#11796](https://github.com/cosmos/cosmos-sdk/pull/11796) Handle EOF error case in `readLineFromBuf`, which allows successful reading of passphrases from STDIN.
* [#11772](https://github.com/cosmos/cosmos-sdk/pull/11772) Limit types.Dec length to avoid overflow.
* [#10947](https://github.com/cosmos/cosmos-sdk/pull/10947) Add `AllowancesByGranter` query to the feegrant module
* [#9639](https://github.com/cosmos/cosmos-sdk/pull/9639) Check store keys length before accessing them by making sure that `key` is of length `m+1` (for `key[n:m]`)
* [#11983](https://github.com/cosmos/cosmos-sdk/pull/11983) (x/feegrant, x/authz) rename grants query commands to `grants-by-grantee`, `grants-by-granter` cmds.

## Improvements

* [#11886](https://github.com/cosmos/cosmos-sdk/pull/11886) Improve error messages

## [v0.45.4](https://github.com/cosmos/cosmos-sdk/releases/tag/v0.45.4) - 2022-04-25

### Bug Fixes

* [#11624](https://github.com/cosmos/cosmos-sdk/pull/11624) Handle the error returned from `NewNode` in the `server` package.
* [#11724](https://github.com/cosmos/cosmos-sdk/pull/11724) Fix data race issues with `api.Server`.

### Improvements

* (types) [#12201](https://github.com/cosmos/cosmos-sdk/pull/12201) Add `MustAccAddressFromBech32` util function
* [#11693](https://github.com/cosmos/cosmos-sdk/pull/11693) Add validation for gentx cmd.
* [#11686](https://github.com/cosmos/cosmos-sdk/pull/11686) Update the min required Golang version to `1.17`.
* (x/auth/vesting) [#11652](https://github.com/cosmos/cosmos-sdk/pull/11652) Add util functions for `Period(s)`

## [v0.45.3](https://github.com/cosmos/cosmos-sdk/releases/tag/v0.45.3) - 2022-04-12

### Improvements

* [#11562](https://github.com/cosmos/cosmos-sdk/pull/11562) Updated Tendermint to v0.34.19; `unsafe-reset-all` command has been moved to the `tendermint` sub-command.

### Features

* (x/upgrade) [#11551](https://github.com/cosmos/cosmos-sdk/pull/11551) Update `ScheduleUpgrade` for chains to schedule an automated upgrade on `BeginBlock` without having to go though governance.

## [v0.45.2](https://github.com/cosmos/cosmos-sdk/releases/tag/v0.45.2) - 2022-04-05

### Features

* (tx) [#11533](https://github.com/cosmos/cosmos-sdk/pull/11533) Register [`EIP191`](https://eips.ethereum.org/EIPS/eip-191) as an available `SignMode` for chains to use.
* [#11430](https://github.com/cosmos/cosmos-sdk/pull/11430) Introduce a new `grpc-only` flag, such that when enabled, will start the node in a query-only mode. Note, gRPC MUST be enabled with this flag.
* (x/bank) [#11417](https://github.com/cosmos/cosmos-sdk/pull/11417) Introduce a new `SpendableBalances` gRPC query that retrieves an account's total (paginated) spendable balances.
* (x/bank) [#10771](https://github.com/cosmos/cosmos-sdk/pull/10771) Add safety check on bank module perms to allow module-specific mint restrictions (e.g. only minting a certain denom).
* (x/bank) [#10771](https://github.com/cosmos/cosmos-sdk/pull/10771) Add `bank.BankKeeper.WithMintCoinsRestriction` function to restrict use of bank `MintCoins` usage. This function is not on the bank `Keeper` interface, so it's not API-breaking, but only additive on the keeper implementation.
* [#10944](https://github.com/cosmos/cosmos-sdk/pull/10944) `x/authz` add all grants by grantee query
* [#11124](https://github.com/cosmos/cosmos-sdk/pull/11124) Add `GetAllVersions` to application store
* (x/auth) [#10880](https://github.com/cosmos/cosmos-sdk/pull/10880) Added a new query to the tx query service that returns a block with transactions fully decoded.
* [#11314](https://github.com/cosmos/cosmos-sdk/pull/11314) Add state rollback command.

### Bug Fixes

* [#11354](https://github.com/cosmos/cosmos-sdk/pull/11355) Added missing pagination flag for `bank q total` query.
* [#11197](https://github.com/cosmos/cosmos-sdk/pull/11197) Signing with multisig now works with multisig address which is not in the keyring.
* (client) [#11283](https://github.com/cosmos/cosmos-sdk/issues/11283) Support multiple keys for tx simulation and setting automatic gas for txs.
* (store) [#11177](https://github.com/cosmos/cosmos-sdk/pull/11177) Update the prune `everything` strategy to store the last two heights.
* (store) [#11117](https://github.com/cosmos/cosmos-sdk/pull/11117) Fix data race in store trace component
* (x/authz) [#11252](https://github.com/cosmos/cosmos-sdk/pull/11252) Allow insufficient funds error for authz simulation
* (crypto) [#11298](https://github.com/cosmos/cosmos-sdk/pull/11298) Fix cgo secp signature verification and update libscep256k1 library.
* (crypto) [#12122](https://github.com/cosmos/cosmos-sdk/pull/12122) Fix keyring migration issue.

### Improvements

* [#9576](https://github.com/cosmos/cosmos-sdk/pull/9576) Add debug error message to query result when enabled
* (types) [#11200](https://github.com/cosmos/cosmos-sdk/pull/11200) Added `Min()` and `Max()` operations on sdk.Coins.
* [#11267](https://github.com/cosmos/cosmos-sdk/pull/11267) Add hooks to allow app modules to add things to state-sync (backport #10961).

## [v0.45.1](https://github.com/cosmos/cosmos-sdk/releases/tag/v0.45.1) - 2022-02-03

### Bug Fixes

* (grpc) [#10985](https://github.com/cosmos/cosmos-sdk/pull/10992) The `/cosmos/tx/v1beta1/txs/{hash}` endpoint returns a 404 when a tx does not exist.
* [#10990](https://github.com/cosmos/cosmos-sdk/pull/10990) Fixes missing `iavl-cache-size` config parsing in `GetConfig` method.
* [#11222](https://github.com/cosmos/cosmos-sdk/pull/11222) reject query with block height in the future

### Improvements

* [#10407](https://github.com/cosmos/cosmos-sdk/pull/10407) Added validation to `x/upgrade` module's `BeginBlock` to check accidental binary downgrades
* [#10768](https://github.com/cosmos/cosmos-sdk/pull/10768) Extra logging in in-place store migrations.

## [v0.45.0](https://github.com/cosmos/cosmos-sdk/releases/tag/v0.45.0) - 2022-01-18

### State Machine Breaking

* [#10833](https://github.com/cosmos/cosmos-sdk/pull/10833) fix reported tx gas used when block gas limit exceeded.
* (auth) [#10536](https://github.com/cosmos/cosmos-sdk/pull/10536) Enable `SetSequence` for `ModuleAccount`.
* (store) [#10218](https://github.com/cosmos/cosmos-sdk/pull/10218) Charge gas even when there are no entries while seeking.
* (store) [#10247](https://github.com/cosmos/cosmos-sdk/pull/10247) Charge gas for the key length in gas meter.
* (x/gov) [#10740](https://github.com/cosmos/cosmos-sdk/pull/10740) Increase maximum proposal description size from 5k characters to 10k characters.
* [#10814](https://github.com/cosmos/cosmos-sdk/pull/10814) revert tx when block gas limit exceeded.

### API Breaking Changes

* [#10561](https://github.com/cosmos/cosmos-sdk/pull/10561) The `CommitMultiStore` interface contains a new `SetIAVLCacheSize` method
* [#10922](https://github.com/cosmos/cosmos-sdk/pull/10922), [/#10956](https://github.com/cosmos/cosmos-sdk/pull/10956) Deprecate key `server.Generate*` functions and move them to `testutil` and support custom mnemonics in in-process testing network. Moved `TestMnemonic` from `testutil` package to `testdata`.
* [#11049](https://github.com/cosmos/cosmos-sdk/pull/11049) Add custom tendermint config variables into root command. Allows App developers to set config.toml variables.

### Features

* [#10614](https://github.com/cosmos/cosmos-sdk/pull/10614) Support in-place migration ordering

### Improvements

* [#10486](https://github.com/cosmos/cosmos-sdk/pull/10486) store/cachekv's `Store.Write` conservatively
  looks up keys, but also uses the [map clearing idiom](https://bencher.orijtech.com/perfclinic/mapclearing/)
  to reduce the RAM usage, CPU time usage, and garbage collection pressure from clearing maps,
  instead of allocating new maps.
* (module) [#10711](https://github.com/cosmos/cosmos-sdk/pull/10711) Panic at startup if the app developer forgot to add modules in the `SetOrder{BeginBlocker, EndBlocker, InitGenesis, ExportGenesis}` functions. This means that all modules, even those who have empty implementations for those methods, need to be added to `SetOrder*`.
* (types) [#10076](https://github.com/cosmos/cosmos-sdk/pull/10076) Significantly speedup and lower allocations for `Coins.String()`.
* (auth) [#10022](https://github.com/cosmos/cosmos-sdk/pull/10022) `AuthKeeper` interface in `x/auth` now includes a function `HasAccount`.
* [#10393](https://github.com/cosmos/cosmos-sdk/pull/10393) Add `HasSupply` method to bank keeper to ensure that input denom actually exists on chain.

### Bug Fixes

* (std/codec) [/#10595](https://github.com/cosmos/cosmos-sdk/pull/10595) Add evidence to std/codec to be able to decode evidence in client interactions.
* (types) [#9627](https://github.com/cosmos/cosmos-sdk/pull/9627) Fix nil pointer panic on `NewBigIntFromInt`.
* [#10725](https://github.com/cosmos/cosmos-sdk/pull/10725) populate `ctx.ConsensusParams` for begin/end blockers.
* [#9829](https://github.com/cosmos/cosmos-sdk/pull/9829) Fixed Coin denom sorting not being checked during `Balance.Validate` check. Refactored the Validation logic to use `Coins.Validate` for `Balance.Coins`
* [#10061](https://github.com/cosmos/cosmos-sdk/pull/10061) and [#10515](https://github.com/cosmos/cosmos-sdk/pull/10515) Ensure that `LegacyAminoPubKey` struct correctly unmarshals from JSON

## [v0.44.8](https://github.com/cosmos/cosmos-sdk/releases/tag/v0.44.8) - 2022-04-12

### Improvements

* [#11563](https://github.com/cosmos/cosmos-sdk/pull/11563) Updated Tendermint to v0.34.19; `unsafe-reset-all` command has been moved to the `tendermint` sub-command.

## [v0.44.7](https://github.com/cosmos/cosmos-sdk/releases/tag/v0.44.7) - 2022-04-04

### Features

* (x/bank) [#10771](https://github.com/cosmos/cosmos-sdk/pull/10771) Add safety check on bank module perms to allow module-specific mint restrictions (e.g. only minting a certain denom).
* (x/bank) [#10771](https://github.com/cosmos/cosmos-sdk/pull/10771) Add `bank.BankKeeper.WithMintCoinsRestriction` function to restrict use of bank `MintCoins` usage. This function is not on the bank `Keeper` interface, so it's not API-breaking, but only additive on the keeper implementation.

### Bug Fixes

* [#11354](https://github.com/cosmos/cosmos-sdk/pull/11355) Added missing pagination flag for `bank q total` query.
* (store) [#11177](https://github.com/cosmos/cosmos-sdk/pull/11177) Update the prune `everything` strategy to store the last two heights.
* (store) [#11117](https://github.com/cosmos/cosmos-sdk/pull/11117) Fix data race in store trace component
* (x/authz) [#11252](https://github.com/cosmos/cosmos-sdk/pull/11252) Allow insufficient funds error for authz simulation

### Improvements

* [#9576](https://github.com/cosmos/cosmos-sdk/pull/9576) Add debug error message to query result when enabled

## [v0.44.6](https://github.com/cosmos/cosmos-sdk/releases/tag/v0.44.6) - 2022-02-02

### Features

* [#11124](https://github.com/cosmos/cosmos-sdk/pull/11124) Add `GetAllVersions` to application store

### Bug Fixes

* (grpc) [#10985](https://github.com/cosmos/cosmos-sdk/pull/10992) The `/cosmos/tx/v1beta1/txs/{hash}` endpoint returns a 404 when a tx does not exist.
* (std/codec) [/#10595](https://github.com/cosmos/cosmos-sdk/pull/10595) Add evidence to std/codec to be able to decode evidence in client interactions.
* [#10725](https://github.com/cosmos/cosmos-sdk/pull/10725) populate `ctx.ConsensusParams` for begin/end blockers.
* [#10061](https://github.com/cosmos/cosmos-sdk/pull/10061) and [#10515](https://github.com/cosmos/cosmos-sdk/pull/10515) Ensure that `LegacyAminoPubKey` struct correctly unmarshals from JSON

### Improvements

* [#10823](https://github.com/cosmos/cosmos-sdk/pull/10823) updated ambiguous cli description for creating feegrant.

## [v0.44.5-patch](https://github.com/cosmos/cosmos-sdk/releases/tag/v0.44.5-patch) - 2021-10-14

ATTENTION:

This is a security release for the [Dragonberry security advisory](https://forum.cosmos.network/t/ibc-security-advisory-dragonberry/7702).

All users should upgrade immediately.

Users *must* add a replace directive in their go.mod for the new `ics23` package in the SDK:

```go
replace github.com/confio/ics23/go => github.com/cosmos/cosmos-sdk/ics23/go v0.8.0
```

## [v0.44.5](https://github.com/cosmos/cosmos-sdk/releases/tag/v0.44.5) - 2021-12-02

### Improvements

* (baseapp) [#10631](https://github.com/cosmos/cosmos-sdk/pull/10631) Emit ante events even for the failed txs.
* (store) [#10741](https://github.com/cosmos/cosmos-sdk/pull/10741) Significantly speedup iterator creation after delete heavy workloads. Significantly improves IBC migration times.

### Bug Fixes

* [#10648](https://github.com/cosmos/cosmos-sdk/pull/10648) Upgrade IAVL to 0.17.3 to solve race condition bug in IAVL.

## [v0.44.4](https://github.com/cosmos/cosmos-sdk/releases/tag/v0.44.4) - 2021-11-25

### Improvements

* (types) [#10630](https://github.com/cosmos/cosmos-sdk/pull/10630) Add an `Events` field to the `TxResponse` type that captures *all* events emitted by a transaction, unlike `Logs` which only contains events emitted during message execution.
* (x/upgrade) [#10532](https://github.com/cosmos/cosmos-sdk/pull/10532) Add `keeper.DumpUpgradeInfoWithInfoToDisk` to include `Plan.Info` in the upgrade-info file.
* (store) [#10544](https://github.com/cosmos/cosmos-sdk/pull/10544) Use the new IAVL iterator structure which significantly improves iterator performance.

### Bug Fixes

* [#10827](https://github.com/cosmos/cosmos-sdk/pull/10827) Create query `Context` with requested block height
* [#10414](https://github.com/cosmos/cosmos-sdk/pull/10414) Use `sdk.GetConfig().GetFullBIP44Path()` instead `sdk.FullFundraiserPath` to generate key
* (bank) [#10394](https://github.com/cosmos/cosmos-sdk/pull/10394) Fix: query account balance by ibc denom.
* [\10608](https://github.com/cosmos/cosmos-sdk/pull/10608) Change the order of module migration by pushing x/auth to the end. Auth module depends on other modules and should be run last. We have updated the documentation to provide more details how to change module migration order. This is technically a breaking change, but only impacts updates between the upgrades with version change, hence migrating from the previous patch release doesn't cause new migration and doesn't break the state.
* [#10674](https://github.com/cosmos/cosmos-sdk/pull/10674) Fix issue with `Error.Wrap` and `Error.Wrapf` usage with `errors.Is`.

## [v0.44.3](https://github.com/cosmos/cosmos-sdk/releases/tag/v0.44.3) - 2021-10-21

### Improvements

* [#10768](https://github.com/cosmos/cosmos-sdk/pull/10768) Added extra logging for tracking in-place store migrations
* [#10262](https://github.com/cosmos/cosmos-sdk/pull/10262) Remove unnecessary logging in `x/feegrant` simulation.
* [#10327](https://github.com/cosmos/cosmos-sdk/pull/10327) Add null guard for possible nil `Amount` in tx fee `Coins`
* [#10339](https://github.com/cosmos/cosmos-sdk/pull/10339) Improve performance of `removeZeroCoins` by only allocating memory when necessary
* [#10045](https://github.com/cosmos/cosmos-sdk/pull/10045) Revert [#8549](https://github.com/cosmos/cosmos-sdk/pull/8549). Do not route grpc queries through Tendermint.
* (deps) [#10375](https://github.com/cosmos/cosmos-sdk/pull/10375) Bump Tendermint to [v0.34.14](https://github.com/tendermint/tendermint/releases/tag/v0.34.14).
* [#10024](https://github.com/cosmos/cosmos-sdk/pull/10024) `store/cachekv` performance improvement by reduced growth factor for iterator ranging by using binary searches to find dirty items when unsorted key count >= 1024.

### Bug Fixes

* (client) [#10226](https://github.com/cosmos/cosmos-sdk/pull/10226) Fix --home flag parsing.
* (rosetta) [#10340](https://github.com/cosmos/cosmos-sdk/pull/10340) Use `GenesisChunked(ctx)` instead `Genesis(ctx)` to get genesis block height

## [v0.44.2](https://github.com/cosmos/cosmos-sdk/releases/tag/v0.44.2) - 2021-10-12

Security Release. No breaking changes related to 0.44.x.

## [v0.44.1](https://github.com/cosmos/cosmos-sdk/releases/tag/v0.44.1) - 2021-09-29

### Improvements

* (store) [#10040](https://github.com/cosmos/cosmos-sdk/pull/10040) Bump IAVL to v0.17.1 which includes performance improvements on a batch load.
* (types) [#10021](https://github.com/cosmos/cosmos-sdk/pull/10021) Speedup coins.AmountOf(), by removing many intermittent regex calls.
* [#10077](https://github.com/cosmos/cosmos-sdk/pull/10077) Remove telemetry on `GasKV` and `CacheKV` store Get/Set operations, significantly improving their performance.
* (store) [#10026](https://github.com/cosmos/cosmos-sdk/pull/10026) Improve CacheKVStore datastructures / algorithms, to no longer take O(N^2) time when interleaving iterators and insertions.

### Bug Fixes

* [#9969](https://github.com/cosmos/cosmos-sdk/pull/9969) fix: use keyring in config for add-genesis-account cmd.
* (x/genutil) [#10104](https://github.com/cosmos/cosmos-sdk/pull/10104) Ensure the `init` command reads the `--home` flag value correctly.
* (x/feegrant) [#10049](https://github.com/cosmos/cosmos-sdk/issues/10049) Fixed the error message when `period` or `period-limit` flag is not set on a feegrant grant transaction.

### Client Breaking Changes

* [#9879](https://github.com/cosmos/cosmos-sdk/pull/9879) Modify ABCI Queries to use `abci.QueryRequest` Height field if it is non-zero, otherwise continue using context height.

## [v0.44.0](https://github.com/cosmos/cosmos-sdk/releases/tag/v0.44.0) - 2021-09-01

### Features

* [#9860](https://github.com/cosmos/cosmos-sdk/pull/9860) Emit transaction fee in ante handler fee decorator. The event type is `tx` and the attribute is `fee`.

### Improvements

* (deps) [#9956](https://github.com/cosmos/cosmos-sdk/pull/9956) Bump Tendermint to [v0.34.12](https://github.com/tendermint/tendermint/releases/tag/v0.34.12).

### Deprecated

* (x/upgrade) [#9906](https://github.com/cosmos/cosmos-sdk/pull/9906) Deprecate `UpgradeConsensusState` gRPC query since this functionality is only used for IBC, which now has its own [IBC replacement](https://github.com/cosmos/ibc-go/blob/2c880a22e9f9cc75f62b527ca94aa75ce1106001/proto/ibc/core/client/v1/query.proto#L54)

### Bug Fixes

* [#9965](https://github.com/cosmos/cosmos-sdk/pull/9965) Fixed `simd version` command output to report the right release tag.
* (x/upgrade) [#10189](https://github.com/cosmos/cosmos-sdk/issues/10189) Removed potential sources of non-determinism in upgrades.

### Client Breaking Changes

* [#10041](https://github.com/cosmos/cosmos-sdk/pull/10041) Remove broadcast & encode legacy REST endpoints. Please see the [REST Endpoints Migration guide](https://docs.cosmos.network/v0.45/migrations/rest.html) to migrate to the new REST endpoints.

## [v0.43.0](https://github.com/cosmos/cosmos-sdk/releases/tag/v0.43.0) - 2021-08-10
=======
* (baseapp) [#24069](https://github.com/cosmos/cosmos-sdk/pull/24069) Create CheckTxHandler to allow extending the logic of CheckTx.
* (types) [#24093](https://github.com/cosmos/cosmos-sdk/pull/24093) Added a new method, `IsGT`, for `types.Coin`. This method is used to check if a `types.Coin` is greater than another `types.Coin`.
* (client/keys) [#24071](https://github.com/cosmos/cosmos-sdk/pull/24071) Add support for importing hex key using standard input.
* (types) [#23780](https://github.com/cosmos/cosmos-sdk/pull/23780) Add a ValueCodec for the math.Uint type that can be used in collections maps.
* (perf)[#24045](https://github.com/cosmos/cosmos-sdk/pull/24045) Sims: Replace runsim command with Go stdlib testing. CLI: `Commit` default true, `Lean`, `SimulateEveryOperation`, `PrintAllInvariants`, `DBBackend` params removed
* (crypto/keyring) [#24040](https://github.com/cosmos/cosmos-sdk/pull/24040) Expose the db keyring used in the keystore.
* (types) [#23919](https://github.com/cosmos/cosmos-sdk/pull/23919) Add MustValAddressFromBech32 function.
* (all) [#23708](https://github.com/cosmos/cosmos-sdk/pull/23708) Add unordered transaction support.
    * Adds a `--timeout-timestamp` flag that allows users to specify a block time at which the unordered transactions should expire from the mempool.
* (x/epochs) [#23815](https://github.com/cosmos/cosmos-sdk/pull/23815) Upstream `x/epochs` from Osmosis
* (client) [#23811](https://github.com/cosmos/cosmos-sdk/pull/23811) Add auto cli for node service.
* (genutil) [#24018](https://github.com/cosmos/cosmos-sdk/pull/24018) Allow manually setting the consensus key type in genesis
* (client) [#18557](https://github.com/cosmos/cosmos-sdk/pull/18557) Add `--qrcode` flag to `keys show` command to support displaying keys address QR code.
* (x/auth) [#24030](https://github.com/cosmos/cosmos-sdk/pull/24030) Allow usage of ed25519 keys for transaction signing.
* (baseapp) [#24163](https://github.com/cosmos/cosmos-sdk/pull/24163) Add `StreamingManager` to baseapp to extend the abci listeners.
* (x/protocolpool) [#23933](https://github.com/cosmos/cosmos-sdk/pull/23933) Add x/protocolpool module.
  * x/distribution can now utilize an externally managed community pool. NOTE: this will make the message handlers for FundCommunityPool and CommunityPoolSpend error, as well as the query handler for CommunityPool.

### Improvements

* (client/keys) [#18950](https://github.com/cosmos/cosmos-sdk/pull/18950) Improve `<appd> keys add`, `<appd> keys import` and `<appd> keys rename` by checking name validation.
* (client/keys) [#18703](https://github.com/cosmos/cosmos-sdk/pull/18703) Improve `<appd> keys add` and `<appd> keys show` by checking whether there are duplicate keys in the multisig case.
* (client/keys) [#18745](https://github.com/cosmos/cosmos-sdk/pull/18745) Improve `<appd> keys export` and `<appd> keys mnemonic` by adding --yes option to skip interactive confirmation.
* (x/bank) [#24106](https://github.com/cosmos/cosmos-sdk/pull/24106) `SendCoins` now checks for `SendRestrictions` before instead of after deducting coins using `subUnlockedCoins`.
* (crypto/ledger) [#24036](https://github.com/cosmos/cosmos-sdk/pull/24036) Improve error message when deriving paths using index > 100
* (gRPC) [#23844](https://github.com/cosmos/cosmos-sdk/pull/23844) Add debug log prints for each gRPC request.
* (gRPC) [#24073](https://github.com/cosmos/cosmos-sdk/pull/24073) Adds error handling for out-of-gas panics in grpc query handlers.
* (server) [#24072](https://github.com/cosmos/cosmos-sdk/pull/24072) Return BlockHeader by shallow copy in server Context.
* (x/bank) [#24053](https://github.com/cosmos/cosmos-sdk/pull/24053) Resolve a foot-gun by swapping send restrictions check in `InputOutputCoins` before coin deduction.

### Bug Fixes

* (server) [#24068](https://github.com/cosmos/cosmos-sdk/pull/24068) Allow align block header with skip check header in grpc server.
* (x/gov) [#24044](https://github.com/cosmos/cosmos-sdk/pull/24044) Fix some places in which we call Remove inside a Walk (x/gov).
* (baseapp) [#24042](https://github.com/cosmos/cosmos-sdk/pull/24042) Fixed a data race inside BaseApp.getContext, found by end-to-end (e2e) tests.
* (client/server) [#24059](https://github.com/cosmos/cosmos-sdk/pull/24059) Consistently set viper prefix in client and server. It defaults for the binary name for both client and server.
* (client/keys) [#24041](https://github.com/cosmos/cosmos-sdk/pull/24041) `keys delete` won't terminate when a key is not found, but will log the error.
* (baseapp) [#24027](https://github.com/cosmos/cosmos-sdk/pull/24027) Ensure that `BaseApp.Init` checks that the commit multistore is set to protect against nil dereferences.
* (x/group) [GHSA-47ww-ff84-4jrg](https://github.com/cosmos/cosmos-sdk/security/advisories/GHSA-47ww-ff84-4jrg) Fix x/group can halt when erroring in EndBlocker
* (x/distribution) [#23934](https://github.com/cosmos/cosmos-sdk/pull/23934) Fix vulnerability in `incrementReferenceCount` in distribution.
* (baseapp) [#23879](https://github.com/cosmos/cosmos-sdk/pull/23879) Ensure finalize block response is not empty in the defer check of FinalizeBlock to avoid panic by nil pointer.
* (query) [#23883](https://github.com/cosmos/cosmos-sdk/pull/23883) Fix NPE in query pagination.
* (client) [#23860](https://github.com/cosmos/cosmos-sdk/pull/23860) Add missing `unordered` field for legacy amino signing of tx body.
* (x/bank) [#23836](https://github.com/cosmos/cosmos-sdk/pull/23836) Fix `DenomMetadata` rpc allow value with slashes.
* (query) [87d3a43](https://github.com/cosmos/cosmos-sdk/commit/87d3a432af95f4cf96aa02351ed5fcc51cca6e7b) Fix collection filtered pagination.
* (sims) [#23952](https://github.com/cosmos/cosmos-sdk/pull/23952) Use liveness matrix for validator sign status in sims
* (baseapp) [#24055](https://github.com/cosmos/cosmos-sdk/pull/24055) Align block header when query with latest height.
* (baseapp) [#24074](https://github.com/cosmos/cosmos-sdk/pull/24074) Use CometBFT's ComputeProtoSizeForTxs in defaultTxSelector.SelectTxForProposal for consistency.
* (cli) [#24090](https://github.com/cosmos/cosmos-sdk/pull/24090) Prune cmd should disable async pruning.


## [v0.50.12](https://github.com/cosmos/cosmos-sdk/releases/tag/v0.50.12) - 2025-02-20

### Bug Fixes

* [GHSA-x5vx-95h7-rv4p](https://github.com/cosmos/cosmos-sdk/security/advisories/GHSA-x5vx-95h7-rv4p) Fix Group module can halt chain when handling a malicious proposal.

## [v0.50.11](https://github.com/cosmos/cosmos-sdk/releases/tag/v0.50.11) - 2024-12-16
>>>>>>> 4f445ed9

### Features

* (crypto/keyring) [#21653](https://github.com/cosmos/cosmos-sdk/pull/21653) New Linux-only backend that adds Linux kernel's `keyctl` support.

### Improvements

* (server) [#21941](https://github.com/cosmos/cosmos-sdk/pull/21941) Regenerate addrbook.json for in place testnet.

### Bug Fixes

* Fix [ABS-0043/ABS-0044](https://github.com/cosmos/cosmos-sdk/security/advisories/GHSA-8wcc-m6j2-qxvm) Limit recursion depth for unknown field detection and unpack any
* (server) [#22564](https://github.com/cosmos/cosmos-sdk/pull/22564) Fix fallback genesis path in server
* (x/group) [#22425](https://github.com/cosmos/cosmos-sdk/pull/22425) Proper address rendering in error
* (sims) [#21906](https://github.com/cosmos/cosmos-sdk/pull/21906) Skip sims test when running dry on validators
* (cli) [#21919](https://github.com/cosmos/cosmos-sdk/pull/21919) Query address-by-acc-num by account_id instead of id.
* (x/group) [#22229](https://github.com/cosmos/cosmos-sdk/pull/22229) Accept `1` and `try` in CLI for group proposal exec.

## [v0.50.10](https://github.com/cosmos/cosmos-sdk/releases/tag/v0.50.10) - 2024-09-20

### Features

* (cli) [#20779](https://github.com/cosmos/cosmos-sdk/pull/20779) Added `module-hash-by-height` command to query and retrieve module hashes at a specified blockchain height, enhancing debugging capabilities.
* (cli) [#21372](https://github.com/cosmos/cosmos-sdk/pull/21372) Added a `bulk-add-genesis-account` genesis command to add many genesis accounts at once.
* (types/collections) [#21724](https://github.com/cosmos/cosmos-sdk/pull/21724) Added `LegacyDec` collection value.

### Improvements

* (x/bank) [#21460](https://github.com/cosmos/cosmos-sdk/pull/21460) Added `Sender` attribute in `MsgMultiSend` event.
* (genutil) [#21701](https://github.com/cosmos/cosmos-sdk/pull/21701) Improved error messages for genesis validation.
* (testutil/integration) [#21816](https://github.com/cosmos/cosmos-sdk/pull/21816) Allow to pass baseapp options in `NewIntegrationApp`.

### Bug Fixes

* (runtime) [#21769](https://github.com/cosmos/cosmos-sdk/pull/21769) Fix baseapp options ordering to avoid overwriting options set by modules.
* (x/consensus) [#21493](https://github.com/cosmos/cosmos-sdk/pull/21493) Fix regression that prevented to upgrade to > v0.50.7 without consensus version params.
* (baseapp) [#21256](https://github.com/cosmos/cosmos-sdk/pull/21256) Halt height will not commit the block indicated, meaning that if halt-height is set to 10, only blocks until 9 (included) will be committed. This is to go back to the original behavior before a change was introduced in v0.50.0.
* (baseapp) [#21444](https://github.com/cosmos/cosmos-sdk/pull/21444) Follow-up, Return PreBlocker events in FinalizeBlockResponse.
* (baseapp) [#21413](https://github.com/cosmos/cosmos-sdk/pull/21413) Fix data race in sdk mempool.

## [v0.50.9](https://github.com/cosmos/cosmos-sdk/releases/tag/v0.50.9) - 2024-08-07

## Bug Fixes

* (baseapp) [#21159](https://github.com/cosmos/cosmos-sdk/pull/21159) Return PreBlocker events in FinalizeBlockResponse.
* [#20939](https://github.com/cosmos/cosmos-sdk/pull/20939) Fix collection reverse iterator to include `pagination.key` in the result.
* (client/grpc) [#20969](https://github.com/cosmos/cosmos-sdk/pull/20969) Fix `node.NewQueryServer` method not setting `cfg`.
* (testutil/integration) [#21006](https://github.com/cosmos/cosmos-sdk/pull/21006) Fix `NewIntegrationApp` method not writing default genesis to state.
* (runtime) [#21080](https://github.com/cosmos/cosmos-sdk/pull/21080) Fix `app.yaml` / `app.json` incompatibility with `depinject v1.0.0`.

## [v0.50.8](https://github.com/cosmos/cosmos-sdk/releases/tag/v0.50.8) - 2024-07-15

## Features

* (client) [#20690](https://github.com/cosmos/cosmos-sdk/pull/20690) Import mnemonic from file

## Improvements

* (x/authz,x/feegrant) [#20590](https://github.com/cosmos/cosmos-sdk/pull/20590) Provide updated keeper in depinject for authz and feegrant modules.
* [#20631](https://github.com/cosmos/cosmos-sdk/pull/20631) Fix json parsing in the wait-tx command.
* (x/auth) [#20438](https://github.com/cosmos/cosmos-sdk/pull/20438) Add `--skip-signature-verification` flag to multisign command to allow nested multisigs.

## Bug Fixes

* (simulation) [#17911](https://github.com/cosmos/cosmos-sdk/pull/17911) Fix all problems with executing command `make test-sim-custom-genesis-fast` for simulation test.
* (simulation) [#18196](https://github.com/cosmos/cosmos-sdk/pull/18196) Fix the problem of `validator set is empty after InitGenesis` in simulation test.

## [v0.50.7](https://github.com/cosmos/cosmos-sdk/releases/tag/v0.50.7) - 2024-06-04

### Improvements

* (debug) [#20328](https://github.com/cosmos/cosmos-sdk/pull/20328) Add consensus address for debug cmd.
* (runtime) [#20264](https://github.com/cosmos/cosmos-sdk/pull/20264) Expose grpc query router via depinject.
* (x/consensus) [#20381](https://github.com/cosmos/cosmos-sdk/pull/20381) Use Comet utility for consensus module consensus param updates.
* (client) [#20356](https://github.com/cosmos/cosmos-sdk/pull/20356) Overwrite client context when available in `SetCmdClientContext`.

### Bug Fixes

* (baseapp) [#20346](https://github.com/cosmos/cosmos-sdk/pull/20346) Correctly assign `execModeSimulate` to context for `simulateTx`.
* (baseapp) [#20144](https://github.com/cosmos/cosmos-sdk/pull/20144) Remove txs from mempool when AnteHandler fails in recheck.
* (baseapp) [#20107](https://github.com/cosmos/cosmos-sdk/pull/20107) Avoid header height overwrite block height.
* (cli) [#20020](https://github.com/cosmos/cosmos-sdk/pull/20020) Make bootstrap-state command support both new and legacy genesis format.
* (testutil/sims) [#20151](https://github.com/cosmos/cosmos-sdk/pull/20151) Set all signatures and don't overwrite the previous one in `GenSignedMockTx`.

## [v0.50.6](https://github.com/cosmos/cosmos-sdk/releases/tag/v0.50.6) - 2024-04-22

### Features

* (types) [#19759](https://github.com/cosmos/cosmos-sdk/pull/19759) Align SignerExtractionAdapter in PriorityNonceMempool Remove.
* (client) [#19870](https://github.com/cosmos/cosmos-sdk/pull/19870) Add new query command `wait-tx`. Alias `event-query-tx-for` to `wait-tx` for backward compatibility.

### Improvements

* (telemetry) [#19903](https://github.com/cosmos/cosmos-sdk/pull/19903) Conditionally emit metrics based on enablement.
    * **Introduction of `Now` Function**: Added a new function called `Now` to the telemetry package. It returns the current system time if telemetry is enabled, or a zero time if telemetry is not enabled.
    * **Atomic Global Variable**: Implemented an atomic global variable to manage the state of telemetry's enablement. This ensures thread safety for the telemetry state.
    * **Conditional Telemetry Emission**: All telemetry functions have been updated to emit metrics only when telemetry is enabled. They perform a check with `isTelemetryEnabled()` and return early if telemetry is disabled, minimizing unnecessary operations and overhead.
* (deps) [#19810](https://github.com/cosmos/cosmos-sdk/pull/19810) Upgrade prometheus version and fix API breaking change due to prometheus bump.
* (deps) [#19810](https://github.com/cosmos/cosmos-sdk/pull/19810) Bump `cosmossdk.io/store` to v1.1.0.
* (server) [#19884](https://github.com/cosmos/cosmos-sdk/pull/19884) Add start customizability to start command options.
* (x/gov) [#19853](https://github.com/cosmos/cosmos-sdk/pull/19853) Emit `depositor` in `EventTypeProposalDeposit`.
* (x/gov) [#19844](https://github.com/cosmos/cosmos-sdk/pull/19844) Emit the proposer of governance proposals.
* (baseapp) [#19616](https://github.com/cosmos/cosmos-sdk/pull/19616) Don't share gas meter in tx execution.

## Bug Fixes

* (x/authz) [#20114](https://github.com/cosmos/cosmos-sdk/pull/20114) Follow up of [GHSA-4j93-fm92-rp4m](https://github.com/cosmos/cosmos-sdk/security/advisories/GHSA-4j93-fm92-rp4m) for `x/authz`.
* (crypto) [#19691](https://github.com/cosmos/cosmos-sdk/pull/19745) Fix tx sign doesn't throw an error when incorrect Ledger is used.
* (baseapp) [#19970](https://github.com/cosmos/cosmos-sdk/pull/19970) Fix default config values to use no-op mempool as default.
* (crypto) [#20027](https://github.com/cosmos/cosmos-sdk/pull/20027) secp256r1 keys now implement gogoproto's customtype interface.
* (x/bank) [#20028](https://github.com/cosmos/cosmos-sdk/pull/20028) Align query with multi denoms for send-enabled.

## [v0.50.5](https://github.com/cosmos/cosmos-sdk/releases/tag/v0.50.5) - 2024-03-12

### Features

* (baseapp) [#19626](https://github.com/cosmos/cosmos-sdk/pull/19626) Add `DisableBlockGasMeter` option to `BaseApp`, which removes the block gas meter during transaction execution.

### Improvements

* (x/distribution) [#19707](https://github.com/cosmos/cosmos-sdk/pull/19707) Add autocli config for `DelegationTotalRewards` for CLI consistency with `q rewards` commands in previous versions.
* (x/auth) [#19651](https://github.com/cosmos/cosmos-sdk/pull/19651) Allow empty public keys in `GetSignBytesAdapter`.

### Bug Fixes

* (x/gov) [#19725](https://github.com/cosmos/cosmos-sdk/pull/19725) Fetch a failed proposal tally from proposal.FinalTallyResult in the gprc query.
* (types) [#19709](https://github.com/cosmos/cosmos-sdk/pull/19709) Fix skip staking genesis export when using `CoreAppModuleAdaptor` / `CoreAppModuleBasicAdaptor` for it.
* (x/auth) [#19549](https://github.com/cosmos/cosmos-sdk/pull/19549) Accept custom get signers when injecting `x/auth/tx`.
* (x/staking) Fix a possible bypass of delegator slashing: [GHSA-86h5-xcpx-cfqc](https://github.com/cosmos/cosmos-sdk/security/advisories/GHSA-86h5-xcpx-cfqc)
* (baseapp) Fix a bug in `baseapp.ValidateVoteExtensions` helper ([GHSA-95rx-m9m5-m94v](https://github.com/cosmos/cosmos-sdk/security/advisories/GHSA-95rx-m9m5-m94v)). The helper has been fixed and for avoiding API breaking changes `currentHeight` and `chainID` arguments are ignored. Those arguments are removed from the helper in v0.51+.

## [v0.50.4](https://github.com/cosmos/cosmos-sdk/releases/tag/v0.50.4) - 2024-02-19

### Features

* (server) [#19280](https://github.com/cosmos/cosmos-sdk/pull/19280) Adds in-place testnet CLI command.

### Improvements

* (client) [#19393](https://github.com/cosmos/cosmos-sdk/pull/19393/) Add `ReadDefaultValuesFromDefaultClientConfig` to populate the default values from the default client config in client.Context without creating a app folder.

### Bug Fixes

* (x/auth/vesting) [GHSA-4j93-fm92-rp4m](#bug-fixes) Add `BlockedAddr` check in `CreatePeriodicVestingAccount`.
* (baseapp) [#19338](https://github.com/cosmos/cosmos-sdk/pull/19338) Set HeaderInfo in context when calling `setState`.
* (baseapp): [#19200](https://github.com/cosmos/cosmos-sdk/pull/19200) Ensure that sdk side ve math matches cometbft.
* [#19106](https://github.com/cosmos/cosmos-sdk/pull/19106) Allow empty public keys when setting signatures. Public keys aren't needed for every transaction.
* (baseapp) [#19198](https://github.com/cosmos/cosmos-sdk/pull/19198) Remove usage of pointers in logs in all optimistic execution goroutines.
* (baseapp) [#19177](https://github.com/cosmos/cosmos-sdk/pull/19177) Fix baseapp `DefaultProposalHandler` same-sender non-sequential sequence.
* (crypto) [#19371](https://github.com/cosmos/cosmos-sdk/pull/19371) Avoid CLI redundant log in stdout, log to stderr instead.

## [v0.50.3](https://github.com/cosmos/cosmos-sdk/releases/tag/v0.50.3) - 2024-01-15

### Features

* (types) [#18991](https://github.com/cosmos/cosmos-sdk/pull/18991) Add SignerExtractionAdapter to PriorityNonceMempool/Config and provide Default implementation matching existing behavior.
* (gRPC) [#19043](https://github.com/cosmos/cosmos-sdk/pull/19043) Add `halt_height` to the gRPC `/cosmos/base/node/v1beta1/config` request.

### Improvements

* (x/bank) [#18956](https://github.com/cosmos/cosmos-sdk/pull/18956) Introduced a new `DenomOwnersByQuery` query method for `DenomOwners`, which accepts the denom value as a query string parameter, resolving issues with denoms containing slashes.
* (x/gov) [#18707](https://github.com/cosmos/cosmos-sdk/pull/18707) Improve genesis validation.
* (x/auth/tx) [#18772](https://github.com/cosmos/cosmos-sdk/pull/18772) Remove misleading gas wanted from tx simulation failure log.
* (client/tx) [#18852](https://github.com/cosmos/cosmos-sdk/pull/18852) Add `WithFromName` to tx factory.
* (types) [#18888](https://github.com/cosmos/cosmos-sdk/pull/18888) Speedup DecCoin.Sort() if len(coins) <= 1
* (types) [#18875](https://github.com/cosmos/cosmos-sdk/pull/18875) Speedup coins.Sort() if len(coins) <= 1
* (baseapp) [#18915](https://github.com/cosmos/cosmos-sdk/pull/18915) Add a new `ExecModeVerifyVoteExtension` exec mode and ensure it's populated in the `Context` during `VerifyVoteExtension` execution.
* (testutil) [#18930](https://github.com/cosmos/cosmos-sdk/pull/18930) Add NodeURI for clientCtx.

### Bug Fixes

* (baseapp) [#19058](https://github.com/cosmos/cosmos-sdk/pull/19058) Fix baseapp posthandler branch would fail if the `runMsgs` had returned an error.
* (baseapp) [#18609](https://github.com/cosmos/cosmos-sdk/issues/18609) Fixed accounting in the block gas meter after module's beginBlock and before DeliverTx, ensuring transaction processing always starts with the expected zeroed out block gas meter.
* (baseapp) [#18895](https://github.com/cosmos/cosmos-sdk/pull/18895) Fix de-duplicating vote extensions during validation in ValidateVoteExtensions.

## [v0.50.2](https://github.com/cosmos/cosmos-sdk/releases/tag/v0.50.2) - 2023-12-11

### Features

* (debug) [#18219](https://github.com/cosmos/cosmos-sdk/pull/18219) Add debug commands for application codec types.
* (client/keys) [#17639](https://github.com/cosmos/cosmos-sdk/pull/17639) Allows using and saving public keys encoded as base64.
* (server) [#17094](https://github.com/cosmos/cosmos-sdk/pull/17094) Add a `shutdown-grace` flag for waiting a given time before exit.

### Improvements

<<<<<<< HEAD
* (x/ibc) [#8458](https://github.com/cosmos/cosmos-sdk/pull/8458) Add `packet_connection` attribute to ibc events to enable relayer filtering
* [#8396](https://github.com/cosmos/cosmos-sdk/pull/8396) Add support for ARM platform
* (x/bank) [#8479](https://github.com/cosmos/cosmos-sdk/pull/8479) Additional client denom metadata validation for `base` and `display` denoms.
* (codec/types) [#8605](https://github.com/cosmos/cosmos-sdk/pull/8605) Avoid unnecessary allocations for NewAnyWithCustomTypeURL on error.

## [v0.41.0](https://github.com/cosmos/cosmos-sdk/releases/tag/v0.41.0) - 2021-01-26

### State Machine Breaking

* (x/ibc) [#8266](https://github.com/cosmos/cosmos-sdk/issues/8266) Add amino JSON support for IBC MsgTransfer in order to support Ledger text signing transfer transactions.
* (x/ibc) [#8404](https://github.com/cosmos/cosmos-sdk/pull/8404) Reorder IBC `ChanOpenAck` and `ChanOpenConfirm` handler execution to perform core handler first, followed by application callbacks.
=======
* (telemetry) [#18646] (https://github.com/cosmos/cosmos-sdk/pull/18646) Enable statsd and dogstatsd telemetry sinks.
* (server) [#18478](https://github.com/cosmos/cosmos-sdk/pull/18478) Add command flag to disable colored logs.
* (x/gov) [#18025](https://github.com/cosmos/cosmos-sdk/pull/18025) Improve `<appd> q gov proposer` by querying directly a proposal instead of tx events. It is an alias of `q gov proposal` as the proposer is a field of the proposal.
* (version) [#18063](https://github.com/cosmos/cosmos-sdk/pull/18063) Allow to define extra info to be displayed in `<appd> version --long` command.
* (codec/unknownproto)[#18541](https://github.com/cosmos/cosmos-sdk/pull/18541) Remove the use of "protoc-gen-gogo/descriptor" in favour of using the official protobuf descriptorpb types inside unknownproto.
>>>>>>> 4f445ed9

### Bug Fixes

* (x/auth) [#18564](https://github.com/cosmos/cosmos-sdk/pull/18564) Fix total fees calculation when batch signing.
* (server) [#18537](https://github.com/cosmos/cosmos-sdk/pull/18537) Fix panic when defining minimum gas config as `100stake;100uatom`. Use a `,` delimiter instead of `;`. Fixes the server config getter to use the correct delimiter.
* [#18531](https://github.com/cosmos/cosmos-sdk/pull/18531) Baseapp's `GetConsensusParams` returns an empty struct instead of panicking if no params are found.
* (client/tx) [#18472](https://github.com/cosmos/cosmos-sdk/pull/18472) Utilizes the correct Pubkey when simulating a transaction.
* (baseapp) [#18486](https://github.com/cosmos/cosmos-sdk/pull/18486) Fixed FinalizeBlock calls not being passed to ABCIListeners.
* (baseapp) [#18627](https://github.com/cosmos/cosmos-sdk/pull/18627) Post handlers are run on non successful transaction executions too.
* (baseapp) [#18654](https://github.com/cosmos/cosmos-sdk/pull/18654) Fixes an issue in which `gogoproto.Merge` does not work with gogoproto messages with custom types.

## [v0.50.1](https://github.com/cosmos/cosmos-sdk/releases/tag/v0.50.1) - 2023-11-07

> v0.50.0 has been retracted due to a mistake in tagging the release. Please use v0.50.1 instead.

### Features

* (baseapp) [#18071](https://github.com/cosmos/cosmos-sdk/pull/18071) Add hybrid handlers to `MsgServiceRouter`.
* (server) [#18162](https://github.com/cosmos/cosmos-sdk/pull/18162) Start gRPC & API server in standalone mode.
* (baseapp & types) [#17712](https://github.com/cosmos/cosmos-sdk/pull/17712) Introduce `PreBlock`, which runs before begin blocker other modules, and allows to modify consensus parameters, and the changes are visible to the following state machine logics. Additionally it can be used for vote extensions.
* (genutil) [#17571](https://github.com/cosmos/cosmos-sdk/pull/17571) Allow creation of `AppGenesis` without a file lookup.
* (codec) [#17042](https://github.com/cosmos/cosmos-sdk/pull/17042) Add `CollValueV2` which supports encoding of protov2 messages in collections.
* (x/gov) [#16976](https://github.com/cosmos/cosmos-sdk/pull/16976) Add `failed_reason` field to `Proposal` under `x/gov` to indicate the reason for a failed proposal. Referenced from [#238](https://github.com/bnb-chain/greenfield-cosmos-sdk/pull/238) under `bnb-chain/greenfield-cosmos-sdk`.
* (baseapp) [#16898](https://github.com/cosmos/cosmos-sdk/pull/16898) Add `preFinalizeBlockHook` to allow vote extensions persistence.
* (cli) [#16887](https://github.com/cosmos/cosmos-sdk/pull/16887) Add two new CLI commands: `<appd> tx simulate` for simulating a transaction; `<appd> query block-results` for querying CometBFT RPC for block results.
* (x/bank) [#16852](https://github.com/cosmos/cosmos-sdk/pull/16852) Add `DenomMetadataByQueryString` query in bank module to support metadata query by query string.
* (baseapp) [#16581](https://github.com/cosmos/cosmos-sdk/pull/16581) Implement Optimistic Execution as an experimental feature (not enabled by default).
* (types) [#16257](https://github.com/cosmos/cosmos-sdk/pull/16257) Allow setting the base denom in the denom registry.
* (baseapp) [#16239](https://github.com/cosmos/cosmos-sdk/pull/16239) Add Gas Limits to allow node operators to resource bound queries.
* (cli) [#16209](https://github.com/cosmos/cosmos-sdk/pull/16209) Make `StartCmd` more customizable.
* (types/simulation) [#16074](https://github.com/cosmos/cosmos-sdk/pull/16074) Add generic SimulationStoreDecoder for modules using collections.
* (genutil) [#16046](https://github.com/cosmos/cosmos-sdk/pull/16046) Add "module-name" flag to genutil `add-genesis-account` to enable intializing module accounts at genesis.* [#15970](https://github.com/cosmos/cosmos-sdk/pull/15970) Enable SIGN_MODE_TEXTUAL.
* (types) [#15958](https://github.com/cosmos/cosmos-sdk/pull/15958) Add `module.NewBasicManagerFromManager` for creating a basic module manager from a module manager.
* (types/module) [#15829](https://github.com/cosmos/cosmos-sdk/pull/15829) Add new endblocker interface to handle valset updates.
* (runtime) [#15818](https://github.com/cosmos/cosmos-sdk/pull/15818) Provide logger through `depinject` instead of appBuilder.
* (types) [#15735](https://github.com/cosmos/cosmos-sdk/pull/15735) Make `ValidateBasic() error` method of `Msg` interface optional. Modules should validate messages directly in their message handlers ([RFC 001](https://docs.cosmos.network/main/rfc/rfc-001-tx-validation)).
* (x/genutil) [#15679](https://github.com/cosmos/cosmos-sdk/pull/15679) Allow applications to specify a custom genesis migration function for the `genesis migrate` command.
* (telemetry) [#15657](https://github.com/cosmos/cosmos-sdk/pull/15657) Emit more data (go version, sdk version, upgrade height) in prom metrics.
* (client) [#15597](https://github.com/cosmos/cosmos-sdk/pull/15597) Add status endpoint for clients.
* (testutil/integration) [#15556](https://github.com/cosmos/cosmos-sdk/pull/15556) Introduce `testutil/integration` package for module integration testing.
* (runtime) [#15547](https://github.com/cosmos/cosmos-sdk/pull/15547) Allow runtime to pass event core api service to modules.
* (client) [#15458](https://github.com/cosmos/cosmos-sdk/pull/15458) Add a `CmdContext` field to client.Context initialized to cobra command's context.
* (x/genutil) [#15301](https://github.com/cosmos/cosmos-sdk/pull/15031) Add application genesis. The genesis is now entirely managed by the application and passed to CometBFT at note instantiation. Functions that were taking a `cmttypes.GenesisDoc{}` now takes a `genutiltypes.AppGenesis{}`.
* (core) [#15133](https://github.com/cosmos/cosmos-sdk/pull/15133) Implement RegisterServices in the module manager.
* (x/bank) [#14894](https://github.com/cosmos/cosmos-sdk/pull/14894) Return a human readable denomination for IBC vouchers when querying bank balances. Added a `ResolveDenom` parameter to `types.QueryAllBalancesRequest` and `--resolve-denom` flag to `GetBalancesCmd()`.
* (core) [#14860](https://github.com/cosmos/cosmos-sdk/pull/14860) Add `Precommit` and `PrepareCheckState` AppModule callbacks.
* (x/gov) [#14720](https://github.com/cosmos/cosmos-sdk/pull/14720) Upstream expedited proposals from Osmosis.
* (cli) [#14659](https://github.com/cosmos/cosmos-sdk/pull/14659) Added ability to query blocks by events with queries directly passed to Tendermint, which will allow for full query operator support, e.g. `>`.
* (x/auth) [#14650](https://github.com/cosmos/cosmos-sdk/pull/14650) Add Textual SignModeHandler. Enable `SIGN_MODE_TEXTUAL` by following the [UPGRADING.md](./UPGRADING.md) instructions.
* (x/crisis) [#14588](https://github.com/cosmos/cosmos-sdk/pull/14588) Use CacheContext() in AssertInvariants().
* (mempool) [#14484](https://github.com/cosmos/cosmos-sdk/pull/14484) Add priority nonce mempool option for transaction replacement.
* (query) [#14468](https://github.com/cosmos/cosmos-sdk/pull/14468) Implement pagination for collections.
* (x/gov) [#14373](https://github.com/cosmos/cosmos-sdk/pull/14373) Add new proto field `constitution` of type `string` to gov module genesis state, which allows chain builders to lay a strong foundation by specifying purpose.
* (client) [#14342](https://github.com/cosmos/cosmos-sdk/pull/14342) Add `<app> config` command is now a sub-command, for setting, getting and migrating Cosmos SDK configuration files.
* (x/distribution) [#14322](https://github.com/cosmos/cosmos-sdk/pull/14322) Introduce a new gRPC message handler, `DepositValidatorRewardsPool`, that allows explicit funding of a validator's reward pool.
* (x/bank) [#14224](https://github.com/cosmos/cosmos-sdk/pull/14224) Allow injection of restrictions on transfers using `AppendSendRestriction` or `PrependSendRestriction`.

### Improvements

* (x/gov) [#18189](https://github.com/cosmos/cosmos-sdk/pull/18189) Limit the accepted deposit coins for a proposal to the minimum proposal deposit denoms.
* (x/staking) [#18049](https://github.com/cosmos/cosmos-sdk/pull/18049) Return early if Slash encounters zero tokens to burn.
* (x/staking) [#18035](https://github.com/cosmos/cosmos-sdk/pull/18035) Hoisted out of the redelegation loop, the non-changing validator and delegator addresses parsing.
* (keyring) [#17913](https://github.com/cosmos/cosmos-sdk/pull/17913) Add `NewAutoCLIKeyring` for creating an AutoCLI keyring from a SDK keyring.
* (x/consensus) [#18041](https://github.com/cosmos/cosmos-sdk/pull/18041) Let `ToProtoConsensusParams()` return an error.
* (x/gov) [#17780](https://github.com/cosmos/cosmos-sdk/pull/17780) Recover panics and turn them into errors when executing x/gov proposals.
* (baseapp) [#17667](https://github.com/cosmos/cosmos-sdk/pull/17667) Close databases opened by SDK in `baseApp.Close()`.
* (types/module) [#17554](https://github.com/cosmos/cosmos-sdk/pull/17554) Introduce `HasABCIGenesis` which is implemented by a module only when a validatorset update needs to be returned.
* (cli) [#17389](https://github.com/cosmos/cosmos-sdk/pull/17389) gRPC CometBFT commands have been added under `<aapd> q consensus comet`. CometBFT commands placement in the SDK has been simplified. See the exhaustive list below.
    * `client/rpc.StatusCommand()` is now at `server.StatusCommand()`
* (testutil) [#17216](https://github.com/cosmos/cosmos-sdk/issues/17216) Add `DefaultContextWithKeys` to `testutil` package.
* (cli) [#17187](https://github.com/cosmos/cosmos-sdk/pull/17187) Do not use `ctx.PrintObjectLegacy` in commands anymore.
    * `<appd> q gov proposer [proposal-id]` now returns a proposal id as int instead of string.
* (x/staking) [#17164](https://github.com/cosmos/cosmos-sdk/pull/17164) Add `BondedTokensAndPubKeyByConsAddr` to the keeper to enable vote extension verification.
* (x/group, x/gov) [#17109](https://github.com/cosmos/cosmos-sdk/pull/17109) Let proposal summary be 40x longer than metadata limit.
* (version) [#17096](https://github.com/cosmos/cosmos-sdk/pull/17096) Improve `getSDKVersion()` to handle module replacements.
* (types) [#16890](https://github.com/cosmos/cosmos-sdk/pull/16890) Remove `GetTxCmd() *cobra.Command` and `GetQueryCmd() *cobra.Command` from `module.AppModuleBasic` interface.
* (x/authz) [#16869](https://github.com/cosmos/cosmos-sdk/pull/16869) Improve error message when grant not found.
* (all) [#16497](https://github.com/cosmos/cosmos-sdk/pull/16497) Removed all exported vestiges of `sdk.MustSortJSON` and `sdk.SortJSON`.
* (server) [#16238](https://github.com/cosmos/cosmos-sdk/pull/16238) Don't setup p2p node keys if starting a node in GRPC only mode.
* (cli) [#16206](https://github.com/cosmos/cosmos-sdk/pull/16206) Make ABCI handshake profileable.
* (types) [#16076](https://github.com/cosmos/cosmos-sdk/pull/16076) Optimize `ChainAnteDecorators`/`ChainPostDecorators` to instantiate the functions once instead of on every invocation of the returned `AnteHandler`/`PostHandler`.
* (server) [#16071](https://github.com/cosmos/cosmos-sdk/pull/16071) When `mempool.max-txs` is set to a negative value, use a no-op mempool (effectively disable the app mempool).
* (types/query) [#16041](https://github.com/cosmos/cosmos-sdk/pull/16041) Change pagination max limit to a variable in order to be modifed by application devs.
* (simapp) [#15958](https://github.com/cosmos/cosmos-sdk/pull/15958) Refactor SimApp for removing the global basic manager.
* (all modules) [#15901](https://github.com/cosmos/cosmos-sdk/issues/15901) All core Cosmos SDK modules query commands have migrated to [AutoCLI](https://docs.cosmos.network/main/core/autocli), ensuring parity between gRPC and CLI queries.
* (x/auth) [#15867](https://github.com/cosmos/cosmos-sdk/pull/15867) Support better logging for signature verification failure.
* (store/cachekv) [#15767](https://github.com/cosmos/cosmos-sdk/pull/15767) Reduce peak RAM usage during and after `InitGenesis`.
* (x/bank) [#15764](https://github.com/cosmos/cosmos-sdk/pull/15764) Speedup x/bank `InitGenesis`.
* (x/slashing) [#15580](https://github.com/cosmos/cosmos-sdk/pull/15580) Refactor the validator's missed block signing window to be a chunked bitmap instead of a "logical" bitmap, significantly reducing the storage footprint.
* (x/gov) [#15554](https://github.com/cosmos/cosmos-sdk/pull/15554) Add proposal result log in `active_proposal` event. When a proposal passes but fails to execute, the proposal result is logged in the `active_proposal` event.
* (x/consensus) [#15553](https://github.com/cosmos/cosmos-sdk/pull/15553) Migrate consensus module to use collections.
* (server) [#15358](https://github.com/cosmos/cosmos-sdk/pull/15358) Add `server.InterceptConfigsAndCreateContext` as alternative to `server.InterceptConfigsPreRunHandler` which does not set the server context and the default SDK logger.
* (mempool) [#15328](https://github.com/cosmos/cosmos-sdk/pull/15328) Improve the `PriorityNonceMempool`:
    * Support generic transaction prioritization, instead of `ctx.Priority()`
    * Improve construction through the use of a single `PriorityNonceMempoolConfig` instead of option functions
* (x/authz) [#15164](https://github.com/cosmos/cosmos-sdk/pull/15164) Add `MsgCancelUnbondingDelegation` to staking authorization.
* (server) [#15041](https://github.com/cosmos/cosmos-sdk/pull/15041) Remove unnecessary sleeps from gRPC and API server initiation. The servers will start and accept requests as soon as they're ready.
* (baseapp) [#15023](https://github.com/cosmos/cosmos-sdk/pull/15023) & [#15213](https://github.com/cosmos/cosmos-sdk/pull/15213) Add `MessageRouter` interface to baseapp and pass it to authz, gov and groups instead of concrete type.
* [#15011](https://github.com/cosmos/cosmos-sdk/pull/15011) Introduce `cosmossdk.io/log` package to provide a consistent logging interface through the SDK. CometBFT logger is now replaced by `cosmossdk.io/log.Logger`.
* (x/staking) [#14864](https://github.com/cosmos/cosmos-sdk/pull/14864) `<appd> tx staking create-validator` CLI command now takes a json file as an arg instead of using required flags.
* (x/auth) [#14758](https://github.com/cosmos/cosmos-sdk/pull/14758) Allow transaction event queries to directly passed to Tendermint, which will allow for full query operator support, e.g. `>`.
* (x/evidence) [#14757](https://github.com/cosmos/cosmos-sdk/pull/14757) Evidence messages do not need to implement a `.Type()` anymore.
* (x/auth/tx) [#14751](https://github.com/cosmos/cosmos-sdk/pull/14751) Remove `.Type()` and `Route()` methods from all msgs and `legacytx.LegacyMsg` interface.
* (cli) [#14659](https://github.com/cosmos/cosmos-sdk/pull/14659) Added ability to query blocks by either height/hash `<app> q block --type=height|hash <height|hash>`.
* (x/staking) [#14590](https://github.com/cosmos/cosmos-sdk/pull/14590) Return undelegate amount in MsgUndelegateResponse.
* [#14529](https://github.com/cosmos/cosmos-sdk/pull/14529) Add new property `BondDenom` to `SimulationState` struct.
* (store) [#14439](https://github.com/cosmos/cosmos-sdk/pull/14439) Remove global metric gatherer from store.
    * By default store has a no op metric gatherer, the application developer must set another metric gatherer or us the provided one in `store/metrics`.
* (store) [#14438](https://github.com/cosmos/cosmos-sdk/pull/14438) Pass logger from baseapp to store.
* (baseapp) [#14417](https://github.com/cosmos/cosmos-sdk/pull/14417) The store package no longer has a dependency on baseapp.
* (module) [#14415](https://github.com/cosmos/cosmos-sdk/pull/14415) Loosen assertions in SetOrderBeginBlockers() and SetOrderEndBlockers().
* (store) [#14410](https://github.com/cosmos/cosmos-sdk/pull/14410) `rootmulti.Store.loadVersion` has validation to check if all the module stores' height is correct, it will error if any module store has incorrect height.
* [#14406](https://github.com/cosmos/cosmos-sdk/issues/14406) Migrate usage of `types/store.go` to `store/types/..`.
* (context)[#14384](https://github.com/cosmos/cosmos-sdk/pull/14384) Refactor(context): Pass EventManager to the context as an interface.
* (types) [#14354](https://github.com/cosmos/cosmos-sdk/pull/14354) Improve performance on Context.KVStore and Context.TransientStore by 40%.
* (crypto/keyring) [#14151](https://github.com/cosmos/cosmos-sdk/pull/14151) Move keys presentation from `crypto/keyring` to `client/keys`
* (signing) [#14087](https://github.com/cosmos/cosmos-sdk/pull/14087) Add SignModeHandlerWithContext interface with a new `GetSignBytesWithContext` to get the sign bytes using `context.Context` as an argument to access state.
* (server) [#14062](https://github.com/cosmos/cosmos-sdk/pull/14062) Remove rosetta from server start.
* (crypto) [#3129](https://github.com/cosmos/cosmos-sdk/pull/3129) New armor and keyring key derivation uses aead and encryption uses chacha20poly.

### State Machine Breaking

* (x/gov) [#18146](https://github.com/cosmos/cosmos-sdk/pull/18146) Add denom check to reject denoms outside of those listed in `MinDeposit`. A new `MinDepositRatio` param is added (with a default value of `0.001`) and now deposits are required to be at least `MinDepositRatio*MinDeposit` to be accepted.
* (x/group,x/gov) [#16235](https://github.com/cosmos/cosmos-sdk/pull/16235) A group and gov proposal is rejected if the proposal metadata title and summary do not match the proposal title and summary.
* (baseapp) [#15930](https://github.com/cosmos/cosmos-sdk/pull/15930) change vote info provided by prepare and process proposal to the one in the block.
* (x/staking) [#15731](https://github.com/cosmos/cosmos-sdk/pull/15731) Introducing a new index to retrieve the delegations by validator efficiently.
* (x/staking) [#15701](https://github.com/cosmos/cosmos-sdk/pull/15701) The `HistoricalInfoKey` has been updated to use a binary format.
* (x/slashing) [#15580](https://github.com/cosmos/cosmos-sdk/pull/15580) The validator slashing window now stores "chunked" bitmap entries for each validator's signing window instead of a single boolean entry per signing window index.
* (x/staking) [#14590](https://github.com/cosmos/cosmos-sdk/pull/14590) `MsgUndelegateResponse` now includes undelegated amount. `x/staking` module's `keeper.Undelegate` now returns 3 values (completionTime,undelegateAmount,error) instead of 2.
* (x/feegrant) [#14294](https://github.com/cosmos/cosmos-sdk/pull/14294) Moved the logic of rejecting duplicate grant from `msg_server` to `keeper` method.

### API Breaking Changes

<<<<<<< HEAD
* **Baseapp / Client**
    * (AppModule) [#7518](https://github.com/cosmos/cosmos-sdk/pull/7518) [#7584](https://github.com/cosmos/cosmos-sdk/pull/7584) Rename `AppModule.RegisterQueryServices` to `AppModule.RegisterServices`, as this method now registers multiple services (the gRPC query service and the protobuf Msg service). A `Configurator` struct is used to hold the different services.
    * (baseapp) [#5865](https://github.com/cosmos/cosmos-sdk/pull/5865) The `SimulationResponse` returned from tx simulation is now JSON encoded instead of Amino binary.
    * (client) [#6290](https://github.com/cosmos/cosmos-sdk/pull/6290) `CLIContext` is renamed to `Context`. `Context` and all related methods have been moved from package context to client.
    * (client) [#6525](https://github.com/cosmos/cosmos-sdk/pull/6525) Removed support for `indent` in JSON responses. Clients should consider piping to an external tool such as `jq`.
    * (client) [#8107](https://github.com/cosmos/cosmos-sdk/pull/8107) Renamed `PrintOutput` and `PrintOutputLegacy`
    methods of the `context.Client` object to `PrintProto` and `PrintObjectLegacy`.
    * (client/flags) [#6632](https://github.com/cosmos/cosmos-sdk/pull/6632) Remove NewCompletionCmd(), the function is now available in tendermint.
    * (client/input) [#5904](https://github.com/cosmos/cosmos-sdk/pull/5904) Removal of unnecessary `GetCheckPassword`, `PrintPrefixed` functions.
    * (client/keys) [#5889](https://github.com/cosmos/cosmos-sdk/pull/5889) Rename `NewKeyBaseFromDir()` -> `NewLegacyKeyBaseFromDir()`.
    * (client/keys) [#5820](https://github.com/cosmos/cosmos-sdk/pull/5820/) Removed method CloseDB from Keybase interface.
    * (client/rpc) [#6290](https://github.com/cosmos/cosmos-sdk/pull/6290) `client` package and subdirs reorganization.
    * (client/lcd) [#6290](https://github.com/cosmos/cosmos-sdk/pull/6290) `CliCtx` of struct `RestServer` in package client/lcd has been renamed to `ClientCtx`.
    * (codec) [#6330](https://github.com/cosmos/cosmos-sdk/pull/6330) `codec.RegisterCrypto` has been moved to the `crypto/codec` package and the global `codec.Cdc` Amino instance has been deprecated and moved to the `codec/legacy_global` package.
    * (codec) [#8080](https://github.com/cosmos/cosmos-sdk/pull/8080) Updated the `codec.Marshaler` interface
        * Moved `MarshalAny` and `UnmarshalAny` helper functions to `codec.Marshaler` and renamed to `MarshalInterface` and
      `UnmarshalInterface` respectively. These functions must take interface as a parameter (not a concrete type nor `Any`
      object). Underneath they use `Any` wrapping for correct protobuf serialization.
    * (crypto) [#6780](https://github.com/cosmos/cosmos-sdk/issues/6780) Move ledger code to its own package.
    * (crypto/types/multisig) [#6373](https://github.com/cosmos/cosmos-sdk/pull/6373) `multisig.Multisignature` has been renamed to `AminoMultisignature`
    * (codec) `*codec.LegacyAmino` is now a wrapper around Amino which provides backwards compatibility with protobuf `Any`. ALL legacy code should use `*codec.LegacyAmino` instead of `*amino.Codec` directly
    * (crypto) [#5880](https://github.com/cosmos/cosmos-sdk/pull/5880) Merge `crypto/keys/mintkey` into `crypto`.
    * (crypto/hd) [#5904](https://github.com/cosmos/cosmos-sdk/pull/5904) `crypto/keys/hd` moved to `crypto/hd`.
    * (crypto/keyring):
    _ [#5866](https://github.com/cosmos/cosmos-sdk/pull/5866) Rename `crypto/keys/` to `crypto/keyring/`.
    _ [#5904](https://github.com/cosmos/cosmos-sdk/pull/5904) `Keybase` -> `Keyring` interfaces migration. `LegacyKeybase` interface is added in order
    to guarantee limited backward compatibility with the old Keybase interface for the sole purpose of migrating keys across the new keyring backends. `NewLegacy`
    constructor is provided [#5889](https://github.com/cosmos/cosmos-sdk/pull/5889) to allow for smooth migration of keys from the legacy LevelDB based implementation
    to new keyring backends. Plus, the package and the new keyring no longer depends on the sdk.Config singleton. Please consult the [package documentation](https://github.com/cosmos/cosmos-sdk/tree/master/crypto/keyring/doc.go) for more
    information on how to implement the new `Keyring` interface. \* [#5858](https://github.com/cosmos/cosmos-sdk/pull/5858) Make Keyring store keys by name and address's hexbytes representation.
    * (export) [#5952](https://github.com/cosmos/cosmos-sdk/pull/5952) `AppExporter` now returns ABCI consensus parameters to be included in marshaled exported state. These parameters must be returned from the application via the `BaseApp`.
    * (simapp) Deprecating and renaming `MakeEncodingConfig` to `MakeTestEncodingConfig` (both in `simapp` and `simapp/params` packages).
    * (store) [#5803](https://github.com/cosmos/cosmos-sdk/pull/5803) The `store.CommitMultiStore` interface now includes the new `snapshots.Snapshotter` interface as well.
    * (types) [#5579](https://github.com/cosmos/cosmos-sdk/pull/5579) The `keepRecent` field has been removed from the `PruningOptions` type.
    The `PruningOptions` type now only includes fields `KeepEvery` and `SnapshotEvery`, where `KeepEvery`
    determines which committed heights are flushed to disk and `SnapshotEvery` determines which of these
    heights are kept after pruning. The `IsValid` method should be called whenever using these options. Methods
    `SnapshotVersion` and `FlushVersion` accept a version argument and determine if the version should be
    flushed to disk or kept as a snapshot. Note, `KeepRecent` is automatically inferred from the options
    and provided directly the IAVL store.
    * (types) [#5533](https://github.com/cosmos/cosmos-sdk/pull/5533) Refactored `AppModuleBasic` and `AppModuleGenesis`
    to now accept a `codec.JSONMarshaler` for modular serialization of genesis state.
    * (types/rest) [#5779](https://github.com/cosmos/cosmos-sdk/pull/5779) Drop unused Parse{Int64OrReturnBadRequest,QueryParamBool}() functions.
* **Modules**
    * (modules) [#7243](https://github.com/cosmos/cosmos-sdk/pull/7243) Rename `RegisterCodec` to `RegisterLegacyAminoCodec` and `codec.New()` is now renamed to `codec.NewLegacyAmino()`
    * (modules) [#6564](https://github.com/cosmos/cosmos-sdk/pull/6564) Constant `DefaultParamspace` is removed from all modules, use ModuleName instead.
    * (modules) [#5989](https://github.com/cosmos/cosmos-sdk/pull/5989) `AppModuleBasic.GetTxCmd` now takes a single `CLIContext` parameter.
    * (modules) [#5664](https://github.com/cosmos/cosmos-sdk/pull/5664) Remove amino `Codec` from simulation `StoreDecoder`, which now returns a function closure in order to unmarshal the key-value pairs.
    * (modules) [#5555](https://github.com/cosmos/cosmos-sdk/pull/5555) Move `x/auth/client/utils/` types and functions to `x/auth/client/`.
    * (modules) [#5572](https://github.com/cosmos/cosmos-sdk/pull/5572) Move account balance logic and APIs from `x/auth` to `x/bank`.
    * (modules) [#6326](https://github.com/cosmos/cosmos-sdk/pull/6326) `AppModuleBasic.GetQueryCmd` now takes a single `client.Context` parameter.
    * (modules) [#6336](https://github.com/cosmos/cosmos-sdk/pull/6336) `AppModuleBasic.RegisterQueryService` method was added to support gRPC queries, and `QuerierRoute` and `NewQuerierHandler` were deprecated.
    * (modules) [#6311](https://github.com/cosmos/cosmos-sdk/issues/6311) Remove `alias.go` usage
    * (modules) [#6447](https://github.com/cosmos/cosmos-sdk/issues/6447) Rename `blacklistedAddrs` to `blockedAddrs`.
    * (modules) [#6834](https://github.com/cosmos/cosmos-sdk/issues/6834) Add `RegisterInterfaces` method to `AppModuleBasic` to support registration of protobuf interface types.
    * (modules) [#6734](https://github.com/cosmos/cosmos-sdk/issues/6834) Add `TxEncodingConfig` parameter to `AppModuleBasic.ValidateGenesis` command to support JSON tx decoding in `genutil`.
    * (modules) [#7764](https://github.com/cosmos/cosmos-sdk/pull/7764) Added module initialization options:
        * `server/types.AppExporter` requires extra argument: `AppOptions`.
        * `server.AddCommands` requires extra argument: `addStartFlags types.ModuleInitFlags`
        * `x/crisis.NewAppModule` has a new attribute: `skipGenesisInvariants`. [PR](https://github.com/cosmos/cosmos-sdk/pull/7764)
    * (types) [#6327](https://github.com/cosmos/cosmos-sdk/pull/6327) `sdk.Msg` now inherits `proto.Message`, as a result all `sdk.Msg` types now use pointer semantics.
    * (types) [#7032](https://github.com/cosmos/cosmos-sdk/pull/7032) All types ending with `ID` (e.g. `ProposalID`) now end with `Id` (e.g. `ProposalId`), to match default Protobuf generated format. Also see [#7033](https://github.com/cosmos/cosmos-sdk/pull/7033) for more details.
    * (x/auth) [#6029](https://github.com/cosmos/cosmos-sdk/pull/6029) Module accounts have been moved from `x/supply` to `x/auth`.
    * (x/auth) [#6443](https://github.com/cosmos/cosmos-sdk/issues/6443) Move `FeeTx` and `TxWithMemo` interfaces from `x/auth/ante` to `types`.
    * (x/auth) [#7006](https://github.com/cosmos/cosmos-sdk/pull/7006) All `AccountRetriever` methods now take `client.Context` as a parameter instead of as a struct member.
    * (x/auth) [#6270](https://github.com/cosmos/cosmos-sdk/pull/6270) The passphrase argument has been removed from the signature of the following functions and methods: `BuildAndSign`, ` MakeSignature`, ` SignStdTx`, `TxBuilder.BuildAndSign`, `TxBuilder.Sign`, `TxBuilder.SignStdTx`
    * (x/auth) [#6428](https://github.com/cosmos/cosmos-sdk/issues/6428):
        * `NewAnteHandler` and `NewSigVerificationDecorator` both now take a `SignModeHandler` parameter.
        * `SignatureVerificationGasConsumer` now has the signature: `func(meter sdk.GasMeter, sig signing.SignatureV2, params types.Params) error`.
        * The `SigVerifiableTx` interface now has a `GetSignaturesV2() ([]signing.SignatureV2, error)` method and no longer has the `GetSignBytes` method.
    * (x/auth/tx) [#8106](https://github.com/cosmos/cosmos-sdk/pull/8106) change related to missing append functionality in
    client transaction signing
        * added `overwriteSig` argument to `x/auth/client.SignTx` and `client/tx.Sign` functions.
        * removed `x/auth/tx.go:wrapper.GetSignatures`. The `wrapper` provides `TxBuilder` functionality, and it's a private
      structure. That function was not used at all and it's not exposed through the `TxBuilder` interface.
    * (x/bank) [#7327](https://github.com/cosmos/cosmos-sdk/pull/7327) AddCoins and SubtractCoins no longer return a resultingValue and will only return an error.
    * (x/capability) [#7918](https://github.com/cosmos/cosmos-sdk/pull/7918) Add x/capability safety checks:
        * All outward facing APIs will now check that capability is not nil and name is not empty before performing any state-machine changes
        * `SetIndex` has been renamed to `InitializeIndex`
    * (x/evidence) [#7251](https://github.com/cosmos/cosmos-sdk/pull/7251) New evidence types and light client evidence handling. The module function names changed.
    * (x/evidence) [#5952](https://github.com/cosmos/cosmos-sdk/pull/5952) Remove APIs for getting and setting `x/evidence` parameters. `BaseApp` now uses a `ParamStore` to manage Tendermint consensus parameters which is managed via the `x/params` `Substore` type.
    * (x/gov) [#6147](https://github.com/cosmos/cosmos-sdk/pull/6147) The `Content` field on `Proposal` and `MsgSubmitProposal`
    is now `Any` in concordance with [ADR 019](docs/architecture/adr-019-protobuf-state-encoding.md) and `GetContent` should now
    be used to retrieve the actual proposal `Content`. Also the `NewMsgSubmitProposal` constructor now may return an `error`
    * (x/ibc) [#6374](https://github.com/cosmos/cosmos-sdk/pull/6374) `VerifyMembership` and `VerifyNonMembership` now take a `specs []string` argument to specify the proof format used for verification. Most SDK chains can simply use `commitmenttypes.GetSDKSpecs()` for this argument.
    * (x/params) [#5619](https://github.com/cosmos/cosmos-sdk/pull/5619) The `x/params` keeper now accepts a `codec.Marshaller` instead of
    a reference to an amino codec. Amino is still used for JSON serialization.
    * (x/staking) [#6451](https://github.com/cosmos/cosmos-sdk/pull/6451) `DefaultParamspace` and `ParamKeyTable` in staking module are moved from keeper to types to enforce consistency.
    * (x/staking) [#7419](https://github.com/cosmos/cosmos-sdk/pull/7419) The `TmConsPubKey` method on ValidatorI has been
    removed and replaced instead by `ConsPubKey` (which returns a SDK `cryptotypes.PubKey`) and `TmConsPublicKey` (which
    returns a Tendermint proto PublicKey).
    * (x/staking/types) [#7447](https://github.com/cosmos/cosmos-sdk/issues/7447) Remove bech32 PubKey support:
        * `ValidatorI` interface update. `GetConsPubKey` renamed to `TmConsPubKey` (consensus public key must be a tendermint key). `TmConsPubKey`, `GetConsAddr` methods return error.
        * `Validator` update. Methods changed in `ValidatorI` (as described above) and `ToTmValidator` return error.
        * `Validator.ConsensusPubkey` type changed from `string` to `codectypes.Any`.
        * `MsgCreateValidator.Pubkey` type changed from `string` to `codectypes.Any`.
    * (x/supply) [#6010](https://github.com/cosmos/cosmos-sdk/pull/6010) All `x/supply` types and APIs have been moved to `x/bank`.
    * [#6409](https://github.com/cosmos/cosmos-sdk/pull/6409) Rename all IsEmpty methods to Empty across the codebase and enforce consistency.
    * [#6231](https://github.com/cosmos/cosmos-sdk/pull/6231) Simplify `AppModule` interface, `Route` and `NewHandler` methods become only `Route`
    and returns a new `Route` type.
    * (x/slashing) [#6212](https://github.com/cosmos/cosmos-sdk/pull/6212) Remove `Get*` prefixes from key construction functions
    * (server) [#6079](https://github.com/cosmos/cosmos-sdk/pull/6079) Remove `UpgradeOldPrivValFile` (deprecated in Tendermint Core v0.28).
    * [#5719](https://github.com/cosmos/cosmos-sdk/pull/5719) Bump Go requirement to 1.14+
=======
* (x/auth) [#17787](https://github.com/cosmos/cosmos-sdk/pull/17787) Remove Tip functionality.
* (types) `module.EndBlockAppModule` has been replaced by Core API `appmodule.HasEndBlocker` or `module.HasABCIEndBlock` when needing validator updates.
* (types) `module.BeginBlockAppModule` has been replaced by Core API `appmodule.HasBeginBlocker`.
* (types) [#17358](https://github.com/cosmos/cosmos-sdk/pull/17358) Remove deprecated `sdk.Handler`, use `baseapp.MsgServiceHandler` instead.
* (client) [#17197](https://github.com/cosmos/cosmos-sdk/pull/17197) `keys.Commands` does not take a home directory anymore. It is inferred from the root command.
* (x/staking) [#17157](https://github.com/cosmos/cosmos-sdk/pull/17157) `GetValidatorsByPowerIndexKey` and `ValidateBasic` for historical info takes a validator address codec in order to be able to decode/encode addresses.
    * `GetOperator()` now returns the address as it is represented in state, by default this is an encoded address
    * `GetConsAddr() ([]byte, error)` returns `[]byte` instead of sdk.ConsAddres.
    * `FromABCIEvidence` & `GetConsensusAddress(consAc address.Codec)` now take a consensus address codec to be able to decode the incoming address.
    * (x/distribution) `Delegate` & `SlashValidator` helper function added the mock staking keeper as a parameter passed to the function
* (x/staking) [#17098](https://github.com/cosmos/cosmos-sdk/pull/17098) `NewMsgCreateValidator`, `NewValidator`, `NewMsgCancelUnbondingDelegation`, `NewMsgUndelegate`, `NewMsgBeginRedelegate`, `NewMsgDelegate` and `NewMsgEditValidator`  takes a string instead of `sdk.ValAddress` or `sdk.AccAddress`:
    * `NewRedelegation` and `NewUnbondingDelegation` takes a validatorAddressCodec and a delegatorAddressCodec in order to decode the addresses.
    * `NewRedelegationResponse` takes a string instead of `sdk.ValAddress` or `sdk.AccAddress`.
    * `NewMsgCreateValidator.Validate()` takes an address codec in order to decode the address.
    * `BuildCreateValidatorMsg` takes a ValidatorAddressCodec in order to decode addresses.
* (x/slashing) [#17098](https://github.com/cosmos/cosmos-sdk/pull/17098) `NewMsgUnjail` takes a string instead of `sdk.ValAddress`
* (x/genutil) [#17098](https://github.com/cosmos/cosmos-sdk/pull/17098) `GenAppStateFromConfig`, AddGenesisAccountCmd and `GenTxCmd` takes an addresscodec to decode addresses.
* (x/distribution) [#17098](https://github.com/cosmos/cosmos-sdk/pull/17098) `NewMsgDepositValidatorRewardsPool`, `NewMsgFundCommunityPool`, `NewMsgWithdrawValidatorCommission` and `NewMsgWithdrawDelegatorReward` takes a string instead of `sdk.ValAddress` or `sdk.AccAddress`.
* (x/staking) [#16959](https://github.com/cosmos/cosmos-sdk/pull/16959) Add validator and consensus address codec as staking keeper arguments.
* (x/staking) [#16958](https://github.com/cosmos/cosmos-sdk/pull/16958) DelegationI interface `GetDelegatorAddr` & `GetValidatorAddr` have been migrated to return string instead of sdk.AccAddress and sdk.ValAddress respectively. stakingtypes.NewDelegation takes a string instead of sdk.AccAddress and sdk.ValAddress.
* (testutil) [#16899](https://github.com/cosmos/cosmos-sdk/pull/16899) The *cli testutil* `QueryBalancesExec` has been removed. Use the gRPC or REST query instead.
* (x/staking) [#16795](https://github.com/cosmos/cosmos-sdk/pull/16795) `DelegationToDelegationResponse`, `DelegationsToDelegationResponses`, `RedelegationsToRedelegationResponses` are no longer exported.
* (x/auth/vesting) [#16741](https://github.com/cosmos/cosmos-sdk/pull/16741) Vesting account constructor now return an error with the result of their validate function.
* (x/auth) [#16650](https://github.com/cosmos/cosmos-sdk/pull/16650) The *cli testutil* `QueryAccountExec` has been removed. Use the gRPC or REST query instead.
* (x/auth) [#16621](https://github.com/cosmos/cosmos-sdk/pull/16621) Pass address codec to auth new keeper constructor.
* (x/auth) [#16423](https://github.com/cosmos/cosmos-sdk/pull/16423) `helpers.AddGenesisAccount` has been moved to `x/genutil` to remove the cyclic dependency between `x/auth` and `x/genutil`.
* (baseapp) [#16342](https://github.com/cosmos/cosmos-sdk/pull/16342) NewContext was renamed to NewContextLegacy. The replacement (NewContext) now does not take a header, instead you should set the header via `WithHeaderInfo` or `WithBlockHeight`. Note that `WithBlockHeight` will soon be depreacted and its recommneded to use `WithHeaderInfo`.
* (x/mint) [#16329](https://github.com/cosmos/cosmos-sdk/pull/16329) Use collections for state management:
    * Removed: keeper `GetParams`, `SetParams`, `GetMinter`, `SetMinter`.
* (x/crisis) [#16328](https://github.com/cosmos/cosmos-sdk/pull/16328) Use collections for state management:
    * Removed: keeper `GetConstantFee`, `SetConstantFee`
* (x/staking) [#16324](https://github.com/cosmos/cosmos-sdk/pull/16324) `NewKeeper` now takes a `KVStoreService` instead of a `StoreKey`, and methods in the `Keeper` now take a `context.Context` instead of a `sdk.Context` and return an `error`. Notable changes:
    * `Validator` method now returns `types.ErrNoValidatorFound` instead of `nil` when not found.
* (x/distribution) [#16302](https://github.com/cosmos/cosmos-sdk/pull/16302) Use collections for FeePool state management.
    * Removed: keeper `GetFeePool`, `SetFeePool`, `GetFeePoolCommunityCoins`
* (types) [#16272](https://github.com/cosmos/cosmos-sdk/pull/16272) `FeeGranter` in the `FeeTx` interface returns `[]byte` instead of `string`.
* (x/gov) [#16268](https://github.com/cosmos/cosmos-sdk/pull/16268) Use collections for proposal state management (part 2):
    * this finalizes the gov collections migration
    * Removed: types all the key related functions
    * Removed: keeper `InsertActiveProposalsQueue`, `RemoveActiveProposalsQueue`, `InsertInactiveProposalsQueue`, `RemoveInactiveProposalsQueue`, `IterateInactiveProposalsQueue`, `IterateActiveProposalsQueue`, `ActiveProposalsQueueIterator`, `InactiveProposalsQueueIterator`
* (x/slashing) [#16246](https://github.com/cosmos/cosmos-sdk/issues/16246) `NewKeeper` now takes a `KVStoreService` instead of a `StoreKey`, and methods in the `Keeper` now take a `context.Context` instead of a `sdk.Context` and return an `error`. `GetValidatorSigningInfo` now returns an error instead of a `found bool`, the error can be `nil` (found), `ErrNoSigningInfoFound` (not found) and any other error.
* (module) [#16227](https://github.com/cosmos/cosmos-sdk/issues/16227) `manager.RunMigrations()` now take a `context.Context` instead of a `sdk.Context`.
* (x/crisis) [#16216](https://github.com/cosmos/cosmos-sdk/issues/16216) `NewKeeper` now takes a `KVStoreService` instead of a `StoreKey`, methods in the `Keeper` now take a `context.Context` instead of a `sdk.Context` and return an `error` instead of panicking.
* (x/distribution) [#16211](https://github.com/cosmos/cosmos-sdk/pull/16211) Use collections for params state management.
* (cli) [#16209](https://github.com/cosmos/cosmos-sdk/pull/16209) Add API `StartCmdWithOptions` to create customized start command.
* (x/mint) [#16179](https://github.com/cosmos/cosmos-sdk/issues/16179) `NewKeeper` now takes a `KVStoreService` instead of a `StoreKey`, and methods in the `Keeper` now take a `context.Context` instead of a `sdk.Context` and return an `error`.
* (x/gov) [#16171](https://github.com/cosmos/cosmos-sdk/pull/16171) Use collections for proposal state management (part 1):
    * Removed: keeper: `GetProposal`, `UnmarshalProposal`, `MarshalProposal`, `IterateProposal`, `GetProposal`, `GetProposalFiltered`, `GetProposals`, `GetProposalID`, `SetProposalID`
    * Removed: errors unused errors
* (x/gov) [#16164](https://github.com/cosmos/cosmos-sdk/pull/16164) Use collections for vote state management:
    * Removed: types `VoteKey`, `VoteKeys`
    * Removed: keeper `IterateVotes`, `IterateAllVotes`, `GetVotes`, `GetVote`, `SetVote`
* (sims) [#16155](https://github.com/cosmos/cosmos-sdk/pull/16155)
    * `simulation.NewOperationMsg` now marshals the operation msg as proto bytes instead of legacy amino JSON bytes.
    * `simulation.NewOperationMsg` is now 2-arity instead of 3-arity with the obsolete argument `codec.ProtoCodec` removed.
    * The field `OperationMsg.Msg` is now of type `[]byte` instead of `json.RawMessage`.
* (x/gov) [#16127](https://github.com/cosmos/cosmos-sdk/pull/16127) Use collections for deposit state management:
    * The following methods are removed from the gov keeper: `GetDeposit`, `GetAllDeposits`, `IterateAllDeposits`.
    * The following functions are removed from the gov types: `DepositKey`, `DepositsKey`.
* (x/gov) [#16118](https://github.com/cosmos/cosmos-sdk/pull/16118/) Use collections for constituion and params state management.
* (x/gov) [#16106](https://github.com/cosmos/cosmos-sdk/pull/16106) Remove gRPC query methods from gov keeper.
* (x/*all*) [#16052](https://github.com/cosmos/cosmos-sdk/pull/16062) `GetSignBytes` implementations on messages and global legacy amino codec definitions have been removed from all modules.
* (sims) [#16052](https://github.com/cosmos/cosmos-sdk/pull/16062) `GetOrGenerate` no longer requires a codec argument is now 4-arity instead of 5-arity.
* (types/math) [#16040](https://github.com/cosmos/cosmos-sdk/pull/16798) Remove aliases in `types/math.go` (part 2).
* (types/math) [#16040](https://github.com/cosmos/cosmos-sdk/pull/16040) Remove aliases in `types/math.go` (part 1).
* (x/auth) [#16016](https://github.com/cosmos/cosmos-sdk/pull/16016) Use collections for accounts state management:
    * removed: keeper `HasAccountByID`, `AccountAddressByID`, `SetParams
* (x/genutil) [#15999](https://github.com/cosmos/cosmos-sdk/pull/15999) Genutil now takes the `GenesisTxHanlder` interface instead of deliverTx. The interface is implemented on baseapp
* (x/gov) [#15988](https://github.com/cosmos/cosmos-sdk/issues/15988) `NewKeeper` now takes a `KVStoreService` instead of a `StoreKey`, methods in the `Keeper` now take a `context.Context` instead of a `sdk.Context` and return an `error` (instead of panicking or returning a `found bool`). Iterators callback functions now return an error instead of a `bool`.
* (x/auth) [#15985](https://github.com/cosmos/cosmos-sdk/pull/15985) The `AccountKeeper` does not expose the `QueryServer` and `MsgServer` APIs anymore.
* (x/authz) [#15962](https://github.com/cosmos/cosmos-sdk/issues/15962) `NewKeeper` now takes a `KVStoreService` instead of a `StoreKey`, methods in the `Keeper` now take a `context.Context` instead of a `sdk.Context`. The `Authorization` interface's `Accept` method now takes a `context.Context` instead of a `sdk.Context`.
* (x/distribution) [#15948](https://github.com/cosmos/cosmos-sdk/issues/15948) `NewKeeper` now takes a `KVStoreService` instead of a `StoreKey` and methods in the `Keeper` now take a `context.Context` instead of a `sdk.Context`. Keeper methods also now return an `error`.
* (x/bank) [#15891](https://github.com/cosmos/cosmos-sdk/issues/15891) `NewKeeper` now takes a `KVStoreService` instead of a `StoreKey` and methods in the `Keeper` now take a `context.Context` instead of a `sdk.Context`. Also `FundAccount` and `FundModuleAccount` from the `testutil` package accept a `context.Context` instead of a `sdk.Context`, and it's position was moved to the first place.
* (x/slashing) [#15875](https://github.com/cosmos/cosmos-sdk/pull/15875) `x/slashing.NewAppModule` now requires an `InterfaceRegistry` parameter.
* (x/crisis) [#15852](https://github.com/cosmos/cosmos-sdk/pull/15852) Crisis keeper now takes a instance of the address codec to be able to decode user addresses
* (x/auth) [#15822](https://github.com/cosmos/cosmos-sdk/pull/15822) The type of struct field `ante.HandlerOptions.SignModeHandler` has been changed to `x/tx/signing.HandlerMap`.
* (client) [#15822](https://github.com/cosmos/cosmos-sdk/pull/15822) The return type of the interface method `TxConfig.SignModeHandler` has been changed to `x/tx/signing.HandlerMap`.
    * The signature of `VerifySignature` has been changed to accept a `x/tx/signing.HandlerMap` and other structs from `x/tx` as arguments.
    * The signature of `NewTxConfigWithTextual` has been deprecated and its signature changed to accept a `SignModeOptions`.
    * The signature of `NewSigVerificationDecorator` has been changed to accept a `x/tx/signing.HandlerMap`.
* (x/bank) [#15818](https://github.com/cosmos/cosmos-sdk/issues/15818) `BaseViewKeeper`'s `Logger` method now doesn't require a context. `NewBaseKeeper`, `NewBaseSendKeeper` and `NewBaseViewKeeper` now also require a `log.Logger` to be passed in.
* (x/genutil) [#15679](https://github.com/cosmos/cosmos-sdk/pull/15679) `MigrateGenesisCmd` now takes a `MigrationMap` instead of having the SDK genesis migration hardcoded.
* (client) [#15673](https://github.com/cosmos/cosmos-sdk/pull/15673) Move `client/keys.OutputFormatJSON` and `client/keys.OutputFormatText` to `client/flags` package.
* (x/*all*) [#15648](https://github.com/cosmos/cosmos-sdk/issues/15648) Make `SetParams` consistent across all modules and validate the params at the message handling instead of `SetParams` method.
* (codec) [#15600](https://github.com/cosmos/cosmos-sdk/pull/15600) [#15873](https://github.com/cosmos/cosmos-sdk/pull/15873) add support for getting signers to `codec.Codec` and `InterfaceRegistry`:
    * `InterfaceRegistry` is has unexported methods and implements `protodesc.Resolver` plus the `RangeFiles` and `SigningContext` methods. All implementations of `InterfaceRegistry` by other users must now embed the official implementation.
    * `Codec` has new methods `InterfaceRegistry`, `GetMsgAnySigners`, `GetMsgV1Signers`, and `GetMsgV2Signers` as well as unexported methods. All implementations of `Codec` by other users must now embed an official implementation from the `codec` package.
    * `AminoCodec` is marked as deprecated and no longer implements `Codec.
* (client) [#15597](https://github.com/cosmos/cosmos-sdk/pull/15597) `RegisterNodeService` now requires a config parameter.
* (x/nft) [#15588](https://github.com/cosmos/cosmos-sdk/pull/15588) `NewKeeper` now takes a `KVStoreService` instead of a `StoreKey` and methods in the `Keeper` now take a `context.Context` instead of a `sdk.Context`.
* (baseapp) [#15568](https://github.com/cosmos/cosmos-sdk/pull/15568) `SetIAVLLazyLoading` is removed from baseapp.
* (x/genutil) [#15567](https://github.com/cosmos/cosmos-sdk/pull/15567) `CollectGenTxsCmd` & `GenTxCmd` takes a address.Codec to be able to decode addresses.
* (x/bank) [#15567](https://github.com/cosmos/cosmos-sdk/pull/15567) `GenesisBalance.GetAddress` now returns a string instead of `sdk.AccAddress`
    * `MsgSendExec` test helper function now takes a address.Codec
* (x/auth) [#15520](https://github.com/cosmos/cosmos-sdk/pull/15520) `NewAccountKeeper` now takes a `KVStoreService` instead of a `StoreKey` and methods in the `Keeper` now take a `context.Context` instead of a `sdk.Context`.
* (baseapp) [#15519](https://github.com/cosmos/cosmos-sdk/pull/15519/files) `runTxMode`s were renamed to `execMode`. `ModeDeliver` as changed to `ModeFinalize` and a new `ModeVoteExtension` was added for vote extensions.
* (baseapp) [#15519](https://github.com/cosmos/cosmos-sdk/pull/15519/files) Writing of state to the multistore was moved to `FinalizeBlock`. `Commit` still handles the committing values to disk.
* (baseapp) [#15519](https://github.com/cosmos/cosmos-sdk/pull/15519/files) Calls to BeginBlock and EndBlock have been replaced with core api beginblock & endblock.
* (baseapp) [#15519](https://github.com/cosmos/cosmos-sdk/pull/15519/files) BeginBlock and EndBlock are now internal to baseapp. For testing, user must call `FinalizeBlock`. BeginBlock and EndBlock calls are internal to Baseapp.
* (baseapp) [#15519](https://github.com/cosmos/cosmos-sdk/pull/15519/files) All calls to ABCI methods now accept a pointer of the abci request and response types
* (x/consensus) [#15517](https://github.com/cosmos/cosmos-sdk/pull/15517) `NewKeeper` now takes a `KVStoreService` instead of a `StoreKey`.
* (x/bank) [#15477](https://github.com/cosmos/cosmos-sdk/pull/15477) `banktypes.NewMsgMultiSend` and `keeper.InputOutputCoins` only accept one input.
* (server) [#15358](https://github.com/cosmos/cosmos-sdk/pull/15358) Remove `server.ErrorCode` that was not used anywhere.
* (x/capability) [#15344](https://github.com/cosmos/cosmos-sdk/pull/15344) Capability module was removed and is now housed in [IBC-GO](https://github.com/cosmos/ibc-go).
* (mempool) [#15328](https://github.com/cosmos/cosmos-sdk/pull/15328) The `PriorityNonceMempool` is now generic over type `C comparable` and takes a single `PriorityNonceMempoolConfig[C]` argument. See `DefaultPriorityNonceMempoolConfig` for how to construct the configuration and a `TxPriority` type.
* [#15299](https://github.com/cosmos/cosmos-sdk/pull/15299) Remove `StdTx` transaction and signing APIs. No SDK version has actually supported `StdTx` since before Stargate.
* [#15284](https://github.com/cosmos/cosmos-sdk/pull/15284)
* (x/gov) [#15284](https://github.com/cosmos/cosmos-sdk/pull/15284) `NewKeeper` now requires `codec.Codec`.
* (x/authx) [#15284](https://github.com/cosmos/cosmos-sdk/pull/15284) `NewKeeper` now requires `codec.Codec`.
    * `types/tx.Tx` no longer implements `sdk.Tx`.
    * `sdk.Tx` now requires a new method `GetMsgsV2()`.
    * `sdk.Msg.GetSigners` was deprecated and is no longer supported. Use the `cosmos.msg.v1.signer` protobuf annotation instead.
    * `TxConfig` has a new method `SigningContext() *signing.Context`.
    * `SigVerifiableTx.GetSigners()` now returns `([][]byte, error)` instead of `[]sdk.AccAddress`.
    * `AccountKeeper` now has an `AddressCodec() address.Codec` method and the expected `AccountKeeper` for `x/auth/ante` expects this method.
* [#15211](https://github.com/cosmos/cosmos-sdk/pull/15211) Remove usage of `github.com/cometbft/cometbft/libs/bytes.HexBytes` in favor of `[]byte` thorough the SDK.
* (crypto) [#15070](https://github.com/cosmos/cosmos-sdk/pull/15070) `GenerateFromPassword` and `Cost` from `bcrypt.go` now take a `uint32` instead of a `int` type.
* (types) [#15067](https://github.com/cosmos/cosmos-sdk/pull/15067) Remove deprecated alias from `types/errors`. Use `cosmossdk.io/errors` instead.
* (server) [#15041](https://github.com/cosmos/cosmos-sdk/pull/15041) Refactor how gRPC and API servers are started to remove unnecessary sleeps:
    * `api.Server#Start` now accepts a `context.Context`. The caller is responsible for ensuring that the context is canceled such that the API server can gracefully exit. The caller does not need to stop the server.
    * To start the gRPC server you must first create the server via `NewGRPCServer`, after which you can start the gRPC server via `StartGRPCServer` which accepts a `context.Context`. The caller is responsible for ensuring that the context is canceled such that the gRPC server can gracefully exit. The caller does not need to stop the server.
    * Rename `WaitForQuitSignals` to `ListenForQuitSignals`. Note, this function is no longer blocking. Thus the caller is expected to provide a `context.CancelFunc` which indicates that when a signal is caught, that any spawned processes can gracefully exit.
    * Remove `ServerStartTime` constant.
* [#15011](https://github.com/cosmos/cosmos-sdk/pull/15011) All functions that were taking a CometBFT logger, now take `cosmossdk.io/log.Logger` instead.
* (simapp) [#14977](https://github.com/cosmos/cosmos-sdk/pull/14977) Move simulation helpers functions (`AppStateFn` and `AppStateRandomizedFn`) to `testutil/sims`. These takes an extra genesisState argument which is the default state of the app.
* (x/bank) [#14894](https://github.com/cosmos/cosmos-sdk/pull/14894) Allow a human readable denomination for coins when querying bank balances. Added a `ResolveDenom` parameter to `types.QueryAllBalancesRequest`.
* [#14847](https://github.com/cosmos/cosmos-sdk/pull/14847) App and ModuleManager methods `InitGenesis`, `ExportGenesis`, `BeginBlock` and `EndBlock` now also return an error.
* (x/upgrade) [#14764](https://github.com/cosmos/cosmos-sdk/pull/14764) The `x/upgrade` module is extracted to have a separate go.mod file which allows it to be a standalone module.
* (x/auth) [#14758](https://github.com/cosmos/cosmos-sdk/pull/14758) Refactor transaction searching:
    * Refactor `QueryTxsByEvents` to accept a `query` of type `string` instead of `events` of type `[]string`
    * Refactor CLI methods to accept `--query` flag instead of `--events`
    * Pass `prove=false` to Tendermint's `TxSearch` RPC method
* (simulation) [#14751](https://github.com/cosmos/cosmos-sdk/pull/14751) Remove the `MsgType` field from `simulation.OperationInput` struct.
* (store) [#14746](https://github.com/cosmos/cosmos-sdk/pull/14746) Extract Store in its own go.mod and rename the package to `cosmossdk.io/store`.
* (x/nft) [#14725](https://github.com/cosmos/cosmos-sdk/pull/14725) Extract NFT in its own go.mod and rename the package to `cosmossdk.io/x/nft`.
* (x/gov) [#14720](https://github.com/cosmos/cosmos-sdk/pull/14720) Add an expedited field in the gov v1 proposal and `MsgNewMsgProposal`.
* (x/feegrant) [#14649](https://github.com/cosmos/cosmos-sdk/pull/14649) Extract Feegrant in its own go.mod and rename the package to `cosmossdk.io/x/feegrant`.
* (tx) [#14634](https://github.com/cosmos/cosmos-sdk/pull/14634) Move the `tx` go module to `x/tx`.
* (store/streaming)[#14603](https://github.com/cosmos/cosmos-sdk/pull/14603) `StoreDecoderRegistry` moved from store to `types/simulations` this breaks the `AppModuleSimulation` interface.
* (snapshots) [#14597](https://github.com/cosmos/cosmos-sdk/pull/14597) Move `snapshots` to `store/snapshots`, rename and bump proto package to v1.
* (x/staking) [#14590](https://github.com/cosmos/cosmos-sdk/pull/14590) `MsgUndelegateResponse` now includes undelegated amount. `x/staking` module's `keeper.Undelegate` now returns 3 values (completionTime,undelegateAmount,error)  instead of 2.
* (crypto/keyring) [#14151](https://github.com/cosmos/cosmos-sdk/pull/14151) Move keys presentation from `crypto/keyring` to `client/keys`
* (baseapp) [#14050](https://github.com/cosmos/cosmos-sdk/pull/14050) Refactor `ABCIListener` interface to accept Go contexts.
* (x/auth) [#13850](https://github.com/cosmos/cosmos-sdk/pull/13850/) Remove `MarshalYAML` methods from module (`x/...`) types.
* (modules) [#13850](https://github.com/cosmos/cosmos-sdk/pull/13850) and [#14046](https://github.com/cosmos/cosmos-sdk/pull/14046) Remove gogoproto stringer annotations. This removes the custom `String()` methods on all types that were using the annotations.
* (x/evidence) [14724](https://github.com/cosmos/cosmos-sdk/pull/14724) Extract Evidence in its own go.mod and rename the package to `cosmossdk.io/x/evidence`.
* (crypto/keyring) [#13734](https://github.com/cosmos/cosmos-sdk/pull/13834) The keyring's `Sign` method now takes a new `signMode` argument. It is only used if the signing key is a Ledger hardware device. You can set it to 0 in all other cases.
* (snapshots) [14048](https://github.com/cosmos/cosmos-sdk/pull/14048) Move the Snapshot package to the store package. This is done in an effort group all storage related logic under one package.
* (signing) [#13701](https://github.com/cosmos/cosmos-sdk/pull/) Add `context.Context` as an argument `x/auth/signing.VerifySignature`.
* (store) [#11825](https://github.com/cosmos/cosmos-sdk/pull/11825) Make extension snapshotter interface safer to use, renamed the util function `WriteExtensionItem` to `WriteExtensionPayload`.
>>>>>>> 4f445ed9

### Client Breaking Changes

* (x/gov) [#17910](https://github.com/cosmos/cosmos-sdk/pull/17910) Remove telemetry for counting votes and proposals. It was incorrectly counting votes. Use alternatives, such as state streaming.
* (abci) [#15845](https://github.com/cosmos/cosmos-sdk/pull/15845) Remove duplicating events in `logs`.
* (abci) [#15845](https://github.com/cosmos/cosmos-sdk/pull/15845) Add `msg_index` to all event attributes to associate events and messages.
* (x/staking) [#15701](https://github.com/cosmos/cosmos-sdk/pull/15701) `HistoricalInfoKey` now has a binary format.
* (store/streaming) [#15519](https://github.com/cosmos/cosmos-sdk/pull/15519/files) State Streaming removed emitting of beginblock, endblock and delivertx in favour of emitting FinalizeBlock.
* (baseapp) [#15519](https://github.com/cosmos/cosmos-sdk/pull/15519/files) BeginBlock & EndBlock events have begin or endblock in the events in order to identify which stage they are emitted from since they are returned to comet as FinalizeBlock events.
* (grpc-web) [#14652](https://github.com/cosmos/cosmos-sdk/pull/14652) Use same port for gRPC-Web and the API server.

### CLI Breaking Changes

<<<<<<< HEAD
* **Baseapp / Client / REST**
    * (x/auth) [#6213](https://github.com/cosmos/cosmos-sdk/issues/6213) Introduce new protobuf based path for transaction signing, see [ADR020](https://github.com/cosmos/cosmos-sdk/blob/master/docs/architecture/adr-020-protobuf-transaction-encoding.md) for more details
    * (x/auth) [#6350](https://github.com/cosmos/cosmos-sdk/pull/6350) New sign-batch command to sign StdTx batch files.
    * (baseapp) [#5803](https://github.com/cosmos/cosmos-sdk/pull/5803) Added support for taking state snapshots at regular height intervals, via options `snapshot-interval` and `snapshot-keep-recent`.
    * (baseapp) [#7519](https://github.com/cosmos/cosmos-sdk/pull/7519) Add `ServiceMsgRouter` to BaseApp to handle routing of protobuf service `Msg`s. The two new types defined in ADR 031, `sdk.ServiceMsg` and `sdk.MsgRequest` are introduced with this router.
    * (client) [#5921](https://github.com/cosmos/cosmos-sdk/issues/5921) Introduce new gRPC and gRPC Gateway based APIs for querying app & module data. See [ADR021](https://github.com/cosmos/cosmos-sdk/blob/master/docs/architecture/adr-021-protobuf-query-encoding.md) for more details
    * (cli) [#7485](https://github.com/cosmos/cosmos-sdk/pull/7485) Introduce a new optional `--keyring-dir` flag that allows clients to specify a Keyring directory if it does not reside in the directory specified by `--home`.
    * (cli) [#7221](https://github.com/cosmos/cosmos-sdk/pull/7221) Add the option of emitting amino encoded json from the CLI
    * (codec) [#7519](https://github.com/cosmos/cosmos-sdk/pull/7519) `InterfaceRegistry` now inherits `jsonpb.AnyResolver`, and has a `RegisterCustomTypeURL` method to support ADR 031 packing of `Any`s. `AnyResolver` is now a required parameter to `RejectUnknownFields`.
    * (coin) [#6755](https://github.com/cosmos/cosmos-sdk/pull/6755) Add custom regex validation for `Coin` denom by overwriting `CoinDenomRegex` when using `/types/coin.go`.
    * (config) [#7265](https://github.com/cosmos/cosmos-sdk/pull/7265) Support Tendermint block pruning through a new `min-retain-blocks` configuration that can be set in either `app.toml` or via the CLI. This parameter is used in conjunction with other criteria to determine the height at which Tendermint should prune blocks.
    * (events) [#7121](https://github.com/cosmos/cosmos-sdk/pull/7121) The application now derives what events are indexed by Tendermint via the `index-events` configuration in `app.toml`, which is a list of events taking the form `{eventType}.{attributeKey}`.
    * (tx) [#6089](https://github.com/cosmos/cosmos-sdk/pull/6089) Transactions can now have a `TimeoutHeight` set which allows the transaction to be rejected if it's committed at a height greater than the timeout.
    * (rest) [#6167](https://github.com/cosmos/cosmos-sdk/pull/6167) Support `max-body-bytes` CLI flag for the REST service.
    * (genesis) [#7089](https://github.com/cosmos/cosmos-sdk/pull/7089) The `export` command now adds a `initial_height` field in the exported JSON. Baseapp's `CommitMultiStore` now also has a `SetInitialVersion` setter, so it can set the initial store version inside `InitChain` and start a new chain from a given height.
* **General**
    * (crypto/multisig) [#6241](https://github.com/cosmos/cosmos-sdk/pull/6241) Add Multisig type directly to the repo. Previously this was in tendermint.
    * (codec/types) [#8106](https://github.com/cosmos/cosmos-sdk/pull/8106) Adding `NewAnyWithCustomTypeURL` to correctly
    marshal Messages in TxBuilder.
    * (tests) [#6489](https://github.com/cosmos/cosmos-sdk/pull/6489) Introduce package `testutil`, new in-process testing network framework for use in integration and unit tests.
    * (tx) Add new auth/tx gRPC & gRPC-Gateway endpoints for basic querying & broadcasting support
        * [#7842](https://github.com/cosmos/cosmos-sdk/pull/7842) Add TxsByEvent gRPC endpoint
        * [#7852](https://github.com/cosmos/cosmos-sdk/pull/7852) Add tx broadcast gRPC endpoint
    * (tx) [#7688](https://github.com/cosmos/cosmos-sdk/pull/7688) Add a new Tx gRPC service with methods `Simulate` and `GetTx` (by hash).
    * (store) [#5803](https://github.com/cosmos/cosmos-sdk/pull/5803) Added `rootmulti.Store` methods for taking and restoring snapshots, based on `iavl.Store` export/import.
    * (store) [#6324](https://github.com/cosmos/cosmos-sdk/pull/6324) IAVL store query proofs now return CommitmentOp which wraps an ics23 CommitmentProof
    * (store) [#6390](https://github.com/cosmos/cosmos-sdk/pull/6390) `RootMulti` store query proofs now return `CommitmentOp` which wraps `CommitmentProofs`
        * `store.Query` now only returns chained `ics23.CommitmentProof` wrapped in `merkle.Proof`
        * `ProofRuntime` only decodes and verifies `ics23.CommitmentProof`
* **Modules**
    * (modules) [#5921](https://github.com/cosmos/cosmos-sdk/issues/5921) Introduction of Query gRPC service definitions along with REST annotations for gRPC Gateway for each module
    * (modules) [#7540](https://github.com/cosmos/cosmos-sdk/issues/7540) Protobuf service definitions can now be used for
    packing `Msg`s in transactions as defined in [ADR 031](./docs/architecture/adr-031-msg-service.md). All modules now
    define a `Msg` protobuf service.
    * (x/auth/vesting) [#7209](https://github.com/cosmos/cosmos-sdk/pull/7209) Create new `MsgCreateVestingAccount` message type along with CLI handler that allows for the creation of delayed and continuous vesting types.
    * (x/capability) [#5828](https://github.com/cosmos/cosmos-sdk/pull/5828) Capability module integration as outlined in [ADR 3 - Dynamic Capability Store](https://docs.cosmos.network/main/build/architecture/adr-003-dynamic-capability-store).
    * (x/crisis) `x/crisis` has a new function: `AddModuleInitFlags`, which will register optional crisis module flags for the start command.
    * (x/ibc) [#5277](https://github.com/cosmos/cosmos-sdk/pull/5277) `x/ibc` changes from IBC alpha. See ICS specs below:
        * [ICS 002 - Client Semantics](https://github.com/cosmos/ibc/tree/main/spec/core/ics-002-client-semantics) subpackage
        * [ICS 003 - Connection Semantics](https://github.com/cosmos/ibc/tree/main/spec/core/ics-003-connection-semantics) subpackage
        * [ICS 004 - Channel and Packet Semantics](https://github.com/cosmos/ibc/tree/main/spec/core/ics-004-channel-and-packet-semantics) subpackage
        * [ICS 005 - Port Allocation](https://github.com/cosmos/ibc/tree/main/spec/core/ics-005-port-allocation) subpackage
        * [ICS 006 - Solo Machine Client](https://github.com/cosmos/ibc/tree/main/spec/client/ics-006-solo-machine-client) subpackage
        * [ICS 007 - Tendermint Client](https://github.com/cosmos/ibc/tree/main/spec/client/ics-007-tendermint-client) subpackage
        * [ICS 009 - Loopback Client](https://github.com/cosmos/ibc/tree/main/spec/client/ics-009-loopback-cilent) subpackage
        * [ICS 020 - Fungible Token Transfer](https://github.com/cosmos/ibc/tree/main/spec/app/ics-020-fungible-token-transfer) subpackage
        * [ICS 023 - Vector Commitments](https://github.com/cosmos/ibc/tree/main/spec/core/ics-023-vector-commitments) subpackage
        * [ICS 024 - Host State Machine Requirements](https://github.com/cosmos/ibc/tree/main/spec/core/ics-024-host-requirements) subpackage
    * (x/ibc) [#6374](https://github.com/cosmos/cosmos-sdk/pull/6374) ICS-23 Verify functions will now accept and verify ics23 CommitmentProofs exclusively
    * (x/params) [#6005](https://github.com/cosmos/cosmos-sdk/pull/6005) Add new CLI command for querying raw x/params parameters by subspace and key.
=======
* (all) The migration of modules to [AutoCLI](https://docs.cosmos.network/main/core/autocli) led to no changes in UX but a [small change in CLI outputs](https://github.com/cosmos/cosmos-sdk/issues/16651) where results can be nested.
* (all) Query pagination flags have been renamed with the migration to AutoCLI:
    * `--reverse` -> `--page-reverse`
    * `--offset` -> `--page-offset`
    * `--limit` -> `--page-limit`
    * `--count-total` -> `--page-count-total`
* (cli) [#17184](https://github.com/cosmos/cosmos-sdk/pull/17184) All json keys returned by the `status` command are now snake case instead of pascal case.
* (server) [#17177](https://github.com/cosmos/cosmos-sdk/pull/17177) Remove `iavl-lazy-loading` configuration.
* (x/gov) [#16987](https://github.com/cosmos/cosmos-sdk/pull/16987) In `<appd> query gov proposals` the proposal status flag have renamed from `--status` to `--proposal-status`. Additionally, that flags now uses the ENUM values: `PROPOSAL_STATUS_DEPOSIT_PERIOD`, `PROPOSAL_STATUS_VOTING_PERIOD`, `PROPOSAL_STATUS_PASSED`, `PROPOSAL_STATUS_REJECTED`, `PROPOSAL_STATUS_FAILED`.
* (x/bank) [#16899](https://github.com/cosmos/cosmos-sdk/pull/16899) With the migration to AutoCLI some bank commands have been split in two:
    * Use `total-supply` (or `total`) for querying the total supply and `total-supply-of` for querying the supply of a specific denom.
    * Use `denoms-metadata` for querying all denom metadata and `denom-metadata` for querying a specific denom metadata.
* (rosetta) [#16276](https://github.com/cosmos/cosmos-sdk/issues/16276) Rosetta migration to standalone repo.
* (cli) [#15826](https://github.com/cosmos/cosmos-sdk/pull/15826) Remove `<appd> q account` command. Use `<appd> q auth account` instead.
* (cli) [#15299](https://github.com/cosmos/cosmos-sdk/pull/15299) Remove `--amino` flag from `sign` and `multi-sign` commands. Amino `StdTx` has been deprecated for a while. Amino JSON signing still works as expected.
* (x/gov) [#14880](https://github.com/cosmos/cosmos-sdk/pull/14880) Remove `<app> tx gov submit-legacy-proposal cancel-software-upgrade` and `software-upgrade` commands. These commands are now in the `x/upgrade` module and using gov v1. Use `tx upgrade software-upgrade` instead.
* (x/staking) [#14864](https://github.com/cosmos/cosmos-sdk/pull/14864) `<appd> tx staking create-validator` CLI command now takes a json file as an arg instead of using required flags.
* (cli) [#14659](https://github.com/cosmos/cosmos-sdk/pull/14659) `<app> q block <height>` is removed as it just output json. The new command allows either height/hash and is `<app> q block --type=height|hash <height|hash>`.
* (grpc-web) [#14652](https://github.com/cosmos/cosmos-sdk/pull/14652) Remove `grpc-web.address` flag.
* (client) [#14342](https://github.com/cosmos/cosmos-sdk/pull/14342) `<app> config` command is now a sub-command using Confix. Use `<app> config --help` to learn more.

### Bug Fixes

* (server) [#18254](https://github.com/cosmos/cosmos-sdk/pull/18254) Don't hardcode gRPC address to localhost.
* (x/gov) [#18173](https://github.com/cosmos/cosmos-sdk/pull/18173) Gov hooks now return an error and are *blocking* when they fail. Expect for `AfterProposalFailedMinDeposit` and `AfterProposalVotingPeriodEnded` which log the error and continue.
* (x/gov) [#17873](https://github.com/cosmos/cosmos-sdk/pull/17873) Fail any inactive and active proposals that cannot be decoded.
* (x/slashing) [#18016](https://github.com/cosmos/cosmos-sdk/pull/18016) Fixed builder function for missed blocks key (`validatorMissedBlockBitArrayPrefixKey`) in slashing/migration/v4.
* (x/bank) [#18107](https://github.com/cosmos/cosmos-sdk/pull/18107) Add missing keypair of SendEnabled to restore legacy param set before migration.
* (baseapp) [#17769](https://github.com/cosmos/cosmos-sdk/pull/17769) Ensure we respect block size constraints in the `DefaultProposalHandler`'s `PrepareProposal` handler when a nil or no-op mempool is used. We provide a `TxSelector` type to assist in making transaction selection generalized. We also fix a comparison bug in tx selection when `req.maxTxBytes` is reached.
* (mempool) [#17668](https://github.com/cosmos/cosmos-sdk/pull/17668) Fix `PriorityNonceIterator.Next()` nil pointer ref for min priority at the end of iteration.
* (config) [#17649](https://github.com/cosmos/cosmos-sdk/pull/17649) Fix `mempool.max-txs` configuration is invalid in `app.config`.
* (baseapp) [#17518](https://github.com/cosmos/cosmos-sdk/pull/17518) Utilizing voting power from vote extensions (CometBFT) instead of the current bonded tokens (x/staking) to determine if a set of vote extensions are valid.
* (baseapp) [#17251](https://github.com/cosmos/cosmos-sdk/pull/17251) VerifyVoteExtensions and ExtendVote initialize their own contexts/states, allowing VerifyVoteExtensions being called without ExtendVote.
* (x/distribution) [#17236](https://github.com/cosmos/cosmos-sdk/pull/17236) Using "validateCommunityTax" in "Params.ValidateBasic", preventing panic when field "CommunityTax" is nil.
* (x/bank) [#17170](https://github.com/cosmos/cosmos-sdk/pull/17170) Avoid empty spendable error message on send coins.
* (x/group) [#17146](https://github.com/cosmos/cosmos-sdk/pull/17146) Rename x/group legacy ORM package's error codespace from "orm" to "legacy_orm", preventing collisions with ORM's error codespace "orm".
* (types/query) [#16905](https://github.com/cosmos/cosmos-sdk/pull/16905) Collections Pagination now applies proper count when filtering results.
* (x/bank) [#16841](https://github.com/cosmos/cosmos-sdk/pull/16841) Correctly process legacy `DenomAddressIndex` values.
* (x/auth/vesting) [#16733](https://github.com/cosmos/cosmos-sdk/pull/16733) Panic on overflowing and negative EndTimes when creating a PeriodicVestingAccount.
* (x/consensus) [#16713](https://github.com/cosmos/cosmos-sdk/pull/16713) Add missing ABCI param in `MsgUpdateParams`.
* (baseapp) [#16700](https://github.com/cosmos/cosmos-sdk/pull/16700) Fix consensus failure in returning no response to malformed transactions.
* [#16639](https://github.com/cosmos/cosmos-sdk/pull/16639) Make sure we don't execute blocks beyond the halt height.
* (baseapp) [#16613](https://github.com/cosmos/cosmos-sdk/pull/16613) Ensure each message in a transaction has a registered handler, otherwise `CheckTx` will fail.
* (baseapp) [#16596](https://github.com/cosmos/cosmos-sdk/pull/16596) Return error during `ExtendVote` and `VerifyVoteExtension` if the request height is earlier than `VoteExtensionsEnableHeight`.
* (baseapp) [#16259](https://github.com/cosmos/cosmos-sdk/pull/16259) Ensure the `Context` block height is correct after `InitChain` and prior to the second block.
* (x/gov) [#16231](https://github.com/cosmos/cosmos-sdk/pull/16231) Fix Rawlog JSON formatting of proposal_vote option field.* (cli) [#16138](https://github.com/cosmos/cosmos-sdk/pull/16138) Fix snapshot commands panic if snapshot don't exists.
* (x/staking) [#16043](https://github.com/cosmos/cosmos-sdk/pull/16043) Call `AfterUnbondingInitiated` hook for new unbonding entries only and fix `UnbondingDelegation` entries handling. This is a behavior change compared to Cosmos SDK v0.47.x, now the hook is called only for new unbonding entries.
* (types) [#16010](https://github.com/cosmos/cosmos-sdk/pull/16010) Let `module.CoreAppModuleBasicAdaptor` fallback to legacy genesis handling.
* (types) [#15691](https://github.com/cosmos/cosmos-sdk/pull/15691) Make `Coin.Validate()` check that `.Amount` is not nil.
* (x/crypto) [#15258](https://github.com/cosmos/cosmos-sdk/pull/15258) Write keyhash file with permissions 0600 instead of 0555.
* (x/auth) [#15059](https://github.com/cosmos/cosmos-sdk/pull/15059) `ante.CountSubKeys` returns 0 when passing a nil `Pubkey`.
* (x/capability) [#15030](https://github.com/cosmos/cosmos-sdk/pull/15030) Prevent `x/capability` from consuming `GasMeter` gas during `InitMemStore`
* (types/coin) [#14739](https://github.com/cosmos/cosmos-sdk/pull/14739) Deprecate the method `Coin.IsEqual` in favour of  `Coin.Equal`. The difference between the two methods is that the first one results in a panic when denoms are not equal. This panic lead to unexpected behavior.
>>>>>>> 4f445ed9

### Deprecated

* (types) [#16980](https://github.com/cosmos/cosmos-sdk/pull/16980) Deprecate `IntProto` and `DecProto`. Instead, `math.Int` and `math.LegacyDec` should be used respectively. Both types support `Marshal` and `Unmarshal` for binary serialization.
* (x/staking) [#14567](https://github.com/cosmos/cosmos-sdk/pull/14567) The `delegator_address` field of `MsgCreateValidator` has been deprecated.
  The validator address bytes and delegator address bytes refer to the same account while creating validator (defer only in bech32 notation).

## Previous Versions

<<<<<<< HEAD
* **Baseapp / Client / REST**
    * (baseapp) [#6186](https://github.com/cosmos/cosmos-sdk/issues/6186) Support emitting events during `AnteHandler` execution.
    * (baseapp) [#6053](https://github.com/cosmos/cosmos-sdk/pull/6053) Customizable panic recovery handling added for `app.runTx()` method (as proposed in the [ADR 22](https://github.com/cosmos/cosmos-sdk/blob/master/docs/architecture/adr-022-custom-panic-handling.md)). Adds ability for developers to register custom panic handlers extending standard ones.
    * (client) [#5810](https://github.com/cosmos/cosmos-sdk/pull/5810) Added a new `--offline` flag that allows commands to be executed without an
    internet connection. Previously, `--generate-only` served this purpose in addition to only allowing txs to be generated. Now, `--generate-only` solely
    allows txs to be generated without being broadcasted and disallows Keybase use and `--offline` allows the use of Keybase but does not allow any
    functionality that requires an online connection.
    * (cli) [#7764](https://github.com/cosmos/cosmos-sdk/pull/7764) Update x/banking and x/crisis InitChain to improve node startup time
    * (client) [#5856](https://github.com/cosmos/cosmos-sdk/pull/5856) Added the possibility to set `--offline` flag with config command.
    * (client) [#5895](https://github.com/cosmos/cosmos-sdk/issues/5895) show config options in the config command's help screen.
    * (client/keys) [#8043](https://github.com/cosmos/cosmos-sdk/pull/8043) Add support for export of unarmored private key
    * (client/tx) [#7801](https://github.com/cosmos/cosmos-sdk/pull/7801) Update sign-batch multisig to work online
    * (x/genutil) [#8099](https://github.com/cosmos/cosmos-sdk/pull/8099) `init` now supports a `--recover` flag to recover
    the private validator key from a given mnemonic
* **Modules**
    * (x/auth) [#5702](https://github.com/cosmos/cosmos-sdk/pull/5702) Add parameter querying support for `x/auth`.
    * (x/auth/ante) [#6040](https://github.com/cosmos/cosmos-sdk/pull/6040) `AccountKeeper` interface used for `NewAnteHandler` and handler's decorators to add support of using custom `AccountKeeper` implementations.
    * (x/evidence) [#5952](https://github.com/cosmos/cosmos-sdk/pull/5952) Tendermint Consensus parameters can now be changed via parameter change proposals through `x/gov`.
    * (x/evidence) [#5961](https://github.com/cosmos/cosmos-sdk/issues/5961) Add `StoreDecoder` simulation for evidence module.
    * (x/ibc) [#5948](https://github.com/cosmos/cosmos-sdk/issues/5948) Add `InitGenesis` and `ExportGenesis` functions for `ibc` module.
    * (x/ibc-transfer) [#6871](https://github.com/cosmos/cosmos-sdk/pull/6871) Implement [ADR 001 - Coin Source Tracing](./docs/architecture/adr-001-coin-source-tracing.md).
    * (x/staking) [#6059](https://github.com/cosmos/cosmos-sdk/pull/6059) Updated `HistoricalEntries` parameter default to 100.
    * (x/staking) [#5584](https://github.com/cosmos/cosmos-sdk/pull/5584) Add util function `ToTmValidator` that converts a `staking.Validator` type to `*tmtypes.Validator`.
    * (x/staking) [#6163](https://github.com/cosmos/cosmos-sdk/pull/6163) CLI and REST call to unbonding delegations and delegations now accept
    pagination.
    * (x/staking) [#8178](https://github.com/cosmos/cosmos-sdk/pull/8178) Update default historical header number for stargate
* **General**
    * (crypto) [#7987](https://github.com/cosmos/cosmos-sdk/pull/7987) Fix the inconsistency of CryptoCdc, only use
    `codec/legacy.Cdc`.
    * (logging) [#8072](https://github.com/cosmos/cosmos-sdk/pull/8072) Refactor logging:
    _ Use [zerolog](https://github.com/rs/zerolog) over Tendermint's go-kit logging wrapper.
    _ Introduce Tendermint's `--log_format=plain|json` flag. Using format `json` allows for emitting structured JSON
    logs which can be consumed by an external logging facility (e.g. Loggly). Both formats log to STDERR. \* The existing `--log_level` flag and it's default value now solely relates to the global logging
    level (e.g. `info`, `debug`, etc...) instead of `<module>:<level>`.
    * (rest) [#7649](https://github.com/cosmos/cosmos-sdk/pull/7649) Return an unsigned tx in legacy GET /tx endpoint when signature conversion fails
    * (simulation) [#6002](https://github.com/cosmos/cosmos-sdk/pull/6002) Add randomized consensus params into simulation.
    * (store) [#6481](https://github.com/cosmos/cosmos-sdk/pull/6481) Move `SimpleProofsFromMap` from Tendermint into the SDK.
    * (store) [#6719](https://github.com/cosmos/cosmos-sdk/6754) Add validity checks to stores for nil and empty keys.
    * (SDK) Updated dependencies
        * Updated iavl dependency to v0.15.3
        * Update tendermint to v0.34.1
    * (types) [#7027](https://github.com/cosmos/cosmos-sdk/pull/7027) `Coin(s)` and `DecCoin(s)` updates:
        * Bump denomination max length to 128
        * Allow uppercase letters and numbers in denominations to support ADR 001
        * Added `Validate` function that returns a descriptive error
    * (types) [#5581](https://github.com/cosmos/cosmos-sdk/pull/5581) Add convenience functions {,Must}Bech32ifyAddressBytes.
    * (types/module) [#5724](https://github.com/cosmos/cosmos-sdk/issues/5724) The `types/module` package does no longer depend on `x/simulation`.
    * (types) [#5585](https://github.com/cosmos/cosmos-sdk/pull/5585) IBC additions:
        * `Coin` denomination max length has been increased to 32.
        * Added `CapabilityKey` alias for `StoreKey` to match IBC spec.
    * (types/rest) [#5900](https://github.com/cosmos/cosmos-sdk/pull/5900) Add Check\*Error function family to spare developers from replicating tons of boilerplate code.
    * (types) [#6128](https://github.com/cosmos/cosmos-sdk/pull/6137) Add `String()` method to `GasMeter`.
    * (types) [#6195](https://github.com/cosmos/cosmos-sdk/pull/6195) Add codespace to broadcast(sync/async) response.
    * (types) [#6897](https://github.com/cosmos/cosmos-sdk/issues/6897) Add KV type from tendermint to `types` directory.
    * (version) [#7848](https://github.com/cosmos/cosmos-sdk/pull/7848) [#7941](https://github.com/cosmos/cosmos-sdk/pull/7941)
    `version --long` output now shows the list of build dependencies and replaced build dependencies.

## Previous Releases

[CHANGELOG of previous versions](https://github.com/cosmos/cosmos-sdk/blob/c17c3caab86a1426a1eef4541e8203f5f54a1a54/CHANGELOG.md#v0391---2020-08-11) (pre Stargate).
=======
[CHANGELOG of previous versions](https://github.com/cosmos/cosmos-sdk/blob/main/CHANGELOG.md#v0470---2023-03-14).
>>>>>>> 4f445ed9
<|MERGE_RESOLUTION|>--- conflicted
+++ resolved
@@ -38,2349 +38,8 @@
 
 ## [Unreleased]
 
-Every module contains its own CHANGELOG.md. Please refer to the module you are interested in.
-
-### Features
-
-* (baseapp) [#20291](https://github.com/cosmos/cosmos-sdk/pull/20291) Simulate nested messages.
-* (client/keys) [#21829](https://github.com/cosmos/cosmos-sdk/pull/21829) Add support for importing hex key using standard input.
-* (x/auth/ante) [#23128](https://github.com/cosmos/cosmos-sdk/pull/23128) Allow custom verifyIsOnCurve when validate tx for public key like ethsecp256k1.
-* (x/auth/ante) [#23283](https://github.com/cosmos/cosmos-sdk/pull/23283) Allow ed25519 transaction signatures.
-* (baseapp) [#24160](https://github.com/cosmos/cosmos-sdk/pull/24160) Add `StreamingManager` to baseapp to extend the abci listeners.
-
-
-### Improvements
-
-### Bug Fixes
-
-* (x/auth) [#23741](https://github.com/cosmos/cosmos-sdk/pull/23741) Support legacy global AccountNumber.
-* (baseapp) [#23879](https://github.com/cosmos/cosmos-sdk/pull/23879) Ensure finalize block response is not empty in the defer check of FinalizeBlock to avoid panic by nil pointer.
-* (types/query) [#23880](https://github.com/cosmos/cosmos-sdk/pull/23880) Fix NPE in query pagination.
-
-### Removed
-
-* (tools/hub) [#23562](https://github.com/cosmos/cosmos-sdk/pull/23562) Remove `tools/hubl`. A similar tool will be maintained in [ignite](https://www.github.com/ignite/cli).
-
-### API Breaking Changes
-
-* (x/params) [#22995](https://github.com/cosmos/cosmos-sdk/pull/22995) Remove `x/params`.  Migrate to the new params system introduced in `v0.47` as demonstrated [here](https://github.com/cosmos/cosmos-sdk/blob/main/UPGRADING.md#xparams).
-* (testutil) [#22392](https://github.com/cosmos/cosmos-sdk/pull/22392) Remove `testutil/network` package. Use the integration framework or systemtests framework instead.
-
-#### Removal of v0 components
-
-This subsection lists the API breaking changes that are [part of the removal of v0 components](https://github.com/cosmos/cosmos-sdk/issues/22904). The v0 components were deprecated in `v0.52` and are now removed.
-
-* (simapp) [#23009](https://github.com/cosmos/cosmos-sdk/pull/23009) Simapp has been removed. Check-out Simapp/v2 instead.
-* (server) [#23018](https://github.com/cosmos/cosmos-sdk/pull/23018) [#23238](https://github.com/cosmos/cosmos-sdk/pull/23238) The server package has been removed. Use server/v2 instead
-* (x/genutil) [#23238](https://github.com/cosmos/cosmos-sdk/pull/23238) Genutil commands specific to a baseapp chain have been deleted.
-* (client) [#22904](https://github.com/cosmos/cosmos-sdk/issues/22904) v1 specific client commands have been removed.
-
-## [v0.52.0-rc.2](https://github.com/cosmos/cosmos-sdk/releases/tag/v0.52.0-rc.2) - 2025-01-23
-
-Every module contains its own CHANGELOG.md. Please refer to the module you are interested in.
-
-### Features
-
-* (sims) [#23013](https://github.com/cosmos/cosmos-sdk/pull/23013) Integration with app v2
-* (x/auth/ante) [#23128](https://github.com/cosmos/cosmos-sdk/pull/23128) Allow custom verifyIsOnCurve when validate tx for public key like ethsecp256k1.
-* (server) [#23321](https://github.com/cosmos/cosmos-sdk/pull/23321) Add custom rollback command option. In order to use it, you need to implement the Rollback interface and remove the default rollback command with `cmd.RemoveCommand(cmd.RollbackCmd)` and then add it back with `cmd.AddCommand(cmd.NewCustomRollbackCmd(appCreator, rollbackable))`.
-
-### Improvements
-
-* (baseapp) [#23951](https://github.com/cosmos/cosmos-sdk/pull/23951) Corrected panic messages in `SetCMS` and `SetCheckTxHandler`, and enforced `sealed` check in `SetStreamingManager` for consistency with other setters.
-* [#23470](https://github.com/cosmos/cosmos-sdk/pull/23470) Converge to use of one single sign mode type and signer data:
-  * Use api's signmode throughout the SDK to align with `cosmossdk.io/tx`. This allows developer not to juggle between sign mode types
-  * Deprecate `authsigning.SignerData` in favor of txsigning.SignerData and replace its usage
-  * Remove `APISignModeToInternal` from `x/auth` as no conversion is necessary by the user anymore
-* (all) [#23445](https://github.com/cosmos/cosmos-sdk/pull/23445) Remove `v2` code from codebase.
-* (codec) [#22988](https://github.com/cosmos/cosmos-sdk/pull/22988) Improve edge case handling for recursion limits.
-* (proto) [#23437](https://github.com/cosmos/cosmos-sdk/pull/23437) Deprecate `Block` field from `GetBlockByHeightResponse` and return empty comet block for `GetBlockByHeight`.
-* (module) [#23488](https://github.com/cosmos/cosmos-sdk/pull/23488) Remove CoreAppModuleAdaptor which is no longer used and add HasRegisterServices public interface.
-
-### Bug Fixes
-
-* (x/auth/tx) [#23492](https://github.com/cosmos/cosmos-sdk/pull/23492) Add missing timeoutTimestamp in newBuilderFromDecodedTx.
-* (query) [#23002](https://github.com/cosmos/cosmos-sdk/pull/23002) Fix collection filtered pagination.
-* (x/auth/tx) [#23170](https://github.com/cosmos/cosmos-sdk/pull/23170) Avoid panic from `newWrapperFromDecodedTx` when `AuthInfo.Fee` is optional in decodedTx.
-* (x/auth/tx) [#23144](https://github.com/cosmos/cosmos-sdk/pull/23144) Add missing `CacheWithValue` for `ExtensionOptions`.
-* (x/auth/tx) [#23148](https://github.com/cosmos/cosmos-sdk/pull/23148) Avoid panic from `intoAnyV2` when v1.PublicKey is optional.
-* (server) [#23244](https://github.com/cosmos/cosmos-sdk/pull/23244) Allow align block header with skip check header in grpc server.
-* (x/auth) [#23357](https://github.com/cosmos/cosmos-sdk/pull/23357) Fixes accessibility of the AddressStringToBytes HTTP binding and adds another binding to AddressBytesToString.
-
-### Deprecated
-
-* (modules) [#22994](https://github.com/cosmos/cosmos-sdk/pull/22994) Deprecate `Invariants` and associated methods.
-
-## [v0.52.0-rc.1](https://github.com/cosmos/cosmos-sdk/releases/tag/v0.52.0-rc.1) - 2024-12-18
-
-Every module contains its own CHANGELOG.md. Please refer to the module you are interested in.
-
-### Features
-
-* (client) [#17513](https://github.com/cosmos/cosmos-sdk/pull/17513) Allow overwriting `client.toml`. Use `client.CreateClientConfig` in place of `client.ReadFromClientConfig` and provide a custom template and a custom config.
-* (tests) [#17868](https://github.com/cosmos/cosmos-sdk/pull/17868) Added helper method `SubmitTestTx` in testutil to broadcast test txns to test e2e tests.
-* (client) [#18101](https://github.com/cosmos/cosmos-sdk/pull/18101) Add a `keyring-default-keyname` in `client.toml` for specifying a default key name, and skip the need to use the `--from` flag when signing transactions.
-* (runtime) [#18475](https://github.com/cosmos/cosmos-sdk/pull/18475) Adds an implementation for core.branch.Service.
-* (baseapp) [#18499](https://github.com/cosmos/cosmos-sdk/pull/18499) Add `MsgRouter` response type from message name function.
-* (client) [#18557](https://github.com/cosmos/cosmos-sdk/pull/18557) Add `--qrcode` flag to `keys show` command to support displaying keys address QR code.
-* (types) [#18768](https://github.com/cosmos/cosmos-sdk/pull/18768) Add MustValAddressFromBech32 function.
-* (gRPC) [#19049](https://github.com/cosmos/cosmos-sdk/pull/19049) Add debug log prints for each gRPC request.
-* (types) [#19164](https://github.com/cosmos/cosmos-sdk/pull/19164) Add a ValueCodec for the math.Uint type that can be used in collections maps.
-* (types) [#19281](https://github.com/cosmos/cosmos-sdk/pull/19281) Added a new method, `IsGT`, for `types.Coin`. This method is used to check if a `types.Coin` is greater than another `types.Coin`.
-* (runtime) [#19571](https://github.com/cosmos/cosmos-sdk/pull/19571) Implement `core/router.Service` in runtime. This service is present in all modules (when using depinject).
-* (types) [#19759](https://github.com/cosmos/cosmos-sdk/pull/19759) Align SignerExtractionAdapter in PriorityNonceMempool Remove.
-* (client) [#19870](https://github.com/cosmos/cosmos-sdk/pull/19870) Add new query command `wait-tx`. Alias `event-query-tx-for` to `wait-tx` for backward compatibility.
-* (client) [#19905](https://github.com/cosmos/cosmos-sdk/pull/19905) Add grpc client config to `client.toml`.
-* (genutil) [#19971](https://github.com/cosmos/cosmos-sdk/pull/19971) Allow manually setting the consensus key type in genesis
-* (runtime) [#19953](https://github.com/cosmos/cosmos-sdk/pull/19953) Implement `core/transaction.Service` in runtime.
-* (runtime) [#18475](https://github.com/cosmos/cosmos-sdk/pull/18475) Adds an implementation for `core.branch.Service`.
-* (runtime) [#19004](https://github.com/cosmos/cosmos-sdk/pull/19004) Adds an implementation for `core/header.Service` in runtime.
-* (runtime) [#20238](https://github.com/cosmos/cosmos-sdk/pull/20238) Adds an implementation for `core/comet.Service` in runtime.
-* (tests) [#20013](https://github.com/cosmos/cosmos-sdk/pull/20013) Introduce system tests to run multi node local testnet in CI
-* (crypto/keyring) [#20212](https://github.com/cosmos/cosmos-sdk/pull/20212) Expose the db keyring used in the keystore.
-* (client/tx) [#20870](https://github.com/cosmos/cosmos-sdk/pull/20870) Add `timeout-timestamp` field for tx body defines time based timeout.Add `WithTimeoutTimestamp` to tx factory. Increased gas cost for processing newly added timeout timestamp field in tx body.
-* (client) [#21074](https://github.com/cosmos/cosmos-sdk/pull/21074) Add auto cli for node service
-* (x/validate) [#21822](https://github.com/cosmos/cosmos-sdk/pull/21822) New module solely responsible for providing ante/post handlers and tx validators for v2. It can be extended by the app developer to provide extra tx validators.
-    * In comparison to x/auth/tx/config, there is no app config to skip ante/post handlers, as overwriting them in baseapp or not injecting the x/validate module has the same effect.
-* (baseapp) [#21979](https://github.com/cosmos/cosmos-sdk/pull/21979) Create CheckTxHandler to allow extending the logic of CheckTx.
-
-### Improvements
-
-* RocksDB libraries have been upgraded to support RockDB v9 instead of v8.
-* (all) [#16537](https://github.com/cosmos/cosmos-sdk/pull/16537) Properly propagated `fmt.Errorf` errors and using `errors.New` where appropriate.
-* (client) [#17503](https://github.com/cosmos/cosmos-sdk/pull/17503) Add `client.Context{}.WithAddressCodec`, `WithValidatorAddressCodec`, `WithConsensusAddressCodec` to provide address codecs to the client context. See the [UPGRADING.md](./UPGRADING.md) for more details.
-* (crypto/keyring) [#17503](https://github.com/cosmos/cosmos-sdk/pull/17503) Simplify keyring interfaces to use `[]byte` instead of `sdk.Address` for addresses.
-* (rpc) [#17470](https://github.com/cosmos/cosmos-sdk/pull/17470) Avoid open 0.0.0.0 to public by default and add `listen-ip-address` argument for `testnet init-files` cmd.
-* (types) [#17670](https://github.com/cosmos/cosmos-sdk/pull/17670) Use `ctx.CometInfo` in place of `ctx.VoteInfos`
-* [#17733](https://github.com/cosmos/cosmos-sdk/pull/17733) Ensure `buf export` exports all proto dependencies
-* (crypto/keys) [#18026](https://github.com/cosmos/cosmos-sdk/pull/18026) Made public key generation constant time on `secp256k1`
-* (crypto | x/auth) [#14372](https://github.com/cosmos/cosmos-sdk/pull/18194) Key checks on signatures antehandle.
-* (types) [#18440](https://github.com/cosmos/cosmos-sdk/pull/18440) Add `AmountOfNoValidation` to `sdk.DecCoins`.
-* (client/keys) [#18663](https://github.com/cosmos/cosmos-sdk/pull/18663) Improve `<appd> keys add` by displaying mnemonic discreetly on an alternate screen and adding `--indiscreet` option to disable it.
-* (client/keys) [#18684](https://github.com/cosmos/cosmos-sdk/pull/18684) Improve `<appd> keys export` by displaying unarmored hex private key discreetly on an alternate screen and adding `--indiscreet` option to disable it.
-* (client/keys) [#18687](https://github.com/cosmos/cosmos-sdk/pull/18687) Improve `<appd> keys mnemonic` by displaying mnemonic discreetly on an alternate screen and adding `--indiscreet` option to disable it.
-* (client/keys) [#18703](https://github.com/cosmos/cosmos-sdk/pull/18703) Improve `<appd> keys add` and `<appd> keys show` by checking whether there are duplicate keys in the multisig case.
-    * Usage of `Must...` kind of functions are avoided in keeper methods.
-* (client/keys) [#18743](https://github.com/cosmos/cosmos-sdk/pull/18743) Improve `<appd> keys add -i` by hiding inputting of bip39 passphrase.
-* (client/keys) [#18745](https://github.com/cosmos/cosmos-sdk/pull/18745) Improve `<appd> keys export` and `<appd> keys mnemonic` by adding --yes option to skip interactive confirmation.
-* (client/keys) [#18950](https://github.com/cosmos/cosmos-sdk/pull/18950) Improve `<appd> keys add`, `<appd> keys import` and `<appd> keys rename` by checking name validation.
-* (types) [#18963](https://github.com/cosmos/cosmos-sdk/pull/18963) Swap out amino json encoding of `ABCIMessageLogs` for std lib json encoding
-* (types) [#19512](https://github.com/cosmos/cosmos-sdk/pull/19512) The notion of basic manager does not exist anymore (and all related helpers).
-    * The module manager now can do everything that the basic manager was doing.
-    * `AppModuleBasic` has been deprecated for extension interfaces.
-    * Modules can now implement `appmodule.HasRegisterInterfaces`, `module.HasGRPCGateway` and `module.HasAminoCodec` when relevant.
-    * SDK modules now directly implement those extension interfaces on `AppModule` instead of `AppModuleBasic`.
-* (server) [#19455](https://github.com/cosmos/cosmos-sdk/pull/19455) Allow calling back into the application struct in PostSetup.
-* (types) [#19672](https://github.com/cosmos/cosmos-sdk/pull/19672) `PreBlock` now returns only an error for consistency with server/v2. The SDK has upgraded x/upgrade accordingly. `ResponsePreBlock` hence has been removed.
-* (x/auth) [#19651](https://github.com/cosmos/cosmos-sdk/pull/19651) Allow empty public keys in `GetSignBytesAdapter`.
-* (x/genutil) [#19735](https://github.com/cosmos/cosmos-sdk/pull/19735) Update genesis api to match new `appmodule.HasGenesis` interface.
-* (types) [#19869](https://github.com/cosmos/cosmos-sdk/pull/19869) Removed `Any` type from `codec/types` and replaced it with an alias for `cosmos/gogoproto/types/any`.
-* (server) [#19854](https://github.com/cosmos/cosmos-sdk/pull/19854) Add customizability to start command.
-    * Add `StartCmdOptions` in `server.AddCommands` instead of `servertypes.ModuleInitFlags`. To set custom flags set them in the `StartCmdOptions` struct on the `AddFlags` field.
-    * Add `StartCommandHandler` to `StartCmdOptions` to allow custom start command handlers. Users now have total control over how the app starts.
-* (server) [#19966](https://github.com/cosmos/cosmos-sdk/pull/19966) Return BlockHeader by shallow copy in server Context.
-* (codec) [#20122](https://github.com/cosmos/cosmos-sdk/pull/20122) Added a cache to address codec.
-* (proto) [#20098](https://github.com/cosmos/cosmos-sdk/pull/20098) Use cosmos_proto added_in annotation instead of // Since comments.
-* (baseapp) [#20208](https://github.com/cosmos/cosmos-sdk/pull/20208) Skip running validateBasic for rechecking txs.
-* (baseapp) [#20380](https://github.com/cosmos/cosmos-sdk/pull/20380) Enhanced OfferSnapshot documentation.
-* (client) [#20771](https://github.com/cosmos/cosmos-sdk/pull/20771) Remove `ReadDefaultValuesFromDefaultClientConfig` from `client` package. (It was introduced in `v0.50.6` as a quick fix).
-* (grpcserver) [#20945](https://github.com/cosmos/cosmos-sdk/pull/20945) Adds error handling for out-of-gas panics in grpc query handlers.
-* (internal) [#21412](https://github.com/cosmos/cosmos-sdk/pull/21412) Using unsafe.String and unsafe.SliceData.
-* (client) [#21436](https://github.com/cosmos/cosmos-sdk/pull/21436) Use `address.Codec` from client.Context in `tx.Sign`.
-* (x/genutil) [#21249](https://github.com/cosmos/cosmos-sdk/pull/21249) Incremental JSON parsing for AppGenesis where possible.
-* (genutil) [#21701](https://github.com/cosmos/cosmos-sdk/pull/21701) Improved error messages for genesis validation.
-* (runtime) [#21704](https://github.com/cosmos/cosmos-sdk/pull/21704) Move `upgradetypes.StoreLoader` to runtime and alias it in upgrade for backward compatibility.
-* (sims)[#21613](https://github.com/cosmos/cosmos-sdk/pull/21613) Add sims2 framework and factory methods for simpler message factories in modules
-* (modules) [#21963](https://github.com/cosmos/cosmos-sdk/pull/21963) Duplicatable metrics are no more collected in modules. They were unnecessary overhead.
-* (crypto/ledger) [#22116](https://github.com/cosmos/cosmos-sdk/pull/22116) Improve error message when deriving paths using index >100
-* (testutil/integration) [#22616](https://github.com/cosmos/cosmos-sdk/pull/22616) Remove double context in integration tests v1.
-    * Use `integrationApp.Context()` instead of creating a context prior.
-* (version) [#22807](https://github.com/cosmos/cosmos-sdk/pull/22807) Return server/v2 information in the `version` functions and commands.
-* [#22826](https://github.com/cosmos/cosmos-sdk/pull/22826) Simplify testing frameworks by removing `testutil/cmdtest`.
-
-### Bug Fixes
-
-* (baseapp) [#18383](https://github.com/cosmos/cosmos-sdk/pull/18383) Fixed a data race inside BaseApp.getContext, found by end-to-end (e2e) tests.
-* (client/server) [#18345](https://github.com/cosmos/cosmos-sdk/pull/18345) Consistently set viper prefix in client and server. It defaults for the binary name for both client and server.
-* (baseapp) [#18551](https://github.com/cosmos/cosmos-sdk/pull/18551) Fix SelectTxForProposal the calculation method of tx bytes size is inconsistent with CometBFT
-* (client/keys) [#18562](https://github.com/cosmos/cosmos-sdk/pull/18562) `keys delete` won't terminate when a key is not found.
-* (client) [#18622](https://github.com/cosmos/cosmos-sdk/pull/18622) Fixed a potential under/overflow from `uint64->int64` when computing gas fees as a LegacyDec.
-* (baseapp) [#18727](https://github.com/cosmos/cosmos-sdk/pull/18727) Ensure that `BaseApp.Init` firstly returns any errors from a nil commit multistore instead of panicking on nil dereferencing and before sealing the app.
-* (server) [#18994](https://github.com/cosmos/cosmos-sdk/pull/18994) Update server context directly rather than a reference to a sub-object
-* [#19833](https://github.com/cosmos/cosmos-sdk/pull/19833) Fix some places in which we call Remove inside a Walk.
-* [#19851](https://github.com/cosmos/cosmos-sdk/pull/19851) Fix some places in which we call Remove inside a Walk (x/staking and x/gov).
-* (sims) [#21952](https://github.com/cosmos/cosmos-sdk/pull/21952) Use liveness matrix for validator sign status in sims
-* (baseapp) [#21003](https://github.com/cosmos/cosmos-sdk/pull/21003) Align block header when query with latest height.
-* (sims) [#21906](https://github.com/cosmos/cosmos-sdk/pull/21906) Skip sims test when running dry on validators
-* (cli) [#21919](https://github.com/cosmos/cosmos-sdk/pull/21919) Query address-by-acc-num by account_id instead of id.
-* (cli) [#22656](https://github.com/cosmos/cosmos-sdk/pull/22656) Prune cmd should disable async pruning.
-
-### API Breaking Changes
-
-* (baseapp) [#16244](https://github.com/cosmos/cosmos-sdk/pull/16244) `SetProtocolVersion` has been renamed to `SetAppVersion`. It now updates the consensus params in baseapp's `ParamStore`.
-* (types) [#16918](https://github.com/cosmos/cosmos-sdk/pull/16918), [#22925](https://github.com/cosmos/cosmos-sdk/pull/22925) Deprecate `IntProto` and `DecProto`. Instead, `math.Int` and `math.LegacyDec` should be used respectively. Both types support `Marshal` and `Unmarshal` which should be used for binary marshaling.
-* (client) [#17215](https://github.com/cosmos/cosmos-sdk/pull/17215) `server.StartCmd`,`server.ExportCmd`,`server.NewRollbackCmd`,`pruning.Cmd`,`genutilcli.InitCmd`,`genutilcli.GenTxCmd`,`genutilcli.CollectGenTxsCmd`,`genutilcli.AddGenesisAccountCmd`, do not take a home directory anymore. It is inferred from the root command.
-* (client) [#17259](https://github.com/cosmos/cosmos-sdk/pull/17259) Remove deprecated `clientCtx.PrintObjectLegacy`. Use `clientCtx.PrintProto` or `clientCtx.PrintRaw` instead.
-* (types) [#17348](https://github.com/cosmos/cosmos-sdk/pull/17348) Remove the `WrapServiceResult` function.
-    * The `*sdk.Result` returned by the msg server router will not contain the `.Data` field. 
-* (types) [#17426](https://github.com/cosmos/cosmos-sdk/pull/17426) `NewContext` does not take a `cmtproto.Header{}` any longer.
-    * `WithChainID` / `WithBlockHeight` / `WithBlockHeader` must be used to set values on the context
-* (client/keys) [#17503](https://github.com/cosmos/cosmos-sdk/pull/17503) `clientkeys.NewKeyOutput`, `MkConsKeyOutput`, `MkValKeyOutput`, `MkAccKeyOutput`, `MkAccKeysOutput` now take their corresponding address codec instead of using the global SDK config.
-* (types/simulation) [#17737](https://github.com/cosmos/cosmos-sdk/pull/17737) Remove unused parameter from `RandomFees`
-* (types) [#17738](https://github.com/cosmos/cosmos-sdk/pull/17738) `WithBlockTime()` was removed & `BlockTime()` were deprecated in favor of `WithHeaderInfo()` & `HeaderInfo()`. `BlockTime` now gets data from `HeaderInfo()` instead of `BlockHeader()`.
-* (client) [#17746](https://github.com/cosmos/cosmos-sdk/pull/17746) `txEncodeAmino` & `txDecodeAmino` txs via grpc and rest were removed
-* (app) [#17838](https://github.com/cosmos/cosmos-sdk/pull/17838) Params module was removed from simapp and all imports of the params module removed throughout the repo.
-    * The Cosmos SDK has migrated away from using params, if your app still uses it, then you can leave it plugged into your app
-* (x/bank/testutil) [#17868](https://github.com/cosmos/cosmos-sdk/pull/17868) `MsgSendExec` has been removed because of AutoCLI migration.
-* (types) [#17885](https://github.com/cosmos/cosmos-sdk/pull/17885) `InitGenesis` & `ExportGenesis` now take `context.Context` instead of `sdk.Context`
-* (x/gov/testutil) [#17986](https://github.com/cosmos/cosmos-sdk/pull/18036) `MsgDeposit` has been removed because of AutoCLI migration.
-* (x/staking/testutil) [#17986](https://github.com/cosmos/cosmos-sdk/pull/17986) `MsgRedelegateExec`, `MsgUnbondExec` has been removed because of AutoCLI migration.
-* (x/group) [#17937](https://github.com/cosmos/cosmos-sdk/pull/17937) Groups module was moved to its own go.mod `cosmossdk.io/x/group`
-* (x/gov) [#18197](https://github.com/cosmos/cosmos-sdk/pull/18197) Gov module was moved to its own go.mod `cosmossdk.io/x/gov`
-* (x/distribution) [#18199](https://github.com/cosmos/cosmos-sdk/pull/18199) Distribution module was moved to its own go.mod `cosmossdk.io/x/distribution`
-* (x/slashing) [#18201](https://github.com/cosmos/cosmos-sdk/pull/18201) Slashing module was moved to its own go.mod `cosmossdk.io/x/slashing`
-* (x/staking) [#18257](https://github.com/cosmos/cosmos-sdk/pull/18257) Staking module was moved to its own go.mod `cosmossdk.io/x/staking`
-* (types) [#18268](https://github.com/cosmos/cosmos-sdk/pull/18268) Remove global setting of basedenom. Use the staking module parameter instead
-* (x/authz) [#18265](https://github.com/cosmos/cosmos-sdk/pull/18265) Authz module was moved to its own go.mod `cosmossdk.io/x/authz`
-* (x/mint) [#18283](https://github.com/cosmos/cosmos-sdk/pull/18283) Mint module was moved to its own go.mod `cosmossdk.io/x/mint`
-* (server) [#18303](https://github.com/cosmos/cosmos-sdk/pull/18303) `x/genutil` now handles the application export. `server.AddCommands` does not take an `AppExporter` but instead `genutilcli.Commands` does.
-* (types) [#18372](https://github.com/cosmos/cosmos-sdk/pull/18372) Removed global configuration for coin type and purpose. Setters and getters should be removed and access directly to defined types.
-* (types) [#18607](https://github.com/cosmos/cosmos-sdk/pull/18607) Removed address verifier from global config, moved verifier function to bech32 codec.
-* (types) [#18695](https://github.com/cosmos/cosmos-sdk/pull/18695) Removed global configuration for txEncoder.
-* (server) [#18909](https://github.com/cosmos/cosmos-sdk/pull/18909) Remove configuration endpoint on grpc reflection endpoint in favour of auth module bech32prefix endpoint already exposed.
-* (crypto) [#19541](https://github.com/cosmos/cosmos-sdk/pull/19541) The deprecated `FromTmProtoPublicKey`, `ToTmProtoPublicKey`, `FromTmPubKeyInterface` and `ToTmPubKeyInterface` functions have been removed. Use their replacements (`Cmt` instead of `Tm`) instead.
-* (types) [#19512](https://github.com/cosmos/cosmos-sdk/pull/19512) Remove basic manager and all related functions (`module.BasicManager`, `module.NewBasicManager`, `module.NewBasicManagerFromManager`, `NewGenesisOnlyAppModule`).
-    * The module manager now can do everything that the basic manager was doing.
-    * When using runtime, just inject the module manager when needed using your app config.
-    * All `AppModuleBasic` structs have been removed.
-* (types) [#19627](https://github.com/cosmos/cosmos-sdk/pull/19627) and [#19735](https://github.com/cosmos/cosmos-sdk/pull/19735) All genesis interfaces now don't take `codec.JsonCodec`:
-    * Every module has the codec already, passing it created an unneeded dependency.
-    * Additionally, to reflect this change, the module manager does not take a codec either.
-* (types) [#19652](https://github.com/cosmos/cosmos-sdk/pull/19652) and [#19758](https://github.com/cosmos/cosmos-sdk/pull/19758)
-    * Moved`types/module.HasRegisterInterfaces` to `cosmossdk.io/core`.
-    * Moved `RegisterInterfaces` and `RegisterImplementations` from `InterfaceRegistry` to `cosmossdk.io/core/registry.InterfaceRegistrar` interface.
-* (types) [#19742](https://github.com/cosmos/cosmos-sdk/pull/19742) Removes the use of `Accounts.String`
-    * `SimulationState` now has address and validator codecs as fields.
-* (runtime) [#19747](https://github.com/cosmos/cosmos-sdk/pull/19747) `runtime.ValidatorAddressCodec` and `runtime.ConsensusAddressCodec` have been moved to `core`.
-* (all) [#19726](https://github.com/cosmos/cosmos-sdk/pull/19726) Integrate comet v1
-* [#19833](https://github.com/cosmos/cosmos-sdk/pull/19833) Fix some places in which we call Remove inside a Walk.
-* [#19839](https://github.com/cosmos/cosmos-sdk/pull/19839) `Tx.GetMsgsV2` has been replaced with `Tx.GetReflectMessages`, and `Codec.GetMsgV1Signers` and `Codec.GetMsgV2Signers` have been replaced with `GetMsgSigners` and `GetReflectMsgSigners` respectively. These API changes clear up confusion as to the use and purpose of these methods.
-* [#19851](https://github.com/cosmos/cosmos-sdk/pull/19851) Fix some places in which we call Remove inside a Walk (x/staking and x/gov).
-* (server) [#19854](https://github.com/cosmos/cosmos-sdk/pull/19854) Remove `servertypes.ModuleInitFlags` types and from `server.AddCommands` as `StartCmdOptions` already achieves the same goal.
-* (x/genutil) [#19926](https://github.com/cosmos/cosmos-sdk/pull/19926) Removal of the `Address.String()` method and related changes:
-    * Added an address codec as an argument to `CollectTxs`, `GenAppStateFromConfig`, and `AddGenesisAccount`.
-    * Removed the `ValidatorAddressCodec` argument from `CollectGenTxsCmd`, now utilizing the context for this purpose.
-    * Changed `ValidateAccountInGenesis` to accept a string instead of an `AccAddress`.
-* (baseapp) [#19993](https://github.com/cosmos/cosmos-sdk/pull/19993) Indicate pruning with error code "not found" rather than "invalid request".
-* (x/consensus) [#20010](https://github.com/cosmos/cosmos-sdk/pull/20010) Move consensus module to be its own go.mod
-* (x/crisis) [#20043](https://github.com/cosmos/cosmos-sdk/pull/20043) Changed `NewMsgVerifyInvariant` to accept a string as argument instead of an `AccAddress`.
-* (x/simulation)[#20056](https://github.com/cosmos/cosmos-sdk/pull/20056) `SimulateFromSeed` now takes an address codec as argument.
-* (server) [#20140](https://github.com/cosmos/cosmos-sdk/pull/20140) Remove embedded grpc-web proxy in favor of standalone grpc-web proxy. [Envoy Proxy](https://www.envoyproxy.io/docs/envoy/latest/start/start)
-* (client) [#20255](https://github.com/cosmos/cosmos-sdk/pull/20255) Use comet proofOp proto type instead of sdk version to avoid needing to translate to later be proven in the merkle proof runtime. 
-* (types)[#20369](https://github.com/cosmos/cosmos-sdk/pull/20369) The signature of `HasAminoCodec` has changed to accept a `core/legacy.Amino` interface instead of `codec.LegacyAmino`.
-* (server) [#20422](https://github.com/cosmos/cosmos-sdk/pull/20422) Deprecated `ServerContext`. To get `cmtcfg.Config` from cmd, use `client.GetCometConfigFromCmd(cmd)` instead of `server.GetServerContextFromCmd(cmd).Config`
-* (x/genutil) [#20740](https://github.com/cosmos/cosmos-sdk/pull/20740) Update `genutilcli.Commands` and `genutilcli.CommandsWithCustomMigrationMap` to take the genesis module and abstract the module manager.
-* (types/errors) [#20756](https://github.com/cosmos/cosmos-sdk/pull/20756) Remove `ResponseCheckTxWithEvents`, `ResponseExecTxResultWithEvents` & `QueryResult` from types/errors pkg. They have been moved to `baseapp/errors.go` and made private.
-* (client) [#20976](https://github.com/cosmos/cosmos-sdk/pull/20976) Simplified command initialization by removing unnecessary parameters such as `txConfig` and `addressCodec`.
-    * Remove parameter `txConfig` from `genutilcli.Commands`,`genutilcli.CommandsWithCustomMigrationMap`,`genutilcli.GenTxCmd`.
-    * Remove parameter `addressCodec` from `genutilcli.GenTxCmd`,`genutilcli.AddGenesisAccountCmd`,`stakingcli.BuildCreateValidatorMsg`.
-* (sims) [#21039](https://github.com/cosmos/cosmos-sdk/pull/21039): Remove Baseapp from sims by a new interface `simtypes.AppEntrypoint`.
-* (x/genutil) [#21372](https://github.com/cosmos/cosmos-sdk/pull/21372) Remove `AddGenesisAccount` for `AddGenesisAccounts`.
-* (baseapp) [#21413](https://github.com/cosmos/cosmos-sdk/pull/21413) Add `SelectBy` method to `Mempool` interface, which is thread-safe to use.
-* (types/mempool) [#21744](https://github.com/cosmos/cosmos-sdk/pull/21744) Update types/mempool.Mempool interface to take decoded transactions. This avoid to decode the transaction twice.
-* (x/auth/tx/config)  [#21822](https://github.com/cosmos/cosmos-sdk/pull/21822) Sign mode textual is no more automatically added to tx config when using runtime. Should be added manually on the server side.
-* (x/auth/tx/config)  [#21822](https://github.com/cosmos/cosmos-sdk/pull/21822) This depinject module now only provide txconfig and tx config options. `x/validate` now handles the providing of ante/post handlers, alongside tx validators for v2. The corresponding app config options have been removed from the depinject module config.
-* (x/crisis) [#20809](https://github.com/cosmos/cosmos-sdk/pull/20809) Crisis module was removed from the Cosmos SDK.
-* (client) [#22775](https://github.com/cosmos/cosmos-sdk/pull/22775) Removed client prompt validations.
-
-### Client Breaking Changes
-
-* (runtime) [#19040](https://github.com/cosmos/cosmos-sdk/pull/19040) Simplify app config implementation and deprecate `/cosmos/app/v1alpha1/config` query. 
-
-### CLI Breaking Changes
-
-* (server) [#18303](https://github.com/cosmos/cosmos-sdk/pull/18303) `appd export` has moved with other genesis commands, use `appd genesis export` instead.
-* (perf)[#20490](https://github.com/cosmos/cosmos-sdk/pull/20490) Sims: Replace runsim command with Go stdlib testing. CLI: `Commit` default true, `Lean`, `SimulateEveryOperation`, `PrintAllInvariants`, `DBBackend` params removed
-* (client/tx) [#20870](https://github.com/cosmos/cosmos-sdk/pull/20870) Removed `timeout-height` flag replace with `timeout-timestamp` flag for a time based timeout.
-
-### Deprecated
-
-* (simapp) [#19146](https://github.com/cosmos/cosmos-sdk/pull/19146) Replace `--v` CLI option with `--validator-count`/`-n`.
-* (module) [#19370](https://github.com/cosmos/cosmos-sdk/pull/19370) Deprecate `module.Configurator`, use `appmodule.HasMigrations` and `appmodule.HasServices` instead from Core API.
-* (types) [#21435](https://github.com/cosmos/cosmos-sdk/pull/21435) The `String()` method on `AccAddress`, `ValAddress` and `ConsAddress` have been deprecated. This is done because those are still using the deprecated global `sdk.Config`. Use an `address.Codec` instead.
-
-## [v0.50.11](https://github.com/cosmos/cosmos-sdk/releases/tag/v0.50.11) - 2024-12-16
-
-### Features
-
-* (crypto/keyring) [#21653](https://github.com/cosmos/cosmos-sdk/pull/21653) New Linux-only backend that adds Linux kernel's `keyctl` support.
-
-### Improvements
-
-* (server) [#21941](https://github.com/cosmos/cosmos-sdk/pull/21941) Regenerate addrbook.json for in place testnet.
-
-### Bug Fixes
-
-* Fix [ABS-0043/ABS-0044](https://github.com/cosmos/cosmos-sdk/security/advisories/GHSA-8wcc-m6j2-qxvm) Limit recursion depth for unknown field detection and unpack any
-* (server) [#22564](https://github.com/cosmos/cosmos-sdk/pull/22564) Fix fallback genesis path in server
-* (x/group) [#22425](https://github.com/cosmos/cosmos-sdk/pull/22425) Proper address rendering in error
-* (sims) [#21906](https://github.com/cosmos/cosmos-sdk/pull/21906) Skip sims test when running dry on validators
-* (cli) [#21919](https://github.com/cosmos/cosmos-sdk/pull/21919) Query address-by-acc-num by account_id instead of id.
-* (x/group) [#22229](https://github.com/cosmos/cosmos-sdk/pull/22229) Accept `1` and `try` in CLI for group proposal exec.
-
-## [v0.50.10](https://github.com/cosmos/cosmos-sdk/releases/tag/v0.50.10) - 2024-09-20
-
-## Features
-
-* (cli) [#20779](https://github.com/cosmos/cosmos-sdk/pull/20779) Added `module-hash-by-height` command to query and retrieve module hashes at a specified blockchain height, enhancing debugging capabilities.
-* (cli) [#21372](https://github.com/cosmos/cosmos-sdk/pull/21372) Added a `bulk-add-genesis-account` genesis command to add many genesis accounts at once.
-* (types/collections) [#21724](https://github.com/cosmos/cosmos-sdk/pull/21724) Added `LegacyDec` collection value.
-
-### Improvements
-
-* (x/bank) [#21460](https://github.com/cosmos/cosmos-sdk/pull/21460) Added `Sender` attribute in `MsgMultiSend` event.
-* (genutil) [#21701](https://github.com/cosmos/cosmos-sdk/pull/21701) Improved error messages for genesis validation.
-* (testutil/integration) [#21816](https://github.com/cosmos/cosmos-sdk/pull/21816) Allow to pass baseapp options in `NewIntegrationApp`.
-
-### Bug Fixes
-
-* (runtime) [#21769](https://github.com/cosmos/cosmos-sdk/pull/21769) Fix baseapp options ordering to avoid overwriting options set by modules.
-* (x/consensus) [#21493](https://github.com/cosmos/cosmos-sdk/pull/21493) Fix regression that prevented to upgrade to > v0.50.7 without consensus version params.
-* (baseapp) [#21256](https://github.com/cosmos/cosmos-sdk/pull/21256) Halt height will not commit the block indicated, meaning that if halt-height is set to 10, only blocks until 9 (included) will be committed. This is to go back to the original behavior before a change was introduced in v0.50.0.
-* (baseapp) [#21444](https://github.com/cosmos/cosmos-sdk/pull/21444) Follow-up, Return PreBlocker events in FinalizeBlockResponse.
-* (baseapp) [#21413](https://github.com/cosmos/cosmos-sdk/pull/21413) Fix data race in sdk mempool.
-
-## [v0.50.9](https://github.com/cosmos/cosmos-sdk/releases/tag/v0.50.9) - 2024-08-07
-
-## Bug Fixes
-
-* (baseapp) [#21159](https://github.com/cosmos/cosmos-sdk/pull/21159) Return PreBlocker events in FinalizeBlockResponse.
-* [#20939](https://github.com/cosmos/cosmos-sdk/pull/20939) Fix collection reverse iterator to include `pagination.key` in the result.
-* (client/grpc) [#20969](https://github.com/cosmos/cosmos-sdk/pull/20969) Fix `node.NewQueryServer` method not setting `cfg`.
-* (testutil/integration) [#21006](https://github.com/cosmos/cosmos-sdk/pull/21006) Fix `NewIntegrationApp` method not writing default genesis to state.
-* (runtime) [#21080](https://github.com/cosmos/cosmos-sdk/pull/21080) Fix `app.yaml` / `app.json` incompatibility with `depinject v1.0.0`.
-
-## [v0.50.8](https://github.com/cosmos/cosmos-sdk/releases/tag/v0.50.8) - 2024-07-15
-
-## Features
-
-* (client) [#20690](https://github.com/cosmos/cosmos-sdk/pull/20690) Import mnemonic from file
-
-## Improvements
-
-* (x/authz,x/feegrant) [#20590](https://github.com/cosmos/cosmos-sdk/pull/20590) Provide updated keeper in depinject for authz and feegrant modules.
-* [#20631](https://github.com/cosmos/cosmos-sdk/pull/20631) Fix json parsing in the wait-tx command.
-* (x/auth) [#20438](https://github.com/cosmos/cosmos-sdk/pull/20438) Add `--skip-signature-verification` flag to multisign command to allow nested multisigs.
-
-## Bug Fixes
-
-* (simulation) [#17911](https://github.com/cosmos/cosmos-sdk/pull/17911) Fix all problems with executing command `make test-sim-custom-genesis-fast` for simulation test.
-* (simulation) [#18196](https://github.com/cosmos/cosmos-sdk/pull/18196) Fix the problem of `validator set is empty after InitGenesis` in simulation test.
-
-## [v0.50.7](https://github.com/cosmos/cosmos-sdk/releases/tag/v0.50.7) - 2024-06-04
-
-### Improvements
-
-* (debug) [#20328](https://github.com/cosmos/cosmos-sdk/pull/20328) Add consensus address for debug cmd.
-* (runtime) [#20264](https://github.com/cosmos/cosmos-sdk/pull/20264) Expose grpc query router via depinject.
-* (x/consensus) [#20381](https://github.com/cosmos/cosmos-sdk/pull/20381) Use Comet utility for consensus module consensus param updates.
-* (client) [#20356](https://github.com/cosmos/cosmos-sdk/pull/20356) Overwrite client context when available in `SetCmdClientContext`.
-
-### Bug Fixes
-
-* (baseapp) [#20346](https://github.com/cosmos/cosmos-sdk/pull/20346) Correctly assign `execModeSimulate` to context for `simulateTx`.
-* (baseapp) [#20144](https://github.com/cosmos/cosmos-sdk/pull/20144) Remove txs from mempool when AnteHandler fails in recheck.
-* (baseapp) [#20107](https://github.com/cosmos/cosmos-sdk/pull/20107) Avoid header height overwrite block height.
-* (cli) [#20020](https://github.com/cosmos/cosmos-sdk/pull/20020) Make bootstrap-state command support both new and legacy genesis format.
-* (testutil/sims) [#20151](https://github.com/cosmos/cosmos-sdk/pull/20151) Set all signatures and don't overwrite the previous one in `GenSignedMockTx`.
-
-## [v0.50.6](https://github.com/cosmos/cosmos-sdk/releases/tag/v0.50.6) - 2024-04-22
-
-### Features
-
-* (types) [#19759](https://github.com/cosmos/cosmos-sdk/pull/19759) Align SignerExtractionAdapter in PriorityNonceMempool Remove.
-* (client) [#19870](https://github.com/cosmos/cosmos-sdk/pull/19870) Add new query command `wait-tx`. Alias `event-query-tx-for` to `wait-tx` for backward compatibility.
-
-### Improvements
-
-* (telemetry) [#19903](https://github.com/cosmos/cosmos-sdk/pull/19903) Conditionally emit metrics based on enablement.
-    * **Introduction of `Now` Function**: Added a new function called `Now` to the telemetry package. It returns the current system time if telemetry is enabled, or a zero time if telemetry is not enabled.
-    * **Atomic Global Variable**: Implemented an atomic global variable to manage the state of telemetry's enablement. This ensures thread safety for the telemetry state.
-    * **Conditional Telemetry Emission**: All telemetry functions have been updated to emit metrics only when telemetry is enabled. They perform a check with `isTelemetryEnabled()` and return early if telemetry is disabled, minimizing unnecessary operations and overhead.
-* (deps) [#19810](https://github.com/cosmos/cosmos-sdk/pull/19810) Upgrade prometheus version and fix API breaking change due to prometheus bump.
-* (deps) [#19810](https://github.com/cosmos/cosmos-sdk/pull/19810) Bump `cosmossdk.io/store` to v1.1.0.
-* (server) [#19884](https://github.com/cosmos/cosmos-sdk/pull/19884) Add start customizability to start command options.
-* (x/gov) [#19853](https://github.com/cosmos/cosmos-sdk/pull/19853) Emit `depositor` in `EventTypeProposalDeposit`.
-* (x/gov) [#19844](https://github.com/cosmos/cosmos-sdk/pull/19844) Emit the proposer of governance proposals.
-* (baseapp) [#19616](https://github.com/cosmos/cosmos-sdk/pull/19616) Don't share gas meter in tx execution.
-
-## Bug Fixes
-
-* (x/authz) [#20114](https://github.com/cosmos/cosmos-sdk/pull/20114) Follow up of [GHSA-4j93-fm92-rp4m](https://github.com/cosmos/cosmos-sdk/security/advisories/GHSA-4j93-fm92-rp4m) for `x/authz`.
-* (crypto) [#19691](https://github.com/cosmos/cosmos-sdk/pull/19745) Fix tx sign doesn't throw an error when incorrect Ledger is used.
-* (baseapp) [#19970](https://github.com/cosmos/cosmos-sdk/pull/19970) Fix default config values to use no-op mempool as default.
-* (crypto) [#20027](https://github.com/cosmos/cosmos-sdk/pull/20027) secp256r1 keys now implement gogoproto's customtype interface.
-* (x/bank) [#20028](https://github.com/cosmos/cosmos-sdk/pull/20028) Align query with multi denoms for send-enabled.
-
-## [v0.50.5](https://github.com/cosmos/cosmos-sdk/releases/tag/v0.50.5) - 2024-03-12
-
-### Features
-
-* (baseapp) [#19626](https://github.com/cosmos/cosmos-sdk/pull/19626) Add `DisableBlockGasMeter` option to `BaseApp`, which removes the block gas meter during transaction execution.
-
-### Improvements
-
-* (x/distribution) [#19707](https://github.com/cosmos/cosmos-sdk/pull/19707) Add autocli config for `DelegationTotalRewards` for CLI consistency with `q rewards` commands in previous versions.
-* (x/auth) [#19651](https://github.com/cosmos/cosmos-sdk/pull/19651) Allow empty public keys in `GetSignBytesAdapter`.
-
-### Bug Fixes
-
-* (x/gov) [#19725](https://github.com/cosmos/cosmos-sdk/pull/19725) Fetch a failed proposal tally from proposal.FinalTallyResult in the gprc query.
-* (types) [#19709](https://github.com/cosmos/cosmos-sdk/pull/19709) Fix skip staking genesis export when using `CoreAppModuleAdaptor` / `CoreAppModuleBasicAdaptor` for it.
-* (x/auth) [#19549](https://github.com/cosmos/cosmos-sdk/pull/19549) Accept custom get signers when injecting `x/auth/tx`.
-* (x/staking) Fix a possible bypass of delegator slashing: [GHSA-86h5-xcpx-cfqc](https://github.com/cosmos/cosmos-sdk/security/advisories/GHSA-86h5-xcpx-cfqc)
-* (baseapp) Fix a bug in `baseapp.ValidateVoteExtensions` helper ([GHSA-95rx-m9m5-m94v](https://github.com/cosmos/cosmos-sdk/security/advisories/GHSA-95rx-m9m5-m94v)). The helper has been fixed and for avoiding API breaking changes `currentHeight` and `chainID` arguments are ignored. Those arguments are removed from the helper in v0.51+.
-
-## [v0.50.4](https://github.com/cosmos/cosmos-sdk/releases/tag/v0.50.4) - 2023-02-19
-
-### Features
-
-* (server) [#19280](https://github.com/cosmos/cosmos-sdk/pull/19280) Adds in-place testnet CLI command.
-
-### Improvements
-
-* (client) [#19393](https://github.com/cosmos/cosmos-sdk/pull/19393/) Add `ReadDefaultValuesFromDefaultClientConfig` to populate the default values from the default client config in client.Context without creating a app folder.
-
-### Bug Fixes
-
-* (x/auth/vesting) [GHSA-4j93-fm92-rp4m](#bug-fixes) Add `BlockedAddr` check in `CreatePeriodicVestingAccount`.
-* (baseapp) [#19338](https://github.com/cosmos/cosmos-sdk/pull/19338) Set HeaderInfo in context when calling `setState`.
-* (baseapp): [#19200](https://github.com/cosmos/cosmos-sdk/pull/19200) Ensure that sdk side ve math matches cometbft.
-* [#19106](https://github.com/cosmos/cosmos-sdk/pull/19106) Allow empty public keys when setting signatures. Public keys aren't needed for every transaction.
-* (baseapp) [#19198](https://github.com/cosmos/cosmos-sdk/pull/19198) Remove usage of pointers in logs in all optimistic execution goroutines.
-* (baseapp) [#19177](https://github.com/cosmos/cosmos-sdk/pull/19177) Fix baseapp `DefaultProposalHandler` same-sender non-sequential sequence.
-* (crypto) [#19371](https://github.com/cosmos/cosmos-sdk/pull/19371) Avoid CLI redundant log in stdout, log to stderr instead.
-
-## [v0.50.3](https://github.com/cosmos/cosmos-sdk/releases/tag/v0.50.3) - 2023-01-15
-
-### Features
-
-<<<<<<< HEAD
-* (types) [#18991](https://github.com/cosmos/cosmos-sdk/pull/18991) Add SignerExtractionAdapter to PriorityNonceMempool/Config and provide Default implementation matching existing behavior.
-* (gRPC) [#19043](https://github.com/cosmos/cosmos-sdk/pull/19043) Add `halt_height` to the gRPC `/cosmos/base/node/v1beta1/config` request.
-
-### Improvements
-
-* (x/bank) [#18956](https://github.com/cosmos/cosmos-sdk/pull/18956) Introduced a new `DenomOwnersByQuery` query method for `DenomOwners`, which accepts the denom value as a query string parameter, resolving issues with denoms containing slashes.
-* (x/gov) [#18707](https://github.com/cosmos/cosmos-sdk/pull/18707) Improve genesis validation.
-* (x/auth/tx) [#18772](https://github.com/cosmos/cosmos-sdk/pull/18772) Remove misleading gas wanted from tx simulation failure log.
-* (client/tx) [#18852](https://github.com/cosmos/cosmos-sdk/pull/18852) Add `WithFromName` to tx factory.
-* (types) [#18888](https://github.com/cosmos/cosmos-sdk/pull/18888) Speedup DecCoin.Sort() if len(coins) <= 1
-* (types) [#18875](https://github.com/cosmos/cosmos-sdk/pull/18875) Speedup coins.Sort() if len(coins) <= 1
-* (baseapp) [#18915](https://github.com/cosmos/cosmos-sdk/pull/18915) Add a new `ExecModeVerifyVoteExtension` exec mode and ensure it's populated in the `Context` during `VerifyVoteExtension` execution.
-* (testutil) [#18930](https://github.com/cosmos/cosmos-sdk/pull/18930) Add NodeURI for clientCtx.
-
-### Bug Fixes
-
-* (baseapp) [#
-](https://github.com/cosmos/cosmos-sdk/pull/19058) Fix baseapp posthandler branch would fail if the `runMsgs` had returned an error.
-* (baseapp) [#18609](https://github.com/cosmos/cosmos-sdk/issues/18609) Fixed accounting in the block gas meter after module's beginBlock and before DeliverTx, ensuring transaction processing always starts with the expected zeroed out block gas meter.
-* (baseapp) [#18895](https://github.com/cosmos/cosmos-sdk/pull/18895) Fix de-duplicating vote extensions during validation in ValidateVoteExtensions.
-
-## [v0.50.2](https://github.com/cosmos/cosmos-sdk/releases/tag/v0.50.2) - 2023-12-11
-
-### Features
-
-* (debug) [#18219](https://github.com/cosmos/cosmos-sdk/pull/18219) Add debug commands for application codec types.
-* (client/keys) [#17639](https://github.com/cosmos/cosmos-sdk/pull/17639) Allows using and saving public keys encoded as base64.
-* (server) [#17094](https://github.com/cosmos/cosmos-sdk/pull/17094) Add a `shutdown-grace` flag for waiting a given time before exit.
-
-### Improvements
-
-* (telemetry) [#18646](https://github.com/cosmos/cosmos-sdk/pull/18646) Enable statsd and dogstatsd telemetry sinks.
-* (server) [#18478](https://github.com/cosmos/cosmos-sdk/pull/18478) Add command flag to disable colored logs.
-* (x/gov) [#18025](https://github.com/cosmos/cosmos-sdk/pull/18025) Improve `<appd> q gov proposer` by querying directly a proposal instead of tx events. It is an alias of `q gov proposal` as the proposer is a field of the proposal.
-* (version) [#18063](https://github.com/cosmos/cosmos-sdk/pull/18063) Allow to define extra info to be displayed in `<appd> version --long` command.
-* (codec/unknownproto)[#18541](https://github.com/cosmos/cosmos-sdk/pull/18541) Remove the use of "protoc-gen-gogo/descriptor" in favour of using the official protobuf descriptorpb types inside unknownproto.
-
-### Bug Fixes
-
-* (x/auth) [#18564](https://github.com/cosmos/cosmos-sdk/pull/18564) Fix total fees calculation when batch signing.
-* (server) [#18537](https://github.com/cosmos/cosmos-sdk/pull/18537) Fix panic when defining minimum gas config as `100stake;100uatom`. Use a `,` delimiter instead of `;`. Fixes the server config getter to use the correct delimiter.
-* [#18531](https://github.com/cosmos/cosmos-sdk/pull/18531) Baseapp's `GetConsensusParams` returns an empty struct instead of panicking if no params are found.
-* (client/tx) [#18472](https://github.com/cosmos/cosmos-sdk/pull/18472) Utilizes the correct Pubkey when simulating a transaction.
-* (baseapp) [#18486](https://github.com/cosmos/cosmos-sdk/pull/18486) Fixed FinalizeBlock calls not being passed to ABCIListeners.
-* (baseapp) [#18627](https://github.com/cosmos/cosmos-sdk/pull/18627) Post handlers are run on non successful transaction executions too.
-* (baseapp) [#18654](https://github.com/cosmos/cosmos-sdk/pull/18654) Fixes an issue in which `gogoproto.Merge` does not work with gogoproto messages with custom types.
-
-## [v0.50.1](https://github.com/cosmos/cosmos-sdk/releases/tag/v0.50.1) - 2023-11-07
-
-> v0.50.0 has been retracted due to a mistake in tagging the release. Please use v0.50.1 instead.
-
-### Features
-
-* (baseapp) [#18071](https://github.com/cosmos/cosmos-sdk/pull/18071) Add hybrid handlers to `MsgServiceRouter`.
-* (server) [#18162](https://github.com/cosmos/cosmos-sdk/pull/18162) Start gRPC & API server in standalone mode.
-* (baseapp & types) [#17712](https://github.com/cosmos/cosmos-sdk/pull/17712) Introduce `PreBlock`, which runs before begin blocker other modules, and allows to modify consensus parameters, and the changes are visible to the following state machine logics. Additionally it can be used for vote extensions.
-* (genutil) [#17571](https://github.com/cosmos/cosmos-sdk/pull/17571) Allow creation of `AppGenesis` without a file lookup.
-* (codec) [#17042](https://github.com/cosmos/cosmos-sdk/pull/17042) Add `CollValueV2` which supports encoding of protov2 messages in collections.
-* (x/gov) [#16976](https://github.com/cosmos/cosmos-sdk/pull/16976) Add `failed_reason` field to `Proposal` under `x/gov` to indicate the reason for a failed proposal. Referenced from [#238](https://github.com/bnb-chain/greenfield-cosmos-sdk/pull/238) under `bnb-chain/greenfield-cosmos-sdk`.
-* (baseapp) [#16898](https://github.com/cosmos/cosmos-sdk/pull/16898) Add `preFinalizeBlockHook` to allow vote extensions persistence.
-* (cli) [#16887](https://github.com/cosmos/cosmos-sdk/pull/16887) Add two new CLI commands: `<appd> tx simulate` for simulating a transaction; `<appd> query block-results` for querying CometBFT RPC for block results.
-* (x/bank) [#16852](https://github.com/cosmos/cosmos-sdk/pull/16852) Add `DenomMetadataByQueryString` query in bank module to support metadata query by query string.
-* (baseapp) [#16581](https://github.com/cosmos/cosmos-sdk/pull/16581) Implement Optimistic Execution as an experimental feature (not enabled by default).
-* (types) [#16257](https://github.com/cosmos/cosmos-sdk/pull/16257) Allow setting the base denom in the denom registry.
-* (baseapp) [#16239](https://github.com/cosmos/cosmos-sdk/pull/16239) Add Gas Limits to allow node operators to resource bound queries.
-* (cli) [#16209](https://github.com/cosmos/cosmos-sdk/pull/16209) Make `StartCmd` more customizable.
-* (types/simulation) [#16074](https://github.com/cosmos/cosmos-sdk/pull/16074) Add generic SimulationStoreDecoder for modules using collections.
-* (genutil) [#16046](https://github.com/cosmos/cosmos-sdk/pull/16046) Add "module-name" flag to genutil `add-genesis-account` to enable initializing module accounts at genesis.* [#15970](https://github.com/cosmos/cosmos-sdk/pull/15970) Enable SIGN_MODE_TEXTUAL.
-* (types) [#15958](https://github.com/cosmos/cosmos-sdk/pull/15958) Add `module.NewBasicManagerFromManager` for creating a basic module manager from a module manager.
-* (types/module) [#15829](https://github.com/cosmos/cosmos-sdk/pull/15829) Add new endblocker interface to handle valset updates.
-* (runtime) [#15818](https://github.com/cosmos/cosmos-sdk/pull/15818) Provide logger through `depinject` instead of appBuilder.
-* (types) [#15735](https://github.com/cosmos/cosmos-sdk/pull/15735) Make `ValidateBasic() error` method of `Msg` interface optional. Modules should validate messages directly in their message handlers ([RFC 001](https://docs.cosmos.network/main/rfc/rfc-001-tx-validation)).
-* (x/genutil) [#15679](https://github.com/cosmos/cosmos-sdk/pull/15679) Allow applications to specify a custom genesis migration function for the `genesis migrate` command.
-* (telemetry) [#15657](https://github.com/cosmos/cosmos-sdk/pull/15657) Emit more data (go version, sdk version, upgrade height) in prom metrics.
-* (client) [#15597](https://github.com/cosmos/cosmos-sdk/pull/15597) Add status endpoint for clients.
-* (testutil/integration) [#15556](https://github.com/cosmos/cosmos-sdk/pull/15556) Introduce `testutil/integration` package for module integration testing.
-* (runtime) [#15547](https://github.com/cosmos/cosmos-sdk/pull/15547) Allow runtime to pass event core api service to modules.
-* (client) [#15458](https://github.com/cosmos/cosmos-sdk/pull/15458) Add a `CmdContext` field to client.Context initialized to cobra command's context.
-* (x/genutil) [#15301](https://github.com/cosmos/cosmos-sdk/pull/15031) Add application genesis. The genesis is now entirely managed by the application and passed to CometBFT at note instantiation. Functions that were taking a `cmttypes.GenesisDoc{}` now takes a `genutiltypes.AppGenesis{}`.
-* (core) [#15133](https://github.com/cosmos/cosmos-sdk/pull/15133) Implement RegisterServices in the module manager.
-* (x/bank) [#14894](https://github.com/cosmos/cosmos-sdk/pull/14894) Return a human readable denomination for IBC vouchers when querying bank balances. Added a `ResolveDenom` parameter to `types.QueryAllBalancesRequest` and `--resolve-denom` flag to `GetBalancesCmd()`.
-* (core) [#14860](https://github.com/cosmos/cosmos-sdk/pull/14860) Add `Precommit` and `PrepareCheckState` AppModule callbacks.
-* (x/gov) [#14720](https://github.com/cosmos/cosmos-sdk/pull/14720) Upstream expedited proposals from Osmosis.
-* (cli) [#14659](https://github.com/cosmos/cosmos-sdk/pull/14659) Added ability to query blocks by events with queries directly passed to Tendermint, which will allow for full query operator support, e.g. `>`.
-* (x/auth) [#14650](https://github.com/cosmos/cosmos-sdk/pull/14650) Add Textual SignModeHandler. Enable `SIGN_MODE_TEXTUAL` by following the [UPGRADING.md](./UPGRADING.md) instructions.
-* (x/crisis) [#14588](https://github.com/cosmos/cosmos-sdk/pull/14588) Use CacheContext() in AssertInvariants().
-* (mempool) [#14484](https://github.com/cosmos/cosmos-sdk/pull/14484) Add priority nonce mempool option for transaction replacement.
-* (query) [#14468](https://github.com/cosmos/cosmos-sdk/pull/14468) Implement pagination for collections.
-* (x/gov) [#14373](https://github.com/cosmos/cosmos-sdk/pull/14373) Add new proto field `constitution` of type `string` to gov module genesis state, which allows chain builders to lay a strong foundation by specifying purpose.
-* (client) [#14342](https://github.com/cosmos/cosmos-sdk/pull/14342) Add `<app> config` command is now a sub-command, for setting, getting and migrating Cosmos SDK configuration files.
-* (x/distribution) [#14322](https://github.com/cosmos/cosmos-sdk/pull/14322) Introduce a new gRPC message handler, `DepositValidatorRewardsPool`, that allows explicit funding of a validator's reward pool.
-* (x/bank) [#14224](https://github.com/cosmos/cosmos-sdk/pull/14224) Allow injection of restrictions on transfers using `AppendSendRestriction` or `PrependSendRestriction`.
-
-### Improvements
-
-* [#18204](https://github.com/cosmos/cosmos-sdk/pull/18204) Use streaming json parser to parse chain-id from genesis file.
-* (x/gov) [#18189](https://github.com/cosmos/cosmos-sdk/pull/18189) Limit the accepted deposit coins for a proposal to the minimum proposal deposit denoms.
-* (x/staking) [#18049](https://github.com/cosmos/cosmos-sdk/pull/18049) Return early if Slash encounters zero tokens to burn.
-* (x/staking) [#18035](https://github.com/cosmos/cosmos-sdk/pull/18035) Hoisted out of the redelegation loop, the non-changing validator and delegator addresses parsing.
-* (keyring) [#17913](https://github.com/cosmos/cosmos-sdk/pull/17913) Add `NewAutoCLIKeyring` for creating an AutoCLI keyring from a SDK keyring.
-* (x/consensus) [#18041](https://github.com/cosmos/cosmos-sdk/pull/18041) Let `ToProtoConsensusParams()` return an error.
-* (x/gov) [#17780](https://github.com/cosmos/cosmos-sdk/pull/17780) Recover panics and turn them into errors when executing x/gov proposals.
-* (baseapp) [#17667](https://github.com/cosmos/cosmos-sdk/pull/17667) Close databases opened by SDK in `baseApp.Close()`.
-* (types/module) [#17554](https://github.com/cosmos/cosmos-sdk/pull/17554) Introduce `HasABCIGenesis` which is implemented by a module only when a validatorset update needs to be returned.
-* (cli) [#17389](https://github.com/cosmos/cosmos-sdk/pull/17389) gRPC CometBFT commands have been added under `<aapd> q consensus comet`. CometBFT commands placement in the SDK has been simplified. See the exhaustive list below.
-    * `client/rpc.StatusCommand()` is now at `server.StatusCommand()`
-* (testutil) [#17216](https://github.com/cosmos/cosmos-sdk/issues/17216) Add `DefaultContextWithKeys` to `testutil` package.
-* (cli) [#17187](https://github.com/cosmos/cosmos-sdk/pull/17187) Do not use `ctx.PrintObjectLegacy` in commands anymore.
-    * `<appd> q gov proposer [proposal-id]` now returns a proposal id as int instead of string.
-* (x/staking) [#17164](https://github.com/cosmos/cosmos-sdk/pull/17164) Add `BondedTokensAndPubKeyByConsAddr` to the keeper to enable vote extension verification.
-* (x/group, x/gov) [#17109](https://github.com/cosmos/cosmos-sdk/pull/17109) Let proposal summary be 40x longer than metadata limit.
-* (version) [#17096](https://github.com/cosmos/cosmos-sdk/pull/17096) Improve `getSDKVersion()` to handle module replacements.
-* (types) [#16890](https://github.com/cosmos/cosmos-sdk/pull/16890) Remove `GetTxCmd() *cobra.Command` and `GetQueryCmd() *cobra.Command` from `module.AppModuleBasic` interface.
-* (x/authz) [#16869](https://github.com/cosmos/cosmos-sdk/pull/16869) Improve error message when grant not found.
-* (all) [#16497](https://github.com/cosmos/cosmos-sdk/pull/16497) Removed all exported vestiges of `sdk.MustSortJSON` and `sdk.SortJSON`.
-* (server) [#16238](https://github.com/cosmos/cosmos-sdk/pull/16238) Don't setup p2p node keys if starting a node in GRPC only mode.
-* (cli) [#16206](https://github.com/cosmos/cosmos-sdk/pull/16206) Make ABCI handshake profileable.
-* (types) [#16076](https://github.com/cosmos/cosmos-sdk/pull/16076) Optimize `ChainAnteDecorators`/`ChainPostDecorators` to instantiate the functions once instead of on every invocation of the returned `AnteHandler`/`PostHandler`.
-* (server) [#16071](https://github.com/cosmos/cosmos-sdk/pull/16071) When `mempool.max-txs` is set to a negative value, use a no-op mempool (effectively disable the app mempool).
-* (types/query) [#16041](https://github.com/cosmos/cosmos-sdk/pull/16041) Change pagination max limit to a variable in order to be modified by application devs.
-* (simapp) [#15958](https://github.com/cosmos/cosmos-sdk/pull/15958) Refactor SimApp for removing the global basic manager.
-* (all modules) [#15901](https://github.com/cosmos/cosmos-sdk/issues/15901) All core Cosmos SDK modules query commands have migrated to [AutoCLI](https://docs.cosmos.network/main/core/autocli), ensuring parity between gRPC and CLI queries.
-* (x/auth) [#15867](https://github.com/cosmos/cosmos-sdk/pull/15867) Support better logging for signature verification failure.
-* (store/cachekv) [#15767](https://github.com/cosmos/cosmos-sdk/pull/15767) Reduce peak RAM usage during and after `InitGenesis`.
-* (x/bank) [#15764](https://github.com/cosmos/cosmos-sdk/pull/15764) Speedup x/bank `InitGenesis`.
-* (x/slashing) [#15580](https://github.com/cosmos/cosmos-sdk/pull/15580) Refactor the validator's missed block signing window to be a chunked bitmap instead of a "logical" bitmap, significantly reducing the storage footprint.
-* (x/gov) [#15554](https://github.com/cosmos/cosmos-sdk/pull/15554) Add proposal result log in `active_proposal` event. When a proposal passes but fails to execute, the proposal result is logged in the `active_proposal` event.
-* (x/consensus) [#15553](https://github.com/cosmos/cosmos-sdk/pull/15553) Migrate consensus module to use collections.
-* (server) [#15358](https://github.com/cosmos/cosmos-sdk/pull/15358) Add `server.InterceptConfigsAndCreateContext` as alternative to `server.InterceptConfigsPreRunHandler` which does not set the server context and the default SDK logger.
-* (mempool) [#15328](https://github.com/cosmos/cosmos-sdk/pull/15328) Improve the `PriorityNonceMempool`:
-    * Support generic transaction prioritization, instead of `ctx.Priority()`
-    * Improve construction through the use of a single `PriorityNonceMempoolConfig` instead of option functions
-* (x/authz) [#15164](https://github.com/cosmos/cosmos-sdk/pull/15164) Add `MsgCancelUnbondingDelegation` to staking authorization.
-* (server) [#15041](https://github.com/cosmos/cosmos-sdk/pull/15041) Remove unnecessary sleeps from gRPC and API server initiation. The servers will start and accept requests as soon as they're ready.
-* (baseapp) [#15023](https://github.com/cosmos/cosmos-sdk/pull/15023) & [#15213](https://github.com/cosmos/cosmos-sdk/pull/15213) Add `MessageRouter` interface to baseapp and pass it to authz, gov and groups instead of concrete type.
-* [#15011](https://github.com/cosmos/cosmos-sdk/pull/15011) Introduce `cosmossdk.io/log` package to provide a consistent logging interface through the SDK. CometBFT logger is now replaced by `cosmossdk.io/log.Logger`.
-* (x/staking) [#14864](https://github.com/cosmos/cosmos-sdk/pull/14864) `<appd> tx staking create-validator` CLI command now takes a json file as an arg instead of using required flags.
-* (x/auth) [#14758](https://github.com/cosmos/cosmos-sdk/pull/14758) Allow transaction event queries to directly passed to Tendermint, which will allow for full query operator support, e.g. `>`.
-* (x/evidence) [#14757](https://github.com/cosmos/cosmos-sdk/pull/14757) Evidence messages do not need to implement a `.Type()` anymore.
-* (x/auth/tx) [#14751](https://github.com/cosmos/cosmos-sdk/pull/14751) Remove `.Type()` and `Route()` methods from all msgs and `legacytx.LegacyMsg` interface.
-* (cli) [#14659](https://github.com/cosmos/cosmos-sdk/pull/14659) Added ability to query blocks by either height/hash `<app> q block --type=height|hash <height|hash>`.
-* (x/staking) [#14590](https://github.com/cosmos/cosmos-sdk/pull/14590) Return undelegate amount in MsgUndelegateResponse.
-* [#14529](https://github.com/cosmos/cosmos-sdk/pull/14529) Add new property `BondDenom` to `SimulationState` struct.
-* (store) [#14439](https://github.com/cosmos/cosmos-sdk/pull/14439) Remove global metric gatherer from store.
-    * By default store has a no op metric gatherer, the application developer must set another metric gatherer or us the provided one in `store/metrics`.
-* (store) [#14438](https://github.com/cosmos/cosmos-sdk/pull/14438) Pass logger from baseapp to store.
-* (baseapp) [#14417](https://github.com/cosmos/cosmos-sdk/pull/14417) The store package no longer has a dependency on baseapp.
-* (module) [#14415](https://github.com/cosmos/cosmos-sdk/pull/14415) Loosen assertions in SetOrderBeginBlockers() and SetOrderEndBlockers().
-* (store) [#14410](https://github.com/cosmos/cosmos-sdk/pull/14410) `rootmulti.Store.loadVersion` has validation to check if all the module stores' height is correct, it will error if any module store has incorrect height.
-* [#14406](https://github.com/cosmos/cosmos-sdk/issues/14406) Migrate usage of `types/store.go` to `store/types/..`.
-* (context)[#14384](https://github.com/cosmos/cosmos-sdk/pull/14384) Refactor(context): Pass EventManager to the context as an interface.
-* (types) [#14354](https://github.com/cosmos/cosmos-sdk/pull/14354) Improve performance on Context.KVStore and Context.TransientStore by 40%.
-* (crypto/keyring) [#14151](https://github.com/cosmos/cosmos-sdk/pull/14151) Move keys presentation from `crypto/keyring` to `client/keys`
-* (signing) [#14087](https://github.com/cosmos/cosmos-sdk/pull/14087) Add SignModeHandlerWithContext interface with a new `GetSignBytesWithContext` to get the sign bytes using `context.Context` as an argument to access state.
-* (server) [#14062](https://github.com/cosmos/cosmos-sdk/pull/14062) Remove rosetta from server start.
-* (crypto) [#3129](https://github.com/cosmos/cosmos-sdk/pull/3129) New armor and keyring key derivation uses aead and encryption uses chacha20poly.
-
-### State Machine Breaking
-
-* (x/gov) [#18146](https://github.com/cosmos/cosmos-sdk/pull/18146) Add denom check to reject denoms outside of those listed in `MinDeposit`. A new `MinDepositRatio` param is added (with a default value of `0.001`) and now deposits are required to be at least `MinDepositRatio*MinDeposit` to be accepted.
-* (x/group,x/gov) [#16235](https://github.com/cosmos/cosmos-sdk/pull/16235) A group and gov proposal is rejected if the proposal metadata title and summary do not match the proposal title and summary.
-* (baseapp) [#15930](https://github.com/cosmos/cosmos-sdk/pull/15930) change vote info provided by prepare and process proposal to the one in the block.
-* (x/staking) [#15731](https://github.com/cosmos/cosmos-sdk/pull/15731) Introducing a new index to retrieve the delegations by validator efficiently.
-* (x/staking) [#15701](https://github.com/cosmos/cosmos-sdk/pull/15701) The `HistoricalInfoKey` has been updated to use a binary format.
-* (x/slashing) [#15580](https://github.com/cosmos/cosmos-sdk/pull/15580) The validator slashing window now stores "chunked" bitmap entries for each validator's signing window instead of a single boolean entry per signing window index.
-* (x/staking) [#14590](https://github.com/cosmos/cosmos-sdk/pull/14590) `MsgUndelegateResponse` now includes undelegated amount. `x/staking` module's `keeper.Undelegate` now returns 3 values (completionTime,undelegateAmount,error) instead of 2.
-* (x/feegrant) [#14294](https://github.com/cosmos/cosmos-sdk/pull/14294) Moved the logic of rejecting duplicate grant from `msg_server` to `keeper` method.
-
-### API Breaking Changes
-
-* (x/auth) [#17787](https://github.com/cosmos/cosmos-sdk/pull/17787) Remove Tip functionality.
-* (types) `module.EndBlockAppModule` has been replaced by Core API `appmodule.HasEndBlocker` or `module.HasABCIEndBlock` when needing validator updates.
-* (types) `module.BeginBlockAppModule` has been replaced by Core API `appmodule.HasBeginBlocker`.
-* (types) [#17358](https://github.com/cosmos/cosmos-sdk/pull/17358) Remove deprecated `sdk.Handler`, use `baseapp.MsgServiceHandler` instead.
-* (client) [#17197](https://github.com/cosmos/cosmos-sdk/pull/17197) `keys.Commands` does not take a home directory anymore. It is inferred from the root command.
-* (x/staking) [#17157](https://github.com/cosmos/cosmos-sdk/pull/17157) `GetValidatorsByPowerIndexKey` and `ValidateBasic` for historical info takes a validator address codec in order to be able to decode/encode addresses.
-    * `GetOperator()` now returns the address as it is represented in state, by default this is an encoded address
-    * `GetConsAddr() ([]byte, error)` returns `[]byte` instead of sdk.ConsAddres.
-    * `FromABCIEvidence` & `GetConsensusAddress(consAc address.Codec)` now take a consensus address codec to be able to decode the incoming address.
-    * (x/distribution) `Delegate` & `SlashValidator` helper function added the mock staking keeper as a parameter passed to the function
-* (x/staking) [#17098](https://github.com/cosmos/cosmos-sdk/pull/17098) `NewMsgCreateValidator`, `NewValidator`, `NewMsgCancelUnbondingDelegation`, `NewMsgUndelegate`, `NewMsgBeginRedelegate`, `NewMsgDelegate` and `NewMsgEditValidator`  takes a string instead of `sdk.ValAddress` or `sdk.AccAddress`:
-    * `NewRedelegation` and `NewUnbondingDelegation` takes a validatorAddressCodec and a delegatorAddressCodec in order to decode the addresses.
-    * `NewRedelegationResponse` takes a string instead of `sdk.ValAddress` or `sdk.AccAddress`.
-    * `NewMsgCreateValidator.Validate()` takes an address codec in order to decode the address.
-    * `BuildCreateValidatorMsg` takes a ValidatorAddressCodec in order to decode addresses.
-* (x/slashing) [#17098](https://github.com/cosmos/cosmos-sdk/pull/17098) `NewMsgUnjail` takes a string instead of `sdk.ValAddress`
-* (x/genutil) [#17098](https://github.com/cosmos/cosmos-sdk/pull/17098) `GenAppStateFromConfig`, AddGenesisAccountCmd and `GenTxCmd` takes an addresscodec to decode addresses.
-* (x/distribution) [#17098](https://github.com/cosmos/cosmos-sdk/pull/17098) `NewMsgDepositValidatorRewardsPool`, `NewMsgFundCommunityPool`, `NewMsgWithdrawValidatorCommission` and `NewMsgWithdrawDelegatorReward` takes a string instead of `sdk.ValAddress` or `sdk.AccAddress`.
-* (x/staking) [#16959](https://github.com/cosmos/cosmos-sdk/pull/16959) Add validator and consensus address codec as staking keeper arguments.
-* (x/staking) [#16958](https://github.com/cosmos/cosmos-sdk/pull/16958) DelegationI interface `GetDelegatorAddr` & `GetValidatorAddr` have been migrated to return string instead of sdk.AccAddress and sdk.ValAddress respectively. stakingtypes.NewDelegation takes a string instead of sdk.AccAddress and sdk.ValAddress.
-* (testutil) [#16899](https://github.com/cosmos/cosmos-sdk/pull/16899) The *cli testutil* `QueryBalancesExec` has been removed. Use the gRPC or REST query instead.
-* (x/staking) [#16795](https://github.com/cosmos/cosmos-sdk/pull/16795) `DelegationToDelegationResponse`, `DelegationsToDelegationResponses`, `RedelegationsToRedelegationResponses` are no longer exported.
-* (x/auth/vesting) [#16741](https://github.com/cosmos/cosmos-sdk/pull/16741) Vesting account constructor now return an error with the result of their validate function.
-* (x/auth) [#16650](https://github.com/cosmos/cosmos-sdk/pull/16650) The *cli testutil* `QueryAccountExec` has been removed. Use the gRPC or REST query instead.
-* (x/auth) [#16621](https://github.com/cosmos/cosmos-sdk/pull/16621) Pass address codec to auth new keeper constructor.
-* (x/auth) [#16423](https://github.com/cosmos/cosmos-sdk/pull/16423) `helpers.AddGenesisAccount` has been moved to `x/genutil` to remove the cyclic dependency between `x/auth` and `x/genutil`.
-* (baseapp) [#16342](https://github.com/cosmos/cosmos-sdk/pull/16342) NewContext was renamed to NewContextLegacy. The replacement (NewContext) now does not take a header, instead you should set the header via `WithHeaderInfo` or `WithBlockHeight`. Note that `WithBlockHeight` will soon be deprecated and its recommended to use `WithHeaderInfo`.
-* (x/mint) [#16329](https://github.com/cosmos/cosmos-sdk/pull/16329) Use collections for state management:
-    * Removed: keeper `GetParams`, `SetParams`, `GetMinter`, `SetMinter`.
-* (x/crisis) [#16328](https://github.com/cosmos/cosmos-sdk/pull/16328) Use collections for state management:
-    * Removed: keeper `GetConstantFee`, `SetConstantFee`
-* (x/staking) [#16324](https://github.com/cosmos/cosmos-sdk/pull/16324) `NewKeeper` now takes a `KVStoreService` instead of a `StoreKey`, and methods in the `Keeper` now take a `context.Context` instead of a `sdk.Context` and return an `error`. Notable changes:
-    * `Validator` method now returns `types.ErrNoValidatorFound` instead of `nil` when not found.
-* (x/distribution) [#16302](https://github.com/cosmos/cosmos-sdk/pull/16302) Use collections for FeePool state management.
-    * Removed: keeper `GetFeePool`, `SetFeePool`, `GetFeePoolCommunityCoins`
-* (types) [#16272](https://github.com/cosmos/cosmos-sdk/pull/16272) `FeeGranter` in the `FeeTx` interface returns `[]byte` instead of `string`.
-* (x/gov) [#16268](https://github.com/cosmos/cosmos-sdk/pull/16268) Use collections for proposal state management (part 2):
-    * this finalizes the gov collections migration
-    * Removed: types all the key related functions
-    * Removed: keeper `InsertActiveProposalsQueue`, `RemoveActiveProposalsQueue`, `InsertInactiveProposalsQueue`, `RemoveInactiveProposalsQueue`, `IterateInactiveProposalsQueue`, `IterateActiveProposalsQueue`, `ActiveProposalsQueueIterator`, `InactiveProposalsQueueIterator`
-* (x/slashing) [#16246](https://github.com/cosmos/cosmos-sdk/issues/16246) `NewKeeper` now takes a `KVStoreService` instead of a `StoreKey`, and methods in the `Keeper` now take a `context.Context` instead of a `sdk.Context` and return an `error`. `GetValidatorSigningInfo` now returns an error instead of a `found bool`, the error can be `nil` (found), `ErrNoSigningInfoFound` (not found) and any other error.
-* (module) [#16227](https://github.com/cosmos/cosmos-sdk/issues/16227) `manager.RunMigrations()` now take a `context.Context` instead of a `sdk.Context`.
-* (x/crisis) [#16216](https://github.com/cosmos/cosmos-sdk/issues/16216) `NewKeeper` now takes a `KVStoreService` instead of a `StoreKey`, methods in the `Keeper` now take a `context.Context` instead of a `sdk.Context` and return an `error` instead of panicking.
-* (x/distribution) [#16211](https://github.com/cosmos/cosmos-sdk/pull/16211) Use collections for params state management.
-* (cli) [#16209](https://github.com/cosmos/cosmos-sdk/pull/16209) Add API `StartCmdWithOptions` to create customized start command.
-* (x/mint) [#16179](https://github.com/cosmos/cosmos-sdk/issues/16179) `NewKeeper` now takes a `KVStoreService` instead of a `StoreKey`, and methods in the `Keeper` now take a `context.Context` instead of a `sdk.Context` and return an `error`.
-* (x/gov) [#16171](https://github.com/cosmos/cosmos-sdk/pull/16171) Use collections for proposal state management (part 1):
-    * Removed: keeper: `GetProposal`, `UnmarshalProposal`, `MarshalProposal`, `IterateProposal`, `GetProposal`, `GetProposalFiltered`, `GetProposals`, `GetProposalID`, `SetProposalID`
-    * Removed: errors unused errors
-* (x/gov) [#16164](https://github.com/cosmos/cosmos-sdk/pull/16164) Use collections for vote state management:
-    * Removed: types `VoteKey`, `VoteKeys`
-    * Removed: keeper `IterateVotes`, `IterateAllVotes`, `GetVotes`, `GetVote`, `SetVote`
-* (sims) [#16155](https://github.com/cosmos/cosmos-sdk/pull/16155)
-    * `simulation.NewOperationMsg` now marshals the operation msg as proto bytes instead of legacy amino JSON bytes.
-    * `simulation.NewOperationMsg` is now 2-arity instead of 3-arity with the obsolete argument `codec.ProtoCodec` removed.
-    * The field `OperationMsg.Msg` is now of type `[]byte` instead of `json.RawMessage`.
-* (x/gov) [#16127](https://github.com/cosmos/cosmos-sdk/pull/16127) Use collections for deposit state management:
-    * The following methods are removed from the gov keeper: `GetDeposit`, `GetAllDeposits`, `IterateAllDeposits`.
-    * The following functions are removed from the gov types: `DepositKey`, `DepositsKey`.
-* (x/gov) [#16118](https://github.com/cosmos/cosmos-sdk/pull/16118/) Use collections for constitution and params state management.
-* (x/gov) [#16106](https://github.com/cosmos/cosmos-sdk/pull/16106) Remove gRPC query methods from gov keeper.
-* (x/*all*) [#16052](https://github.com/cosmos/cosmos-sdk/pull/16062) `GetSignBytes` implementations on messages and global legacy amino codec definitions have been removed from all modules.
-* (sims) [#16052](https://github.com/cosmos/cosmos-sdk/pull/16062) `GetOrGenerate` no longer requires a codec argument is now 4-arity instead of 5-arity.
-* (types/math) [#16040](https://github.com/cosmos/cosmos-sdk/pull/16798) Remove aliases in `types/math.go` (part 2).
-* (types/math) [#16040](https://github.com/cosmos/cosmos-sdk/pull/16040) Remove aliases in `types/math.go` (part 1).
-* (x/auth) [#16016](https://github.com/cosmos/cosmos-sdk/pull/16016) Use collections for accounts state management:
-    * removed: keeper `HasAccountByID`, `AccountAddressByID`, `SetParams
-* (x/genutil) [#15999](https://github.com/cosmos/cosmos-sdk/pull/15999) Genutil now takes the `GenesisTxHanlder` interface instead of deliverTx. The interface is implemented on baseapp
-* (x/gov) [#15988](https://github.com/cosmos/cosmos-sdk/issues/15988) `NewKeeper` now takes a `KVStoreService` instead of a `StoreKey`, methods in the `Keeper` now take a `context.Context` instead of a `sdk.Context` and return an `error` (instead of panicking or returning a `found bool`). Iterators callback functions now return an error instead of a `bool`.
-* (x/auth) [#15985](https://github.com/cosmos/cosmos-sdk/pull/15985) The `AccountKeeper` does not expose the `QueryServer` and `MsgServer` APIs anymore.
-* (x/authz) [#15962](https://github.com/cosmos/cosmos-sdk/issues/15962) `NewKeeper` now takes a `KVStoreService` instead of a `StoreKey`, methods in the `Keeper` now take a `context.Context` instead of a `sdk.Context`. The `Authorization` interface's `Accept` method now takes a `context.Context` instead of a `sdk.Context`.
-* (x/distribution) [#15948](https://github.com/cosmos/cosmos-sdk/issues/15948) `NewKeeper` now takes a `KVStoreService` instead of a `StoreKey` and methods in the `Keeper` now take a `context.Context` instead of a `sdk.Context`. Keeper methods also now return an `error`.
-* (x/bank) [#15891](https://github.com/cosmos/cosmos-sdk/issues/15891) `NewKeeper` now takes a `KVStoreService` instead of a `StoreKey` and methods in the `Keeper` now take a `context.Context` instead of a `sdk.Context`. Also `FundAccount` and `FundModuleAccount` from the `testutil` package accept a `context.Context` instead of a `sdk.Context`, and it's position was moved to the first place.
-* (x/slashing) [#15875](https://github.com/cosmos/cosmos-sdk/pull/15875) `x/slashing.NewAppModule` now requires an `InterfaceRegistry` parameter.
-* (x/crisis) [#15852](https://github.com/cosmos/cosmos-sdk/pull/15852) Crisis keeper now takes a instance of the address codec to be able to decode user addresses
-* (x/auth) [#15822](https://github.com/cosmos/cosmos-sdk/pull/15822) The type of struct field `ante.HandlerOptions.SignModeHandler` has been changed to `x/tx/signing.HandlerMap`.
-* (client) [#15822](https://github.com/cosmos/cosmos-sdk/pull/15822) The return type of the interface method `TxConfig.SignModeHandler` has been changed to `x/tx/signing.HandlerMap`.
-    * The signature of `VerifySignature` has been changed to accept a `x/tx/signing.HandlerMap` and other structs from `x/tx` as arguments.
-    * The signature of `NewTxConfigWithTextual` has been deprecated and its signature changed to accept a `SignModeOptions`.
-    * The signature of `NewSigVerificationDecorator` has been changed to accept a `x/tx/signing.HandlerMap`.
-* (x/bank) [#15818](https://github.com/cosmos/cosmos-sdk/issues/15818) `BaseViewKeeper`'s `Logger` method now doesn't require a context. `NewBaseKeeper`, `NewBaseSendKeeper` and `NewBaseViewKeeper` now also require a `log.Logger` to be passed in.
-* (x/genutil) [#15679](https://github.com/cosmos/cosmos-sdk/pull/15679) `MigrateGenesisCmd` now takes a `MigrationMap` instead of having the SDK genesis migration hardcoded.
-* (client) [#15673](https://github.com/cosmos/cosmos-sdk/pull/15673) Move `client/keys.OutputFormatJSON` and `client/keys.OutputFormatText` to `client/flags` package.
-* (x/*all*) [#15648](https://github.com/cosmos/cosmos-sdk/issues/15648) Make `SetParams` consistent across all modules and validate the params at the message handling instead of `SetParams` method.
-* (codec) [#15600](https://github.com/cosmos/cosmos-sdk/pull/15600) [#15873](https://github.com/cosmos/cosmos-sdk/pull/15873) add support for getting signers to `codec.Codec` and `InterfaceRegistry`:
-    * `InterfaceRegistry` is has unexported methods and implements `protodesc.Resolver` plus the `RangeFiles` and `SigningContext` methods. All implementations of `InterfaceRegistry` by other users must now embed the official implementation.
-    * `Codec` has new methods `InterfaceRegistry`, `GetMsgAnySigners`, `GetMsgV1Signers`, and `GetMsgV2Signers` as well as unexported methods. All implementations of `Codec` by other users must now embed an official implementation from the `codec` package.
-    * `AminoCodec` is marked as deprecated and no longer implements `Codec.
-* (client) [#15597](https://github.com/cosmos/cosmos-sdk/pull/15597) `RegisterNodeService` now requires a config parameter.
-* (x/nft) [#15588](https://github.com/cosmos/cosmos-sdk/pull/15588) `NewKeeper` now takes a `KVStoreService` instead of a `StoreKey` and methods in the `Keeper` now take a `context.Context` instead of a `sdk.Context`.
-* (baseapp) [#15568](https://github.com/cosmos/cosmos-sdk/pull/15568) `SetIAVLLazyLoading` is removed from baseapp.
-* (x/genutil) [#15567](https://github.com/cosmos/cosmos-sdk/pull/15567) `CollectGenTxsCmd` & `GenTxCmd` takes a address.Codec to be able to decode addresses.
-* (x/bank) [#15567](https://github.com/cosmos/cosmos-sdk/pull/15567) `GenesisBalance.GetAddress` now returns a string instead of `sdk.AccAddress`
-    * `MsgSendExec` test helper function now takes a address.Codec
-* (x/auth) [#15520](https://github.com/cosmos/cosmos-sdk/pull/15520) `NewAccountKeeper` now takes a `KVStoreService` instead of a `StoreKey` and methods in the `Keeper` now take a `context.Context` instead of a `sdk.Context`.
-* (baseapp) [#15519](https://github.com/cosmos/cosmos-sdk/pull/15519/files) `runTxMode`s were renamed to `execMode`. `ModeDeliver` as changed to `ModeFinalize` and a new `ModeVoteExtension` was added for vote extensions.
-* (baseapp) [#15519](https://github.com/cosmos/cosmos-sdk/pull/15519/files) Writing of state to the multistore was moved to `FinalizeBlock`. `Commit` still handles the committing values to disk.
-* (baseapp) [#15519](https://github.com/cosmos/cosmos-sdk/pull/15519/files) Calls to BeginBlock and EndBlock have been replaced with core api beginblock & endblock.
-* (baseapp) [#15519](https://github.com/cosmos/cosmos-sdk/pull/15519/files) BeginBlock and EndBlock are now internal to baseapp. For testing, user must call `FinalizeBlock`. BeginBlock and EndBlock calls are internal to Baseapp.
-* (baseapp) [#15519](https://github.com/cosmos/cosmos-sdk/pull/15519/files) All calls to ABCI methods now accept a pointer of the abci request and response types
-* (x/consensus) [#15517](https://github.com/cosmos/cosmos-sdk/pull/15517) `NewKeeper` now takes a `KVStoreService` instead of a `StoreKey`.
-* (x/bank) [#15477](https://github.com/cosmos/cosmos-sdk/pull/15477) `banktypes.NewMsgMultiSend` and `keeper.InputOutputCoins` only accept one input.
-* (server) [#15358](https://github.com/cosmos/cosmos-sdk/pull/15358) Remove `server.ErrorCode` that was not used anywhere.
-* (x/capability) [#15344](https://github.com/cosmos/cosmos-sdk/pull/15344) Capability module was removed and is now housed in [IBC-GO](https://github.com/cosmos/ibc-go).
-* (mempool) [#15328](https://github.com/cosmos/cosmos-sdk/pull/15328) The `PriorityNonceMempool` is now generic over type `C comparable` and takes a single `PriorityNonceMempoolConfig[C]` argument. See `DefaultPriorityNonceMempoolConfig` for how to construct the configuration and a `TxPriority` type.
-* [#15299](https://github.com/cosmos/cosmos-sdk/pull/15299) Remove `StdTx` transaction and signing APIs. No SDK version has actually supported `StdTx` since before Stargate.
-* [#15284](https://github.com/cosmos/cosmos-sdk/pull/15284)
-* (x/gov) [#15284](https://github.com/cosmos/cosmos-sdk/pull/15284) `NewKeeper` now requires `codec.Codec`.
-* (x/authx) [#15284](https://github.com/cosmos/cosmos-sdk/pull/15284) `NewKeeper` now requires `codec.Codec`.
-    * `types/tx.Tx` no longer implements `sdk.Tx`.
-    * `sdk.Tx` now requires a new method `GetMsgsV2()`.
-    * `sdk.Msg.GetSigners` was deprecated and is no longer supported. Use the `cosmos.msg.v1.signer` protobuf annotation instead.
-    * `TxConfig` has a new method `SigningContext() *signing.Context`.
-    * `SigVerifiableTx.GetSigners()` now returns `([][]byte, error)` instead of `[]sdk.AccAddress`.
-    * `AccountKeeper` now has an `AddressCodec() address.Codec` method and the expected `AccountKeeper` for `x/auth/ante` expects this method.
-* [#15211](https://github.com/cosmos/cosmos-sdk/pull/15211) Remove usage of `github.com/cometbft/cometbft/libs/bytes.HexBytes` in favor of `[]byte` thorough the SDK.
-* (crypto) [#15070](https://github.com/cosmos/cosmos-sdk/pull/15070) `GenerateFromPassword` and `Cost` from `bcrypt.go` now take a `uint32` instead of a `int` type.
-* (types) [#15067](https://github.com/cosmos/cosmos-sdk/pull/15067) Remove deprecated alias from `types/errors`. Use `cosmossdk.io/errors` instead.
-* (server) [#15041](https://github.com/cosmos/cosmos-sdk/pull/15041) Refactor how gRPC and API servers are started to remove unnecessary sleeps:
-    * `api.Server#Start` now accepts a `context.Context`. The caller is responsible for ensuring that the context is canceled such that the API server can gracefully exit. The caller does not need to stop the server.
-    * To start the gRPC server you must first create the server via `NewGRPCServer`, after which you can start the gRPC server via `StartGRPCServer` which accepts a `context.Context`. The caller is responsible for ensuring that the context is canceled such that the gRPC server can gracefully exit. The caller does not need to stop the server.
-    * Rename `WaitForQuitSignals` to `ListenForQuitSignals`. Note, this function is no longer blocking. Thus the caller is expected to provide a `context.CancelFunc` which indicates that when a signal is caught, that any spawned processes can gracefully exit.
-    * Remove `ServerStartTime` constant.
-* [#15011](https://github.com/cosmos/cosmos-sdk/pull/15011) All functions that were taking a CometBFT logger, now take `cosmossdk.io/log.Logger` instead.
-* (simapp) [#14977](https://github.com/cosmos/cosmos-sdk/pull/14977) Move simulation helpers functions (`AppStateFn` and `AppStateRandomizedFn`) to `testutil/sims`. These takes an extra genesisState argument which is the default state of the app.
-* (x/bank) [#14894](https://github.com/cosmos/cosmos-sdk/pull/14894) Allow a human readable denomination for coins when querying bank balances. Added a `ResolveDenom` parameter to `types.QueryAllBalancesRequest`.
-* [#14847](https://github.com/cosmos/cosmos-sdk/pull/14847) App and ModuleManager methods `InitGenesis`, `ExportGenesis`, `BeginBlock` and `EndBlock` now also return an error.
-* (x/upgrade) [#14764](https://github.com/cosmos/cosmos-sdk/pull/14764) The `x/upgrade` module is extracted to have a separate go.mod file which allows it to be a standalone module.
-* (x/auth) [#14758](https://github.com/cosmos/cosmos-sdk/pull/14758) Refactor transaction searching:
-    * Refactor `QueryTxsByEvents` to accept a `query` of type `string` instead of `events` of type `[]string`
-    * Refactor CLI methods to accept `--query` flag instead of `--events`
-    * Pass `prove=false` to Tendermint's `TxSearch` RPC method
-* (simulation) [#14751](https://github.com/cosmos/cosmos-sdk/pull/14751) Remove the `MsgType` field from `simulation.OperationInput` struct.
-* (store) [#14746](https://github.com/cosmos/cosmos-sdk/pull/14746) Extract Store in its own go.mod and rename the package to `cosmossdk.io/store`.
-* (x/nft) [#14725](https://github.com/cosmos/cosmos-sdk/pull/14725) Extract NFT in its own go.mod and rename the package to `cosmossdk.io/x/nft`.
-* (x/gov) [#14720](https://github.com/cosmos/cosmos-sdk/pull/14720) Add an expedited field in the gov v1 proposal and `MsgNewMsgProposal`.
-* (x/feegrant) [#14649](https://github.com/cosmos/cosmos-sdk/pull/14649) Extract Feegrant in its own go.mod and rename the package to `cosmossdk.io/x/feegrant`.
-* (tx) [#14634](https://github.com/cosmos/cosmos-sdk/pull/14634) Move the `tx` go module to `x/tx`.
-* (store/streaming)[#14603](https://github.com/cosmos/cosmos-sdk/pull/14603) `StoreDecoderRegistry` moved from store to `types/simulations` this breaks the `AppModuleSimulation` interface.
-* (snapshots) [#14597](https://github.com/cosmos/cosmos-sdk/pull/14597) Move `snapshots` to `store/snapshots`, rename and bump proto package to v1.
-* (x/staking) [#14590](https://github.com/cosmos/cosmos-sdk/pull/14590) `MsgUndelegateResponse` now includes undelegated amount. `x/staking` module's `keeper.Undelegate` now returns 3 values (completionTime,undelegateAmount,error)  instead of 2.
-* (crypto/keyring) [#14151](https://github.com/cosmos/cosmos-sdk/pull/14151) Move keys presentation from `crypto/keyring` to `client/keys`
-* (baseapp) [#14050](https://github.com/cosmos/cosmos-sdk/pull/14050) Refactor `ABCIListener` interface to accept Go contexts.
-* (x/auth) [#13850](https://github.com/cosmos/cosmos-sdk/pull/13850/) Remove `MarshalYAML` methods from module (`x/...`) types.
-* (modules) [#13850](https://github.com/cosmos/cosmos-sdk/pull/13850) and [#14046](https://github.com/cosmos/cosmos-sdk/pull/14046) Remove gogoproto stringer annotations. This removes the custom `String()` methods on all types that were using the annotations.
-* (x/evidence) [14724](https://github.com/cosmos/cosmos-sdk/pull/14724) Extract Evidence in its own go.mod and rename the package to `cosmossdk.io/x/evidence`.
-* (crypto/keyring) [#13734](https://github.com/cosmos/cosmos-sdk/pull/13834) The keyring's `Sign` method now takes a new `signMode` argument. It is only used if the signing key is a Ledger hardware device. You can set it to 0 in all other cases.
-* (snapshots) [14048](https://github.com/cosmos/cosmos-sdk/pull/14048) Move the Snapshot package to the store package. This is done in an effort group all storage related logic under one package.
-* (signing) [#13701](https://github.com/cosmos/cosmos-sdk/pull/) Add `context.Context` as an argument `x/auth/signing.VerifySignature`.
-* (store) [#11825](https://github.com/cosmos/cosmos-sdk/pull/11825) Make extension snapshotter interface safer to use, renamed the util function `WriteExtensionItem` to `WriteExtensionPayload`.
-
-### Client Breaking Changes
-
-* (x/gov) [#17910](https://github.com/cosmos/cosmos-sdk/pull/17910) Remove telemetry for counting votes and proposals. It was incorrectly counting votes. Use alternatives, such as state streaming.
-* (abci) [#15845](https://github.com/cosmos/cosmos-sdk/pull/15845) Remove duplicating events in `logs`.
-* (abci) [#15845](https://github.com/cosmos/cosmos-sdk/pull/15845) Add `msg_index` to all event attributes to associate events and messages.
-* (x/staking) [#15701](https://github.com/cosmos/cosmos-sdk/pull/15701) `HistoricalInfoKey` now has a binary format.
-* (store/streaming) [#15519](https://github.com/cosmos/cosmos-sdk/pull/15519/files) State Streaming removed emitting of beginblock, endblock and delivertx in favour of emitting FinalizeBlock.
-* (baseapp) [#15519](https://github.com/cosmos/cosmos-sdk/pull/15519/files) BeginBlock & EndBlock events have begin or endblock in the events in order to identify which stage they are emitted from since they are returned to comet as FinalizeBlock events.
-* (grpc-web) [#14652](https://github.com/cosmos/cosmos-sdk/pull/14652) Use same port for gRPC-Web and the API server.
-
-### CLI Breaking Changes
-
-* (all) The migration of modules to [AutoCLI](https://docs.cosmos.network/main/core/autocli) led to no changes in UX but a [small change in CLI outputs](https://github.com/cosmos/cosmos-sdk/issues/16651) where results can be nested.
-* (all) Query pagination flags have been renamed with the migration to AutoCLI:
-    * `--reverse` -> `--page-reverse`
-    * `--offset` -> `--page-offset`
-    * `--limit` -> `--page-limit`
-    * `--count-total` -> `--page-count-total`
-* (cli) [#17184](https://github.com/cosmos/cosmos-sdk/pull/17184) All json keys returned by the `status` command are now snake case instead of pascal case.
-* (server) [#17177](https://github.com/cosmos/cosmos-sdk/pull/17177) Remove `iavl-lazy-loading` configuration.
-* (x/gov) [#16987](https://github.com/cosmos/cosmos-sdk/pull/16987) In `<appd> query gov proposals` the proposal status flag have renamed from `--status` to `--proposal-status`. Additionally, that flags now uses the ENUM values: `PROPOSAL_STATUS_DEPOSIT_PERIOD`, `PROPOSAL_STATUS_VOTING_PERIOD`, `PROPOSAL_STATUS_PASSED`, `PROPOSAL_STATUS_REJECTED`, `PROPOSAL_STATUS_FAILED`.
-* (x/bank) [#16899](https://github.com/cosmos/cosmos-sdk/pull/16899) With the migration to AutoCLI some bank commands have been split in two:
-    * Use `total-supply` (or `total`) for querying the total supply and `total-supply-of` for querying the supply of a specific denom.
-    * Use `denoms-metadata` for querying all denom metadata and `denom-metadata` for querying a specific denom metadata.
-* (rosetta) [#16276](https://github.com/cosmos/cosmos-sdk/issues/16276) Rosetta migration to standalone repo.
-* (cli) [#15826](https://github.com/cosmos/cosmos-sdk/pull/15826) Remove `<appd> q account` command. Use `<appd> q auth account` instead.
-* (cli) [#15299](https://github.com/cosmos/cosmos-sdk/pull/15299) Remove `--amino` flag from `sign` and `multi-sign` commands. Amino `StdTx` has been deprecated for a while. Amino JSON signing still works as expected.
-* (x/gov) [#14880](https://github.com/cosmos/cosmos-sdk/pull/14880) Remove `<app> tx gov submit-legacy-proposal cancel-software-upgrade` and `software-upgrade` commands. These commands are now in the `x/upgrade` module and using gov v1. Use `tx upgrade software-upgrade` instead.
-* (x/staking) [#14864](https://github.com/cosmos/cosmos-sdk/pull/14864) `<appd> tx staking create-validator` CLI command now takes a json file as an arg instead of using required flags.
-* (cli) [#14659](https://github.com/cosmos/cosmos-sdk/pull/14659) `<app> q block <height>` is removed as it just output json. The new command allows either height/hash and is `<app> q block --type=height|hash <height|hash>`.
-* (grpc-web) [#14652](https://github.com/cosmos/cosmos-sdk/pull/14652) Remove `grpc-web.address` flag.
-* (client) [#14342](https://github.com/cosmos/cosmos-sdk/pull/14342) `<app> config` command is now a sub-command using Confix. Use `<app> config --help` to learn more.
-
-### Bug Fixes
-
-* (server) [#18254](https://github.com/cosmos/cosmos-sdk/pull/18254) Don't hardcode gRPC address to localhost.
-* (x/gov) [#18173](https://github.com/cosmos/cosmos-sdk/pull/18173) Gov hooks now return an error and are *blocking* when they fail. Expect for `AfterProposalFailedMinDeposit` and `AfterProposalVotingPeriodEnded` which log the error and continue.
-* (x/gov) [#17873](https://github.com/cosmos/cosmos-sdk/pull/17873) Fail any inactive and active proposals that cannot be decoded.
-* (x/slashing) [#18016](https://github.com/cosmos/cosmos-sdk/pull/18016) Fixed builder function for missed blocks key (`validatorMissedBlockBitArrayPrefixKey`) in slashing/migration/v4.
-* (x/bank) [#18107](https://github.com/cosmos/cosmos-sdk/pull/18107) Add missing keypair of SendEnabled to restore legacy param set before migration.
-* (baseapp) [#17769](https://github.com/cosmos/cosmos-sdk/pull/17769) Ensure we respect block size constraints in the `DefaultProposalHandler`'s `PrepareProposal` handler when a nil or no-op mempool is used. We provide a `TxSelector` type to assist in making transaction selection generalized. We also fix a comparison bug in tx selection when `req.maxTxBytes` is reached.
-* (mempool) [#17668](https://github.com/cosmos/cosmos-sdk/pull/17668) Fix `PriorityNonceIterator.Next()` nil pointer ref for min priority at the end of iteration.
-* (config) [#17649](https://github.com/cosmos/cosmos-sdk/pull/17649) Fix `mempool.max-txs` configuration is invalid in `app.config`.
-* (baseapp) [#17518](https://github.com/cosmos/cosmos-sdk/pull/17518) Utilizing voting power from vote extensions (CometBFT) instead of the current bonded tokens (x/staking) to determine if a set of vote extensions are valid.
-* (baseapp) [#17251](https://github.com/cosmos/cosmos-sdk/pull/17251) VerifyVoteExtensions and ExtendVote initialize their own contexts/states, allowing VerifyVoteExtensions being called without ExtendVote.
-* (x/distribution) [#17236](https://github.com/cosmos/cosmos-sdk/pull/17236) Using "validateCommunityTax" in "Params.ValidateBasic", preventing panic when field "CommunityTax" is nil.
-* (x/bank) [#17170](https://github.com/cosmos/cosmos-sdk/pull/17170) Avoid empty spendable error message on send coins.
-* (x/group) [#17146](https://github.com/cosmos/cosmos-sdk/pull/17146) Rename x/group legacy ORM package's error codespace from "orm" to "legacy_orm", preventing collisions with ORM's error codespace "orm".
-* (types/query) [#16905](https://github.com/cosmos/cosmos-sdk/pull/16905) Collections Pagination now applies proper count when filtering results.
-* (x/bank) [#16841](https://github.com/cosmos/cosmos-sdk/pull/16841) Correctly process legacy `DenomAddressIndex` values.
-* (x/auth/vesting) [#16733](https://github.com/cosmos/cosmos-sdk/pull/16733) Panic on overflowing and negative EndTimes when creating a PeriodicVestingAccount.
-* (x/consensus) [#16713](https://github.com/cosmos/cosmos-sdk/pull/16713) Add missing ABCI param in `MsgUpdateParams`.
-* (baseapp) [#16700](https://github.com/cosmos/cosmos-sdk/pull/16700) Fix consensus failure in returning no response to malformed transactions.
-* [#16639](https://github.com/cosmos/cosmos-sdk/pull/16639) Make sure we don't execute blocks beyond the halt height.
-* (baseapp) [#16613](https://github.com/cosmos/cosmos-sdk/pull/16613) Ensure each message in a transaction has a registered handler, otherwise `CheckTx` will fail.
-* (baseapp) [#16596](https://github.com/cosmos/cosmos-sdk/pull/16596) Return error during `ExtendVote` and `VerifyVoteExtension` if the request height is earlier than `VoteExtensionsEnableHeight`.
-* (baseapp) [#16259](https://github.com/cosmos/cosmos-sdk/pull/16259) Ensure the `Context` block height is correct after `InitChain` and prior to the second block.
-* (x/gov) [#16231](https://github.com/cosmos/cosmos-sdk/pull/16231) Fix Rawlog JSON formatting of proposal_vote option field.* (cli) [#16138](https://github.com/cosmos/cosmos-sdk/pull/16138) Fix snapshot commands panic if snapshot don't exists.
-* (x/staking) [#16043](https://github.com/cosmos/cosmos-sdk/pull/16043) Call `AfterUnbondingInitiated` hook for new unbonding entries only and fix `UnbondingDelegation` entries handling. This is a behavior change compared to Cosmos SDK v0.47.x, now the hook is called only for new unbonding entries.
-* (types) [#16010](https://github.com/cosmos/cosmos-sdk/pull/16010) Let `module.CoreAppModuleBasicAdaptor` fallback to legacy genesis handling.
-* (types) [#15691](https://github.com/cosmos/cosmos-sdk/pull/15691) Make `Coin.Validate()` check that `.Amount` is not nil.
-* (x/crypto) [#15258](https://github.com/cosmos/cosmos-sdk/pull/15258) Write keyhash file with permissions 0600 instead of 0555.
-* (x/auth) [#15059](https://github.com/cosmos/cosmos-sdk/pull/15059) `ante.CountSubKeys` returns 0 when passing a nil `Pubkey`.
-* (x/capability) [#15030](https://github.com/cosmos/cosmos-sdk/pull/15030) Prevent `x/capability` from consuming `GasMeter` gas during `InitMemStore`
-* (types/coin) [#14739](https://github.com/cosmos/cosmos-sdk/pull/14739) Deprecate the method `Coin.IsEqual` in favour of  `Coin.Equal`. The difference between the two methods is that the first one results in a panic when denoms are not equal. This panic lead to unexpected behavior.
-
-### Deprecated
-
-* (types) [#16980](https://github.com/cosmos/cosmos-sdk/pull/16980) Deprecate `IntProto` and `DecProto`. Instead, `math.Int` and `math.LegacyDec` should be used respectively. Both types support `Marshal` and `Unmarshal` for binary serialization.
-* (x/staking) [#14567](https://github.com/cosmos/cosmos-sdk/pull/14567) The `delegator_address` field of `MsgCreateValidator` has been deprecated.
-   The validator address bytes and delegator address bytes refer to the same account while creating validator (defer only in bech32 notation).
-
-## [v0.47.15](https://github.com/cosmos/cosmos-sdk/releases/tag/v0.47.15) - 2024-12-16
-
-### Bug Fixes
-
-* Bump `cosmossdk.io/math` to v1.4.
-* Fix [ABS-0043/ABS-0044](https://github.com/cosmos/cosmos-sdk/security/advisories/GHSA-8wcc-m6j2-qxvm) Limit recursion depth for unknown field detection and unpack any
-
-## [v0.47.14](https://github.com/cosmos/cosmos-sdk/releases/tag/v0.47.14) - 2024-09-20
-
-### Improvements
-
-* [#21295](https://github.com/cosmos/cosmos-sdk/pull/21295) Bump to gogoproto v1.7.0.
-* [#21295](https://github.com/cosmos/cosmos-sdk/pull/21295) Remove usage of `slices.SortFunc` due to API break in used versions.
-
-## [v0.47.13](https://github.com/cosmos/cosmos-sdk/releases/tag/v0.47.13) - 2024-07-15
-
-### Bug Fixes
-
-* (client) [#20912](https://github.com/cosmos/cosmos-sdk/pull/20912) Fix `math.LegacyDec` type deserialization in GRPC queries.
-* (x/group) [#20750](https://github.com/cosmos/cosmos-sdk/pull/20750) x/group shouldn't claim "orm" error codespace. This prevents any chain Cosmos SDK `v0.47` chain to use the ORM module.
-
-## [v0.47.12](https://github.com/cosmos/cosmos-sdk/releases/tag/v0.47.12) - 2024-06-10
-
-## Improvements
-
-* (x/authz,x/feegrant) [#20590](https://github.com/cosmos/cosmos-sdk/pull/20590) Provide updated keeper in depinject for authz and feegrant modules.
-
-### Bug Fixes
-
-* (baseapp) [#20144](https://github.com/cosmos/cosmos-sdk/pull/20144) Remove txs from mempool when AnteHandler fails in recheck.
-* (testutil/sims) [#20151](https://github.com/cosmos/cosmos-sdk/pull/20151) Set all signatures and don't overwrite the previous one in `GenSignedMockTx`.
-
-## [v0.47.11](https://github.com/cosmos/cosmos-sdk/releases/tag/v0.47.11) - 2024-04-22
-
-### Bug Fixes
-
-* (x/feegrant,x/authz) [#20114](https://github.com/cosmos/cosmos-sdk/pull/20114) Follow up of [GHSA-4j93-fm92-rp4m](https://github.com/cosmos/cosmos-sdk/security/advisories/GHSA-4j93-fm92-rp4m). The same issue was found in `x/feegrant` and `x/authz` modules.
-* (crypto) [#20027](https://github.com/cosmos/cosmos-sdk/pull/20027) secp256r1 keys now implement gogoproto's customtype interface.
-* (x/gov) [#19725](https://github.com/cosmos/cosmos-sdk/pull/19725) Fetch a failed proposal tally from `proposal.FinalTallyResult` in the gprc query.
-* (crypto) [#19691](https://github.com/cosmos/cosmos-sdk/pull/19746) Throw an error when signing with incorrect Ledger.
-
-## [v0.47.10](https://github.com/cosmos/cosmos-sdk/releases/tag/v0.47.10) - 2024-02-27
-
-### Bug Fixes
-
-* (x/staking) Fix a possible bypass of delagator slashing: [GHSA-86h5-xcpx-cfqc](https://github.com/cosmos/cosmos-sdk/security/advisories/GHSA-86h5-xcpx-cfqc)
-* (server) [#19573](https://github.com/cosmos/cosmos-sdk/pull/19573) Use proper `db_backend` type when reading chain-id
-
-## [v0.47.9](https://github.com/cosmos/cosmos-sdk/releases/tag/v0.47.9) - 2024-02-19
-
-### Bug Fixes
-
-* (x/auth/vesting) [GHSA-4j93-fm92-rp4m](#bug-fixes) Add `BlockedAddr` check in `CreatePeriodicVestingAccount`.
-* (baseapp) [#19177](https://github.com/cosmos/cosmos-sdk/pull/19177) Fix baseapp `DefaultProposalHandler` same-sender non-sequential sequence.
-
-## [v0.47.8](https://github.com/cosmos/cosmos-sdk/releases/tag/v0.47.8) - 2024-01-22
-
-### Improvements
-
-* (client/tx) [#18852](https://github.com/cosmos/cosmos-sdk/pull/18852) Add `WithFromName` to tx factory.
-* (types) [#18875](https://github.com/cosmos/cosmos-sdk/pull/18875) Speedup coins.Sort() if len(coins) <= 1.
-* (types) [#18888](https://github.com/cosmos/cosmos-sdk/pull/18888) Speedup DecCoin.Sort() if len(coins) <= 1
-* (testutil) [#18930](https://github.com/cosmos/cosmos-sdk/pull/18930) Add NodeURI for clientCtx.
-
-### Bug Fixes
-
-* [#19106](https://github.com/cosmos/cosmos-sdk/pull/19106) Allow empty public keys when setting signatures. Public keys aren't needed for every transaction.
-* (server) [#18920](https://github.com/cosmos/cosmos-sdk/pull/18920) Fixes consensus failure while restart node with wrong `chainId` in genesis.
-
-## [v0.47.7](https://github.com/cosmos/cosmos-sdk/releases/tag/v0.47.7) - 2023-12-20
-
-### Improvements
-
-* (x/gov) [#18707](https://github.com/cosmos/cosmos-sdk/pull/18707) Improve genesis validation.
-* (server) [#18478](https://github.com/cosmos/cosmos-sdk/pull/18478) Add command flag to disable colored logs.
-
-### Bug Fixes
-
-* (baseapp) [#18609](https://github.com/cosmos/cosmos-sdk/issues/18609) Fixed accounting in the block gas meter after BeginBlock and before DeliverTx, ensuring transaction processing always starts with the expected zeroed out block gas meter.
-* (server) [#18537](https://github.com/cosmos/cosmos-sdk/pull/18537) Fix panic when defining minimum gas config as `100stake;100uatom`. Use a `,` delimiter instead of `;`. Fixes the server config getter to use the correct delimiter.
-* (client/tx) [#18472](https://github.com/cosmos/cosmos-sdk/pull/18472) Utilizes the correct Pubkey when simulating a transaction.
-
-## [v0.47.6](https://github.com/cosmos/cosmos-sdk/releases/tag/v0.47.6) - 2023-11-14
-
-### Features
-
-* (server) [#18110](https://github.com/cosmos/cosmos-sdk/pull/18110) Start gRPC & API server in standalone mode.
-
-### Improvements
-
-* (baseapp) [#17954](https://github.com/cosmos/cosmos-sdk/issues/17954) Add `Mempool()` method on `BaseApp` to allow access to the mempool.
-* (x/gov) [#17780](https://github.com/cosmos/cosmos-sdk/pull/17780) Recover panics and turn them into errors when executing x/gov proposals.
-
-### Bug Fixes
-
-* (server) [#18254](https://github.com/cosmos/cosmos-sdk/pull/18254) Don't hardcode gRPC address to localhost.
-* (server) [#18251](https://github.com/cosmos/cosmos-sdk/pull/18251) Call `baseapp.Close()` when app started as grpc only.
-* (baseapp) [#17769](https://github.com/cosmos/cosmos-sdk/pull/17769) Ensure we respect block size constraints in the `DefaultProposalHandler`'s `PrepareProposal` handler when a nil or no-op mempool is used. We provide a `TxSelector` type to assist in making transaction selection generalized. We also fix a comparison bug in tx selection when `req.maxTxBytes` is reached.
-* (config) [#17649](https://github.com/cosmos/cosmos-sdk/pull/17649) Fix `mempool.max-txs` configuration is invalid in `app.config`.
-* (mempool) [#17668](https://github.com/cosmos/cosmos-sdk/pull/17668) Fix `PriorityNonceIterator.Next()` nil pointer ref for min priority at the end of iteration.
-* (x/auth) [#17902](https://github.com/cosmos/cosmos-sdk/pull/17902) Remove tip posthandler.
-* (x/bank) [#18107](https://github.com/cosmos/cosmos-sdk/pull/18107) Add missing keypair of SendEnabled to restore legacy param set before migration.
-
-### Client Breaking Changes
-
-* (x/gov) [#17910](https://github.com/cosmos/cosmos-sdk/pull/17910) Remove telemetry for counting votes and proposals. It was incorrectly counting votes. Use alternatives, such as state streaming.
-
-## [v0.47.5](https://github.com/cosmos/cosmos-sdk/releases/tag/v0.47.5) - 2023-09-01
-
-### Features
-
-* (client/rpc) [#17274](https://github.com/cosmos/cosmos-sdk/pull/17274) Add `QueryEventForTxCmd` cmd to subscribe and wait event for transaction by hash.
-* (keyring) [#17424](https://github.com/cosmos/cosmos-sdk/pull/17424) Allows to import private keys encoded in hex.
-
-### Improvements
-
-* (x/gov) [#17387](https://github.com/cosmos/cosmos-sdk/pull/17387) Add `MsgSubmitProposal` `SetMsgs` method.
-* (x/gov) [#17354](https://github.com/cosmos/cosmos-sdk/issues/17354) Emit `VoterAddr` in `proposal_vote` event.
-* (x/group, x/gov) [#17220](https://github.com/cosmos/cosmos-sdk/pull/17220) Add `--skip-metadata` flag in `draft-proposal` to skip metadata prompt.
-* (x/genutil) [#17296](https://github.com/cosmos/cosmos-sdk/pull/17296) Add `MigrateHandler` to allow reuse migrate genesis related function.
-    * In v0.46, v0.47 this function is additive to the `genesis migrate` command. However in v0.50+, adding custom migrations to the `genesis migrate` command is directly possible.
-
-### Bug Fixes
-
-* (server) [#17181](https://github.com/cosmos/cosmos-sdk/pull/17181) Fix `db_backend` lookup fallback from `config.toml`.
-* (runtime) [#17284](https://github.com/cosmos/cosmos-sdk/pull/17284) Properly allow to combine depinject-enabled modules and non-depinject-enabled modules in app v2.
-* (baseapp) [#17159](https://github.com/cosmos/cosmos-sdk/pull/17159) Validators can propose blocks that exceed the gas limit.
-* (baseapp) [#16547](https://github.com/cosmos/cosmos-sdk/pull/16547) Ensure a transaction's gas limit cannot exceed the block gas limit.
-* (x/gov,x/group) [#17220](https://github.com/cosmos/cosmos-sdk/pull/17220) Do not try validate `msgURL` as web URL in `draft-proposal` command.
-* (cli) [#17188](https://github.com/cosmos/cosmos-sdk/pull/17188) Fix `--output-document` flag in `tx multi-sign`.
-* (x/auth) [#17209](https://github.com/cosmos/cosmos-sdk/pull/17209) Internal error on AccountInfo when account's public key is not set.
-
-## [v0.47.4](https://github.com/cosmos/cosmos-sdk/releases/tag/v0.47.4) - 2023-07-17
-
-### Features
-
-* (sims) [#16656](https://github.com/cosmos/cosmos-sdk/pull/16656) Add custom max gas for block for sim config with unlimited as default.
-
-### Improvements
-
-* (cli) [#16856](https://github.com/cosmos/cosmos-sdk/pull/16856) Improve `simd prune` UX by using the app default home directory and set pruning method as first variable argument (defaults to default). `pruning.PruningCmd` rest unchanged for API compatibility, use `pruning.Cmd` instead.
-* (testutil) [#16704](https://github.com/cosmos/cosmos-sdk/pull/16704) Make app config configurator for testing configurable with external modules.
-* (deps) [#16565](https://github.com/cosmos/cosmos-sdk/pull/16565) Bump CometBFT to [v0.37.2](https://github.com/cometbft/cometbft/blob/v0.37.2/CHANGELOG.md).
-
-### Bug Fixes
-
-* (x/auth) [#16994](https://github.com/cosmos/cosmos-sdk/pull/16994) Fix regression where querying transactions events with `<=` or `>=` would not work.
-* (server) [#16827](https://github.com/cosmos/cosmos-sdk/pull/16827) Properly use `--trace` flag (before it was setting the trace level instead of displaying the stacktraces).
-* (x/auth) [#16554](https://github.com/cosmos/cosmos-sdk/pull/16554) `ModuleAccount.Validate` now reports a nil `.BaseAccount` instead of panicking.
-* [#16588](https://github.com/cosmos/cosmos-sdk/pull/16588) Propagate snapshotter failures to the caller, (it would create an empty snapshot silently before).
-* (x/slashing) [#16784](https://github.com/cosmos/cosmos-sdk/pull/16784) Emit event with the correct reason in `SlashWithInfractionReason`.
-
-## [v0.47.3](https://github.com/cosmos/cosmos-sdk/releases/tag/v0.47.3) - 2023-06-08
-
-### Features
-
-* (baseapp) [#16290](https://github.com/cosmos/cosmos-sdk/pull/16290) Add circuit breaker setter in baseapp.
-* (x/group) [#16191](https://github.com/cosmos/cosmos-sdk/pull/16191) Add EventProposalPruned event to group module whenever a proposal is pruned.
-* (tx) [#15992](https://github.com/cosmos/cosmos-sdk/pull/15992) Add `WithExtensionOptions` in tx Factory to allow `SetExtensionOptions` with given extension options.
-
-### Improvements
-
-* (baseapp) [#16407](https://github.com/cosmos/cosmos-sdk/pull/16407) Make `DefaultProposalHandler.ProcessProposalHandler` return a ProcessProposal NoOp when using none or a NoOp mempool.
-* (deps) [#16083](https://github.com/cosmos/cosmos-sdk/pull/16083) Bumps `proto-builder` image to 0.13.0.
-* (client) [#16075](https://github.com/cosmos/cosmos-sdk/pull/16075) Partly revert [#15953](https://github.com/cosmos/cosmos-sdk/issues/15953) and `factory.Prepare` now does nothing in offline mode.
-* (server) [#15984](https://github.com/cosmos/cosmos-sdk/pull/15984) Use `cosmossdk.io/log` package for logging instead of CometBFT logger. NOTE: v0.45 and v0.46 were not using CometBFT logger either. This keeps the same underlying logger (zerolog) as in v0.45.x+ and v0.46.x+ but now properly supporting filtered logging.
-* (gov) [#15979](https://github.com/cosmos/cosmos-sdk/pull/15979) Improve gov error message when failing to convert v1 proposal to v1beta1.
-* (store) [#16067](https://github.com/cosmos/cosmos-sdk/pull/16067) Add local snapshots management commands.
-* (server) [#16061](https://github.com/cosmos/cosmos-sdk/pull/16061) Add Comet bootstrap command.
-* (snapshots) [#16060](https://github.com/cosmos/cosmos-sdk/pull/16060) Support saving and restoring snapshot locally.
-* (x/staking) [#16068](https://github.com/cosmos/cosmos-sdk/pull/16068) Update simulation to allow non-EOA accounts to stake.
-* (server) [#16142](https://github.com/cosmos/cosmos-sdk/pull/16142) Remove JSON Indentation from the GRPC to REST gateway's responses. (Saving bandwidth)
-* (types) [#16145](https://github.com/cosmos/cosmos-sdk/pull/16145) Rename interface `ExtensionOptionI` back to `TxExtensionOptionI` to avoid breaking change.
-* (baseapp) [#16193](https://github.com/cosmos/cosmos-sdk/pull/16193) Add `Close` method to `BaseApp` for custom app to cleanup resource in graceful shutdown.
-
-### Bug Fixes
-
-* Fix [barberry](https://forum.cosmos.network/t/cosmos-sdk-security-advisory-barberry/10825) security vulnerability.
-* (server) [#16395](https://github.com/cosmos/cosmos-sdk/pull/16395) Do not override some Comet config is purposely set differently in `InterceptConfigsPreRunHandler`.
-* (store) [#16449](https://github.com/cosmos/cosmos-sdk/pull/16449) Fix StateSync Restore by excluding memory store.
-* (cli) [#16312](https://github.com/cosmos/cosmos-sdk/pull/16312) Allow any addresses in `client.ValidatePromptAddress`.
-* (x/group) [#16017](https://github.com/cosmos/cosmos-sdk/pull/16017) Correctly apply account number in group v2 migration.
-
-### API Breaking Changes
-
-* (testutil) [#14991](https://github.com/cosmos/cosmos-sdk/pull/14991) The `testutil/testdata_pulsar` package has moved to `testutil/testdata/testpb`.  Chains will not notice this breaking change as this package contains testing utilities only used by the SDK internally.
-
-## [v0.47.2](https://github.com/cosmos/cosmos-sdk/releases/tag/v0.47.2) - 2023-04-27
-
-### Improvements
-
-* (x/evidence) [#15908](https://github.com/cosmos/cosmos-sdk/pull/15908) Update the equivocation handler to work with ICS by removing a pubkey check that was performing a no-op for consumer chains.
-* (x/slashing) [#15908](https://github.com/cosmos/cosmos-sdk/pull/15908) Remove the validators' pubkey check in the signature handler in order to work with ICS.
-* (deps) [#15957](https://github.com/cosmos/cosmos-sdk/pull/15957) Bump CometBFT to [v0.37.1](https://github.com/cometbft/cometbft/blob/v0.37.1/CHANGELOG.md#v0371).
-* (store) [#15683](https://github.com/cosmos/cosmos-sdk/pull/15683) `rootmulti.Store.CacheMultiStoreWithVersion` now can handle loading archival states that don't persist any of the module stores the current state has.
-* [#15448](https://github.com/cosmos/cosmos-sdk/pull/15448) Automatically populate the block timestamp for historical queries. In contexts where the block timestamp is needed for previous states, the timestamp will now be set. Note, when querying against a node it must be re-synced in order to be able to automatically populate the block timestamp. Otherwise, the block timestamp will be populated for heights going forward once upgraded.
-* [#14019](https://github.com/cosmos/cosmos-sdk/issues/14019) Remove the interface casting to allow other implementations of a `CommitMultiStore`.
-* (simtestutil) [#15903](https://github.com/cosmos/cosmos-sdk/pull/15903) Add `AppStateFnWithExtendedCbs` with moduleStateCb callback function to allow access moduleState.
-
-### Bug Fixes
-
-* (baseapp) [#15789](https://github.com/cosmos/cosmos-sdk/pull/15789) Ensure `PrepareProposal` and `ProcessProposal` respect `InitialHeight` set by CometBFT when set to a value greater than 1.
-* (types) [#15433](https://github.com/cosmos/cosmos-sdk/pull/15433) Allow disabling of account address caches (for printing bech32 account addresses).
-* (client/keys) [#15876](https://github.com/cosmos/cosmos-sdk/pull/15876) Fix the JSON output `<appd> keys list --output json` when there are no keys.
-
-## [v0.47.1](https://github.com/cosmos/cosmos-sdk/releases/tag/v0.47.1) - 2023-03-23
-
-### Features
-
-* (x/bank) [#15265](https://github.com/cosmos/cosmos-sdk/pull/15265) Update keeper interface to include `GetAllDenomMetaData`.
-* (x/groups) [#14879](https://github.com/cosmos/cosmos-sdk/pull/14879) Add `Query/Groups` query to get all the groups.
-* (x/gov,cli) [#14718](https://github.com/cosmos/cosmos-sdk/pull/14718) Added `AddGovPropFlagsToCmd` and `ReadGovPropFlags` functions.
-* (cli) [#14655](https://github.com/cosmos/cosmos-sdk/pull/14655) Add a new command to list supported algos.
-* (x/genutil,cli) [#15147](https://github.com/cosmos/cosmos-sdk/pull/15147) Add `--initial-height` flag to cli init cmd to provide `genesis.json` with user-defined initial block height.
-
-### Improvements
-
-* (x/distribution) [#15462](https://github.com/cosmos/cosmos-sdk/pull/15462) Add delegator address to the event for withdrawing delegation rewards.
-* [#14609](https://github.com/cosmos/cosmos-sdk/pull/14609) Add `RetryForBlocks` method to use in tests that require waiting for a transaction to be included in a block.
-
-### Bug Fixes
-
-* (baseapp) [#15487](https://github.com/cosmos/cosmos-sdk/pull/15487) Reset state before calling PrepareProposal and ProcessProposal.
-* (cli) [#15123](https://github.com/cosmos/cosmos-sdk/pull/15123) Fix the CLI `offline` mode behavior to be really offline. The API of `clienttx.NewFactoryCLI` is updated to return an error.
-
-### Deprecated
-
-* (x/genutil) [#15316](https://github.com/cosmos/cosmos-sdk/pull/15316) Remove requirement on node & IP being included in a gentx.
-
-## [v0.47.0](https://github.com/cosmos/cosmos-sdk/releases/tag/v0.47.0) - 2023-03-14
-
-### Features
-
-* (x/gov) [#15151](https://github.com/cosmos/cosmos-sdk/pull/15151) Add `burn_vote_quorum`, `burn_proposal_deposit_prevote` and `burn_vote_veto` params to allow applications to decide if they would like to burn deposits
-* (client) [#14509](https://github.com/cosmos/cosmos-sdk/pull/#14509) Added `AddKeyringFlags` function.
-* (x/bank) [#14045](https://github.com/cosmos/cosmos-sdk/pull/14045) Add CLI command `spendable-balances`, which also accepts the flag `--denom`.
-* (x/slashing, x/staking) [#14363](https://github.com/cosmos/cosmos-sdk/pull/14363) Add the infraction a validator committed type as an argument to a `SlashWithInfractionReason` keeper method.
-* (client) [#14051](https://github.com/cosmos/cosmos-sdk/pull/14051) Add `--grpc` client option.
-* (x/genutil) [#14149](https://github.com/cosmos/cosmos-sdk/pull/14149) Add `genutilcli.GenesisCoreCommand` command, which contains all genesis-related sub-commands.
-* (x/evidence) [#13740](https://github.com/cosmos/cosmos-sdk/pull/13740) Add new proto field `hash` of type `string` to `QueryEvidenceRequest` which helps to decode the hash properly while using query API.
-* (core) [#13306](https://github.com/cosmos/cosmos-sdk/pull/13306) Add a `FormatCoins` function to in `core/coins` to format sdk Coins following the Value Renderers spec.
-* (math) [#13306](https://github.com/cosmos/cosmos-sdk/pull/13306) Add `FormatInt` and `FormatDec` functions in `math` to format integers and decimals following the Value Renderers spec.
-* (x/staking) [#13122](https://github.com/cosmos/cosmos-sdk/pull/13122) Add `UnbondingCanComplete` and `PutUnbondingOnHold` to `x/staking` module.
-* [#13437](https://github.com/cosmos/cosmos-sdk/pull/13437) Add new flag `--modules-to-export` in `simd export` command to export only selected modules.
-* [#13298](https://github.com/cosmos/cosmos-sdk/pull/13298) Add `AddGenesisAccount` helper func in x/auth module which helps adding accounts to genesis state.
-* (x/authz) [#12648](https://github.com/cosmos/cosmos-sdk/pull/12648) Add an allow list, an optional list of addresses allowed to receive bank assets via authz MsgSend grant.
-* (sdk.Coins) [#12627](https://github.com/cosmos/cosmos-sdk/pull/12627) Make a Denoms method on sdk.Coins.
-* (testutil) [#12973](https://github.com/cosmos/cosmos-sdk/pull/12973) Add generic `testutil.RandSliceElem` function which selects a random element from the list.
-* (client) [#12936](https://github.com/cosmos/cosmos-sdk/pull/12936) Add capability to preprocess transactions before broadcasting from a higher level chain.
-* (cli) [#13064](https://github.com/cosmos/cosmos-sdk/pull/13064) Add `debug prefixes` to list supported HRP prefixes via .
-* (ledger) [#12935](https://github.com/cosmos/cosmos-sdk/pull/12935) Generalize Ledger integration to allow for different apps or keytypes that use SECP256k1.
-* (x/bank) [#11981](https://github.com/cosmos/cosmos-sdk/pull/11981) Create the `SetSendEnabled` endpoint for managing the bank's SendEnabled settings.
-* (x/auth) [#13210](https://github.com/cosmos/cosmos-sdk/pull/13210) Add `Query/AccountInfo` endpoint for simplified access to basic account info.
-* (x/consensus) [#12905](https://github.com/cosmos/cosmos-sdk/pull/12905) Create a new `x/consensus` module that is now responsible for maintaining Tendermint consensus parameters instead of `x/param`. Legacy types remain in order to facilitate parameter migration from the deprecated `x/params`. App developers should ensure that they execute `baseapp.MigrateParams` during their chain upgrade. These legacy types will be removed in a future release.
-* (client/tx) [#13670](https://github.com/cosmos/cosmos-sdk/pull/13670) Add validation in `BuildUnsignedTx` to prevent simple inclusion of valid mnemonics
-
-### Improvements
-
-* [#14995](https://github.com/cosmos/cosmos-sdk/pull/14995) Allow unknown fields in `ParseTypedEvent`.
-* (store) [#14931](https://github.com/cosmos/cosmos-sdk/pull/14931) Exclude in-memory KVStores, i.e. `StoreTypeMemory`, from CommitInfo commitments.
-* (cli) [#14919](https://github.com/cosmos/cosmos-sdk/pull/14919) Fix never assigned error when write validators.
-* (x/group) [#14923](https://github.com/cosmos/cosmos-sdk/pull/14923) Fix error while using pagination in `x/group` from CLI.
-* (types/coin) [#14715](https://github.com/cosmos/cosmos-sdk/pull/14715) `sdk.Coins.Add` now returns an empty set of coins `sdk.Coins{}` if both coins set are empty.
-    * This is a behavior change, as previously `sdk.Coins.Add` would return `nil` in this case.
-* (reflection) [#14838](https://github.com/cosmos/cosmos-sdk/pull/14838) We now require that all proto files' import path (i.e. the OS path) matches their fully-qualified package name. For example, proto files with package name `cosmos.my.pkg.v1` should live in the folder `cosmos/my/pkg/v1/*.proto` relatively to the protoc import root folder (usually the root `proto/` folder).
-* (baseapp) [#14505](https://github.com/cosmos/cosmos-sdk/pull/14505) PrepareProposal and ProcessProposal now use deliverState for the first block in order to access changes made in InitChain.
-* (x/group) [#14527](https://github.com/cosmos/cosmos-sdk/pull/14527) Fix wrong address set in `EventUpdateGroupPolicy`.
-* (cli) [#14509](https://github.com/cosmos/cosmos-sdk/pull/14509) Added missing options to keyring-backend flag usage.
-* (server) [#14441](https://github.com/cosmos/cosmos-sdk/pull/14441) Fix `--log_format` flag not working.
-* (ante) [#14448](https://github.com/cosmos/cosmos-sdk/pull/14448) Return anteEvents when postHandler fail.
-* (baseapp) [#13983](https://github.com/cosmos/cosmos-sdk/pull/13983) Don't emit duplicate ante-handler events when a post-handler is defined.
-* (x/staking) [#14064](https://github.com/cosmos/cosmos-sdk/pull/14064) Set all fields in `redelegation.String()`.
-* (x/upgrade) [#13936](https://github.com/cosmos/cosmos-sdk/pull/13936) Make downgrade verification work again.
-* (x/group) [#13742](https://github.com/cosmos/cosmos-sdk/pull/13742) Fix `validate-genesis` when group policy accounts exist.
-* (store) [#13516](https://github.com/cosmos/cosmos-sdk/pull/13516) Fix state listener that was observing writes at wrong time.
-* (simstestutil) [#15305](https://github.com/cosmos/cosmos-sdk/pull/15305) Add `AppStateFnWithExtendedCb` with callback function to extend rawState.
-* (simapp) [#14977](https://github.com/cosmos/cosmos-sdk/pull/14977) Move simulation helpers functions (`AppStateFn` and `AppStateRandomizedFn`) to `testutil/sims`. These takes an extra genesisState argument which is the default state of the app.
-* (cli) [#14953](https://github.com/cosmos/cosmos-sdk/pull/14953) Enable profiling block replay during abci handshake with `--cpu-profile`.
-* (store) [#14410](https://github.com/cosmos/cosmos-sdk/pull/14410) `rootmulti.Store.loadVersion` has validation to check if all the module stores' height is correct, it will error if any module store has incorrect height.
-* (store) [#14189](https://github.com/cosmos/cosmos-sdk/pull/14189) Add config `iavl-lazy-loading` to enable lazy loading of iavl store, to improve start up time of archive nodes, add method `SetLazyLoading` to `CommitMultiStore` interface.
-* (deps) [#14830](https://github.com/cosmos/cosmos-sdk/pull/14830) Bump to IAVL `v0.19.5-rc.1`.
-* (tools) [#14793](https://github.com/cosmos/cosmos-sdk/pull/14793) Dockerfile optimization.
-* (x/gov) [#13010](https://github.com/cosmos/cosmos-sdk/pull/13010) Partial cherry-pick of this issue for adding proposer migration.
-* [#14691](https://github.com/cosmos/cosmos-sdk/pull/14691) Change behavior of `sdk.StringifyEvents` to not flatten events attributes by events type.
-    * This change only affects ABCI message logs, and not the events field.
-* [#14692](https://github.com/cosmos/cosmos-sdk/pull/14692) Improve RPC queries error message when app is at height 0.
-* [#14017](https://github.com/cosmos/cosmos-sdk/pull/14017) Simplify ADR-028 and `address.Module`.
-    * This updates the [ADR-028](https://docs.cosmos.network/main/architecture/adr-028-public-key-addresses) and enhance the `address.Module` API to support module addresses and sub-module addresses in a backward compatible way.
-* (snapshots) [#14608](https://github.com/cosmos/cosmos-sdk/pull/14608/) Deprecate unused structs `SnapshotKVItem` and `SnapshotSchema`.
-* [#15243](https://github.com/cosmos/cosmos-sdk/pull/15243) `LatestBlockResponse` & `BlockByHeightResponse` types' field `sdk_block` was incorrectly cast `proposer_address` bytes to validator operator address, now to consensus address
-* (x/group, x/gov) [#14483](https://github.com/cosmos/cosmos-sdk/pull/14483) Add support for `[]string` and `[]int` in `draft-proposal` prompt.
-* (protobuf) [#14476](https://github.com/cosmos/cosmos-sdk/pull/14476) Clean up protobuf annotations `{accepts,implements}_interface`.
-* (x/gov, x/group) [#14472](https://github.com/cosmos/cosmos-sdk/pull/14472) The recommended metadata format for x/gov and x/group proposals now uses an array of strings (instead of a single string) for the `authors` field.
-* (crypto) [#14460](https://github.com/cosmos/cosmos-sdk/pull/14460) Check the signature returned by a ledger device against the public key in the keyring.
-* [#14356](https://github.com/cosmos/cosmos-sdk/pull/14356) Add `events.GetAttributes` and `event.GetAttribute` methods to simplify the retrieval of an attribute from event(s).
-* (types) [#14332](https://github.com/cosmos/cosmos-sdk/issues/14332) Reduce state export time by 50%.
-* (types) [#14163](https://github.com/cosmos/cosmos-sdk/pull/14163) Refactor `(coins Coins) Validate()` to avoid unnecessary map.
-* [#13881](https://github.com/cosmos/cosmos-sdk/pull/13881) Optimize iteration on nested cached KV stores and other operations in general.
-* (x/gov) [#14347](https://github.com/cosmos/cosmos-sdk/pull/14347) Support `v1.Proposal` message in `v1beta1.Proposal.Content`.
-* [#13882](https://github.com/cosmos/cosmos-sdk/pull/13882) Add tx `encode` and `decode` endpoints to amino tx service.
-  > Note: These endpoints encodes and decodes only amino txs.
-* (config) [#13894](https://github.com/cosmos/cosmos-sdk/pull/13894) Support state streaming configuration in `app.toml` template and default configuration.
-* (x/nft) [#13836](https://github.com/cosmos/cosmos-sdk/pull/13836) Remove the validation for `classID` and `nftID` from the NFT module.
-* [#13789](https://github.com/cosmos/cosmos-sdk/pull/13789) Add tx `encode` and `decode` endpoints to tx service.
-  > Note: These endpoints will only encode and decode proto messages, Amino encoding and decoding is not supported.
-* [#13619](https://github.com/cosmos/cosmos-sdk/pull/13619) Add new function called LogDeferred to report errors in defers. Use the function in x/bank files.
-* (deps) [#13397](https://github.com/cosmos/cosmos-sdk/pull/13397) Bump Go version minimum requirement to `1.19`.
-* [#13070](https://github.com/cosmos/cosmos-sdk/pull/13070) Migrate from `gogo/protobuf` to `cosmos/gogoproto`.
-* [#12995](https://github.com/cosmos/cosmos-sdk/pull/12995) Add `FormatTime` and `ParseTimeString` methods.
-* [#12952](https://github.com/cosmos/cosmos-sdk/pull/12952) Replace keyring module to Cosmos fork.
-* [#12352](https://github.com/cosmos/cosmos-sdk/pull/12352) Move the `RegisterSwaggerAPI` logic into a separate helper function in the server package.
-* [#12876](https://github.com/cosmos/cosmos-sdk/pull/12876) Remove proposer-based rewards.
-* [#12846](https://github.com/cosmos/cosmos-sdk/pull/12846) Remove `RandomizedParams` from the `AppModuleSimulation` interface which is no longer needed.
-* (ci) [#12854](https://github.com/cosmos/cosmos-sdk/pull/12854) Use ghcr.io to host the proto builder image. Update proto builder image to go 1.19
-* (x/bank) [#12706](https://github.com/cosmos/cosmos-sdk/pull/12706) Added the `chain-id` flag to the `AddTxFlagsToCmd` API. There is no longer a need to explicitly register this flag on commands whens `AddTxFlagsToCmd` is already called.
-* [#12717](https://github.com/cosmos/cosmos-sdk/pull/12717) Use injected encoding params in simapp.
-* [#12634](https://github.com/cosmos/cosmos-sdk/pull/12634) Move `sdk.Dec` to math package.
-* [#12187](https://github.com/cosmos/cosmos-sdk/pull/12187) Add batch operation for x/nft module.
-* [#12455](https://github.com/cosmos/cosmos-sdk/pull/12455) Show attempts count in error for signing.
-* [#13101](https://github.com/cosmos/cosmos-sdk/pull/13101) Remove weights from `simapp/params` and `testutil/sims`. They are now in their respective modules.
-* [#12398](https://github.com/cosmos/cosmos-sdk/issues/12398) Refactor all `x` modules to unit-test via mocks and decouple `simapp`.
-* [#13144](https://github.com/cosmos/cosmos-sdk/pull/13144) Add validator distribution info grpc gateway get endpoint.
-* [#13168](https://github.com/cosmos/cosmos-sdk/pull/13168) Migrate tendermintdev/proto-builder to ghcr.io. New image `ghcr.io/cosmos/proto-builder:0.8`
-* [#13178](https://github.com/cosmos/cosmos-sdk/pull/13178) Add `cosmos.msg.v1.service` protobuf annotation to allow tooling to distinguish between Msg and Query services via reflection.
-* [#13236](https://github.com/cosmos/cosmos-sdk/pull/13236) Integrate Filter Logging
-* [#13528](https://github.com/cosmos/cosmos-sdk/pull/13528) Update `ValidateMemoDecorator` to only check memo against `MaxMemoCharacters` param when a memo is present.
-* [#13651](https://github.com/cosmos/cosmos-sdk/pull/13651) Update `server/config/config.GetConfig` function.
-* [#13781](https://github.com/cosmos/cosmos-sdk/pull/13781) Remove `client/keys.KeysCdc`.
-* [#13802](https://github.com/cosmos/cosmos-sdk/pull/13802) Add --output-document flag to the export CLI command to allow writing genesis state to a file.
-* [#13794](https://github.com/cosmos/cosmos-sdk/pull/13794) `types/module.Manager` now supports the
-`cosmossdk.io/core/appmodule.AppModule` API via the new `NewManagerFromMap` constructor.
-* [#14175](https://github.com/cosmos/cosmos-sdk/pull/14175) Add `server.DefaultBaseappOptions(appopts)` function to reduce boiler plate in root.go.
-
-### State Machine Breaking
-
-* (baseapp, x/auth/posthandler) [#13940](https://github.com/cosmos/cosmos-sdk/pull/13940) Update `PostHandler` to receive the `runTx` success boolean.
-* (store) [#14378](https://github.com/cosmos/cosmos-sdk/pull/14378) The `CacheKV` store is thread-safe again, which includes improved iteration and deletion logic. Iteration is on a strictly isolated view now, which is breaking from previous behavior.
-* (x/bank) [#14538](https://github.com/cosmos/cosmos-sdk/pull/14538) Validate denom in bank balances GRPC queries.
-* (x/group) [#14465](https://github.com/cosmos/cosmos-sdk/pull/14465) Add title and summary to proposal struct.
-* (x/gov) [#14390](https://github.com/cosmos/cosmos-sdk/pull/14390) Add title, proposer and summary to proposal struct.
-* (x/group) [#14071](https://github.com/cosmos/cosmos-sdk/pull/14071) Don't re-tally proposal after voting period end if they have been marked as ACCEPTED or REJECTED.
-* (x/group) [#13742](https://github.com/cosmos/cosmos-sdk/pull/13742) Migrate group policy account from module accounts to base account.
-* (x/auth)[#13780](https://github.com/cosmos/cosmos-sdk/pull/13780) `id` (type of int64) in `AccountAddressByID` grpc query is now deprecated, update to account-id(type of uint64) to use `AccountAddressByID`.
-* (codec) [#13307](https://github.com/cosmos/cosmos-sdk/pull/13307) Register all modules' `Msg`s with group's ModuleCdc so that Amino sign bytes are correctly generated.* (x/gov)
-* (codec) [#13196](https://github.com/cosmos/cosmos-sdk/pull/13196) Register all modules' `Msg`s with gov's ModuleCdc so that Amino sign bytes are correctly generated.
-* (group) [#13592](https://github.com/cosmos/cosmos-sdk/pull/13592) Fix group types registration with Amino.
-* (x/distribution) [#12852](https://github.com/cosmos/cosmos-sdk/pull/12852) Deprecate `CommunityPoolSpendProposal`. Please execute a `MsgCommunityPoolSpend` message via the new v1 `x/gov` module instead. This message can be used to directly fund the `x/gov` module account.
-* (x/bank) [#12610](https://github.com/cosmos/cosmos-sdk/pull/12610) `MsgMultiSend` now allows only a single input.
-* (x/bank) [#12630](https://github.com/cosmos/cosmos-sdk/pull/12630) Migrate `x/bank` to self-managed parameters and deprecate its usage of `x/params`.
-* (x/auth) [#12475](https://github.com/cosmos/cosmos-sdk/pull/12475) Migrate `x/auth` to self-managed parameters and deprecate its usage of `x/params`.
-* (x/slashing) [#12399](https://github.com/cosmos/cosmos-sdk/pull/12399) Migrate `x/slashing` to self-managed parameters and deprecate its usage of `x/params`.
-* (x/mint) [#12363](https://github.com/cosmos/cosmos-sdk/pull/12363) Migrate `x/mint` to self-managed parameters and deprecate its usage of `x/params`.
-* (x/distribution) [#12434](https://github.com/cosmos/cosmos-sdk/pull/12434) Migrate `x/distribution` to self-managed parameters and deprecate its usage of `x/params`.
-* (x/crisis) [#12445](https://github.com/cosmos/cosmos-sdk/pull/12445) Migrate `x/crisis` to self-managed parameters and deprecate its usage of `x/params`.
-* (x/gov) [#12631](https://github.com/cosmos/cosmos-sdk/pull/12631) Migrate `x/gov` to self-managed parameters and deprecate its usage of `x/params`.
-* (x/staking) [#12409](https://github.com/cosmos/cosmos-sdk/pull/12409) Migrate `x/staking` to self-managed parameters and deprecate its usage of `x/params`.
-* (x/bank) [#11859](https://github.com/cosmos/cosmos-sdk/pull/11859) Move the SendEnabled information out of the Params and into the state store directly.
-* (x/gov) [#12771](https://github.com/cosmos/cosmos-sdk/pull/12771) Initial deposit requirement for proposals at submission time.
-* (x/staking) [#12967](https://github.com/cosmos/cosmos-sdk/pull/12967) `unbond` now creates only one unbonding delegation entry when multiple unbondings exist at a single height (e.g. through multiple messages in a transaction).
-* (x/auth/vesting) [#13502](https://github.com/cosmos/cosmos-sdk/pull/13502) Add Amino Msg registration for `MsgCreatePeriodicVestingAccount`.
-
-### API Breaking Changes
-
-* Migrate to CometBFT. Follow the migration instructions in the [upgrade guide](./UPGRADING.md#migration-to-cometbft-part-1).
-* (simulation) [#14728](https://github.com/cosmos/cosmos-sdk/pull/14728) Rename the `ParamChanges` field to `LegacyParamChange` and `Contents` to `LegacyProposalContents` in `simulation.SimulationState`. Additionally it adds a `ProposalMsgs` field to `simulation.SimulationState`.
-* (x/gov) [#14782](https://github.com/cosmos/cosmos-sdk/pull/14782) Move the `metadata` argument in `govv1.NewProposal` alongside `title` and `summary`.
-* (x/upgrade) [#14216](https://github.com/cosmos/cosmos-sdk/pull/14216) Change upgrade keeper receiver to upgrade keeper pointers.
-* (x/auth) [#13780](https://github.com/cosmos/cosmos-sdk/pull/13780) Querying with `id` (type of int64) in `AccountAddressByID` grpc query now throws error, use account-id(type of uint64) instead.
-* (store) [#13516](https://github.com/cosmos/cosmos-sdk/pull/13516) Update State Streaming APIs:
-    * Add method `ListenCommit` to `ABCIListener`
-    * Move `ListeningEnabled` and  `AddListener` methods to `CommitMultiStore`
-    * Remove `CacheWrapWithListeners` from `CacheWrap` and `CacheWrapper` interfaces
-    * Remove listening APIs from the caching layer (it should only listen to the `rootmulti.Store`)
-    * Add three new options to file streaming service constructor.
-    * Modify `ABCIListener` such that any error from any method will always halt the app via `panic`
-* (x/auth) [#13877](https://github.com/cosmos/cosmos-sdk/pull/13877) Rename `AccountKeeper`'s `GetNextAccountNumber` to `NextAccountNumber`.
-* (x/evidence) [#13740](https://github.com/cosmos/cosmos-sdk/pull/13740) The `NewQueryEvidenceRequest` function now takes `hash` as a HEX encoded `string`.
-* (server) [#13485](https://github.com/cosmos/cosmos-sdk/pull/13485) The `Application` service now requires the `RegisterNodeService` method to be implemented.
-* [#13437](https://github.com/cosmos/cosmos-sdk/pull/13437) Add a list of modules to export argument in `ExportAppStateAndValidators`.
-* (simapp) [#13402](https://github.com/cosmos/cosmos-sdk/pull/13402) Move simulation flags to `x/simulation/client/cli`.
-* (simapp) [#13402](https://github.com/cosmos/cosmos-sdk/pull/13402) Move simulation helpers functions (`SetupSimulation`, `SimulationOperations`, `CheckExportSimulation`, `PrintStats`, `GetSimulationLog`) to `testutil/sims`.
-* (simapp) [#13402](https://github.com/cosmos/cosmos-sdk/pull/13402) Move `testutil/rest` package to `testutil`.
-* (types) [#13380](https://github.com/cosmos/cosmos-sdk/pull/13380) Remove deprecated `sdk.NewLevelDB`.
-* (simapp) [#13378](https://github.com/cosmos/cosmos-sdk/pull/13378) Move `simapp.App` to `runtime.AppI`.
-* (tx) [#12659](https://github.com/cosmos/cosmos-sdk/pull/12659) Remove broadcast mode `block`.
-* (simapp) [#12747](https://github.com/cosmos/cosmos-sdk/pull/12747) Remove `simapp.MakeTestEncodingConfig`. Please use `moduletestutil.MakeTestEncodingConfig` (`types/module/testutil`) in tests instead.
-* (x/bank) [#12648](https://github.com/cosmos/cosmos-sdk/pull/12648) `NewSendAuthorization` takes a new argument of an optional list of addresses allowed to receive bank assests via authz MsgSend grant. You can pass `nil` for the same behavior as before, i.e. any recipient is allowed.
-* (x/bank) [#12593](https://github.com/cosmos/cosmos-sdk/pull/12593) Add `SpendableCoin` method to `BaseViewKeeper`
-* (x/slashing) [#12581](https://github.com/cosmos/cosmos-sdk/pull/12581) Remove `x/slashing` legacy querier.
-* (types) [#12355](https://github.com/cosmos/cosmos-sdk/pull/12355) Remove the compile-time `types.DBbackend` variable. Removes usage of the same in server/util.go
-* (x/gov) [#12368](https://github.com/cosmos/cosmos-sdk/pull/12369) Gov keeper is now passed by reference instead of copy to make post-construction mutation of Hooks and Proposal Handlers possible at a framework level.
-* (simapp) [#12270](https://github.com/cosmos/cosmos-sdk/pull/12270) Remove `invCheckPeriod uint` attribute from `SimApp` struct as per migration of `x/crisis` to app wiring
-* (simapp) [#12334](https://github.com/cosmos/cosmos-sdk/pull/12334) Move `simapp.ConvertAddrsToValAddrs` and `simapp.CreateTestPubKeys ` to respectively `simtestutil.ConvertAddrsToValAddrs` and `simtestutil.CreateTestPubKeys` (`testutil/sims`)
-* (simapp) [#12312](https://github.com/cosmos/cosmos-sdk/pull/12312) Move `simapp.EmptyAppOptions` to `simtestutil.EmptyAppOptions` (`testutil/sims`)
-* (simapp) [#12312](https://github.com/cosmos/cosmos-sdk/pull/12312) Remove `skipUpgradeHeights map[int64]bool` and `homePath string` from `NewSimApp` constructor as per migration of `x/upgrade` to app-wiring.
-* (testutil) [#12278](https://github.com/cosmos/cosmos-sdk/pull/12278) Move all functions from `simapp/helpers` to `testutil/sims`
-* (testutil) [#12233](https://github.com/cosmos/cosmos-sdk/pull/12233) Move `simapp.TestAddr` to `simtestutil.TestAddr` (`testutil/sims`)
-* (x/staking) [#12102](https://github.com/cosmos/cosmos-sdk/pull/12102) Staking keeper now is passed by reference instead of copy. Keeper's SetHooks no longer returns keeper. It updates the keeper in place instead.
-* (linting) [#12141](https://github.com/cosmos/cosmos-sdk/pull/12141) Fix usability related linting for database. This means removing the infix Prefix from `prefix.NewPrefixWriter` and such so that it is `prefix.NewWriter` and making `db.DBConnection` and such into `db.Connection`
-* (x/distribution) [#12434](https://github.com/cosmos/cosmos-sdk/pull/12434) `x/distribution` module `SetParams` keeper method definition is now updated to return `error`.
-* (x/staking) [#12409](https://github.com/cosmos/cosmos-sdk/pull/12409) `x/staking` module `SetParams` keeper method definition is now updated to return `error`.
-* (x/crisis) [#12445](https://github.com/cosmos/cosmos-sdk/pull/12445) `x/crisis` module `SetConstantFee` keeper method definition is now updated to return `error`.
-* (x/gov) [#12631](https://github.com/cosmos/cosmos-sdk/pull/12631) `x/gov` module refactored to use `Params` as single struct instead of `DepositParams`, `TallyParams` & `VotingParams`.
-* (x/gov) [#12631](https://github.com/cosmos/cosmos-sdk/pull/12631) Migrate `x/gov` to self-managed parameters and deprecate its usage of `x/params`.
-* (x/bank) [#12630](https://github.com/cosmos/cosmos-sdk/pull/12630) `x/bank` module `SetParams` keeper method definition is now updated to return `error`.
-* (x/bank) [#11859](https://github.com/cosmos/cosmos-sdk/pull/11859) Move the SendEnabled information out of the Params and into the state store directly.
-  The information can now be accessed using the BankKeeper.
-  Setting can be done using MsgSetSendEnabled as a governance proposal.
-  A SendEnabled query has been added to both GRPC and CLI.
-* (appModule) Remove `Route`, `QuerierRoute` and `LegacyQuerierHandler` from AppModule Interface.
-* (x/modules) Remove all LegacyQueries and related code from modules
-* (store) [#11825](https://github.com/cosmos/cosmos-sdk/pull/11825) Make extension snapshotter interface safer to use, renamed the util function `WriteExtensionItem` to `WriteExtensionPayload`.
-* (x/genutil)[#12956](https://github.com/cosmos/cosmos-sdk/pull/12956) `genutil.AppModuleBasic` has a new attribute: genesis transaction validation function. The existing validation logic is implemented in `genutiltypes.DefaultMessageValidator`. Use `genutil.NewAppModuleBasic` to create a new genutil Module Basic.
-* (codec) [#12964](https://github.com/cosmos/cosmos-sdk/pull/12964) `ProtoCodec.MarshalInterface` now returns an error when serializing unregistered types and a subsequent `ProtoCodec.UnmarshalInterface` would fail.
-* (x/staking) [#12973](https://github.com/cosmos/cosmos-sdk/pull/12973) Removed `stakingkeeper.RandomValidator`. Use `testutil.RandSliceElem(r, sk.GetAllValidators(ctx))` instead.
-* (x/gov) [#13160](https://github.com/cosmos/cosmos-sdk/pull/13160) Remove custom marshaling of proposl and voteoption.
-* (types) [#13430](https://github.com/cosmos/cosmos-sdk/pull/13430) Remove unused code `ResponseCheckTx` and `ResponseDeliverTx`
-* (store) [#13529](https://github.com/cosmos/cosmos-sdk/pull/13529) Add method `LatestVersion` to `MultiStore` interface, add method `SetQueryMultiStore` to baesapp to support alternative `MultiStore` implementation for query service.
-* (pruning) [#13609](https://github.com/cosmos/cosmos-sdk/pull/13609) Move pruning package to be under store package
-* [#13794](https://github.com/cosmos/cosmos-sdk/pull/13794) Most methods on `types/module.AppModule` have been moved to
-extension interfaces. `module.Manager.Modules` is now of type `map[string]interface{}` to support in parallel the new
-`cosmossdk.io/core/appmodule.AppModule` API.
-
-### CLI Breaking Changes
-
-* (genesis) [#14149](https://github.com/cosmos/cosmos-sdk/pull/14149) Add `simd genesis` command, which contains all genesis-related sub-commands.
-* (x/genutil) [#13535](https://github.com/cosmos/cosmos-sdk/pull/13535) Replace in `simd init`, the `--staking-bond-denom` flag with `--default-denom` which is used for all default denomination in the genesis, instead of only staking.
-
-### Bug Fixes
-
-* (x/auth/vesting) [#15373](https://github.com/cosmos/cosmos-sdk/pull/15373) Add extra checks when creating a periodic vesting account.
-* (x/auth) [#13838](https://github.com/cosmos/cosmos-sdk/pull/13838) Fix calling `String()` and `MarshalYAML` panics when pubkey is set on a `BaseAccount``.
-* (x/evidence) [#13740](https://github.com/cosmos/cosmos-sdk/pull/13740) Fix evidence query API to decode the hash properly.
-* (bank) [#13691](https://github.com/cosmos/cosmos-sdk/issues/13691) Fix unhandled error for vesting account transfers, when total vesting amount exceeds total balance.
-* [#13553](https://github.com/cosmos/cosmos-sdk/pull/13553) Ensure all parameter validation for decimal types handles nil decimal values.
-* [#13145](https://github.com/cosmos/cosmos-sdk/pull/13145) Fix panic when calling `String()` to a Record struct type.
-* [#13116](https://github.com/cosmos/cosmos-sdk/pull/13116) Fix a dead-lock in the `Group-TotalWeight` `x/group` invariant.
-* (types) [#12154](https://github.com/cosmos/cosmos-sdk/pull/12154) Add `baseAccountGetter` to avoid invalid account error when create vesting account.
-* (x/staking) [#12303](https://github.com/cosmos/cosmos-sdk/pull/12303) Use bytes instead of string comparison in delete validator queue
-* (store/rootmulti) [#12487](https://github.com/cosmos/cosmos-sdk/pull/12487) Fix non-deterministic map iteration.
-* (sdk/dec_coins) [#12903](https://github.com/cosmos/cosmos-sdk/pull/12903) Fix nil `DecCoin` creation when converting `Coins` to `DecCoins`
-* (store) [#12945](https://github.com/cosmos/cosmos-sdk/pull/12945) Fix nil end semantics in store/cachekv/iterator when iterating a dirty cache.
-* (x/gov) [#13051](https://github.com/cosmos/cosmos-sdk/pull/13051) In SubmitPropsal, when a legacy msg fails it's handler call, wrap the error as ErrInvalidProposalContent (instead of ErrNoProposalHandlerExists).
-* (snapshot) [#13400](https://github.com/cosmos/cosmos-sdk/pull/13400) Fix snapshot checksum issue in golang 1.19.
-* (server) [#13778](https://github.com/cosmos/cosmos-sdk/pull/13778) Set Cosmos SDK default endpoints to localhost to avoid unknown exposure of endpoints.
-* (x/auth) [#13877](https://github.com/cosmos/cosmos-sdk/pull/13877) Handle missing account numbers during `InitGenesis`.
-* (x/gov) [#13918](https://github.com/cosmos/cosmos-sdk/pull/13918) Propagate message errors when executing a proposal.
-
-### Deprecated
-
-* (x/evidence) [#13740](https://github.com/cosmos/cosmos-sdk/pull/13740) The `evidence_hash` field of `QueryEvidenceRequest` has been deprecated and now contains a new field `hash` with type `string`.
-* (x/bank) [#11859](https://github.com/cosmos/cosmos-sdk/pull/11859) The Params.SendEnabled field is deprecated and unusable.
-  The information can now be accessed using the BankKeeper.
-  Setting can be done using MsgSetSendEnabled as a governance proposal.
-  A SendEnabled query has been added to both GRPC and CLI.
-
-## [v0.46.16](https://github.com/cosmos/cosmos-sdk/releases/tag/v0.46.16) - 2023-11-07
-
-EOL notice. This is the last release of the `v0.46.x` line. Per this version, the v0.46.x line reached its end-of-life.
-
-### Bug Fixes
-
-* (server) [#18254](https://github.com/cosmos/cosmos-sdk/pull/18254) Don't hardcode gRPC address to localhost.
-
-## [v0.46.15](https://github.com/cosmos/cosmos-sdk/releases/tag/v0.46.14) - 2023-08-21
-
-### Improvements
-
-* (x/gov) [#17387](https://github.com/cosmos/cosmos-sdk/pull/17387) Add `MsgSubmitProposal` `SetMsgs` method.
-* (x/gov) [#17354](https://github.com/cosmos/cosmos-sdk/issues/17354) Emit `VoterAddr` in `proposal_vote` event.
-* (x/genutil) [#17296](https://github.com/cosmos/cosmos-sdk/pull/17296) Add `MigrateHandler` to allow reuse migrate genesis related function.
-    * In v0.46, v0.47 this function is additive to the `genesis migrate` command. However in v0.50+, adding custom migrations to the `genesis migrate` command is directly possible.
-
-## Bug Fixes
-
-* (server) [#17181](https://github.com/cosmos/cosmos-sdk/pull/17181) Fix `db_backend` lookup fallback from `config.toml`.
-
-## [v0.46.14](https://github.com/cosmos/cosmos-sdk/releases/tag/v0.46.14) - 2023-07-17
-
-### Features
-
-* (sims) [#16656](https://github.com/cosmos/cosmos-sdk/pull/16656) Add custom max gas for block for sim config with unlimited as default.
-
-### Improvements
-
-* (cli) [#16856](https://github.com/cosmos/cosmos-sdk/pull/16856) Improve `simd prune` UX by using the app default home directory and set pruning method as first variable argument (defaults to default). `pruning.PruningCmd` rest unchanged for API compatibility, use `pruning.Cmd` instead.
-* (deps) [#16553](https://github.com/cosmos/cosmos-sdk/pull/16553) Bump CometBFT to [v0.34.29](https://github.com/cometbft/cometbft/blob/v0.34.29/CHANGELOG.md#v03429).
-
-### Bug Fixes
-
-* (x/auth) [#16994](https://github.com/cosmos/cosmos-sdk/pull/16994) Fix regression where querying transactions events with `<=` or `>=` would not work.
-* (x/auth) [#16554](https://github.com/cosmos/cosmos-sdk/pull/16554) `ModuleAccount.Validate` now reports a nil `.BaseAccount` instead of panicking.
-* [#16588](https://github.com/cosmos/cosmos-sdk/pull/16588) Propagate snapshotter failures to the caller, (it would create an empty snapshot silently before).
-* (types) [#15433](https://github.com/cosmos/cosmos-sdk/pull/15433) Allow disabling of account address caches (for printing bech32 account addresses).
-
-## [v0.46.13](https://github.com/cosmos/cosmos-sdk/releases/tag/v0.46.13) - 2023-06-08
-
-### Features
-
-* (snapshots) [#16060](https://github.com/cosmos/cosmos-sdk/pull/16060) Support saving and restoring snapshot locally.
-* (baseapp) [#16290](https://github.com/cosmos/cosmos-sdk/pull/16290) Add circuit breaker setter in baseapp.
-* (x/group) [#16191](https://github.com/cosmos/cosmos-sdk/pull/16191) Add EventProposalPruned event to group module whenever a proposal is pruned.
-
-### Improvements
-
-* (deps) [#15973](https://github.com/cosmos/cosmos-sdk/pull/15973) Bump CometBFT to [v0.34.28](https://github.com/cometbft/cometbft/blob/v0.34.28/CHANGELOG.md#v03428).
-* (store) [#15683](https://github.com/cosmos/cosmos-sdk/pull/15683) `rootmulti.Store.CacheMultiStoreWithVersion` now can handle loading archival states that don't persist any of the module stores the current state has.
-* (simapp) [#15903](https://github.com/cosmos/cosmos-sdk/pull/15903) Add `AppStateFnWithExtendedCbs` with moduleStateCb callback function to allow access moduleState. Note, this function is present in `simtestutil` from `v0.47.2+`.
-* (gov) [#15979](https://github.com/cosmos/cosmos-sdk/pull/15979) Improve gov error message when failing to convert v1 proposal to v1beta1.
-* (server) [#16061](https://github.com/cosmos/cosmos-sdk/pull/16061) Add Comet bootstrap command.
-* (store) [#16067](https://github.com/cosmos/cosmos-sdk/pull/16067) Add local snapshots management commands.
-* (baseapp) [#16193](https://github.com/cosmos/cosmos-sdk/pull/16193) Add `Close` method to `BaseApp` for custom app to cleanup resource in graceful shutdown.
-
-### Bug Fixes
-
-* Fix [barberry](https://forum.cosmos.network/t/cosmos-sdk-security-advisory-barberry/10825) security vulnerability.
-* (cli) [#16312](https://github.com/cosmos/cosmos-sdk/pull/16312) Allow any addresses in `client.ValidatePromptAddress`.
-* (store/iavl) [#15717](https://github.com/cosmos/cosmos-sdk/pull/15717) Upstream error on empty version (this change was present on all version but v0.46).
-
-## [v0.46.12](https://github.com/cosmos/cosmos-sdk/releases/tag/v0.46.12) - 2023-04-04
-
-### Features
-
-* (x/groups) [#14879](https://github.com/cosmos/cosmos-sdk/pull/14879) Add `Query/Groups` query to get all the groups.
-
-### Improvements
-
-* (simapp) [#15305](https://github.com/cosmos/cosmos-sdk/pull/15305) Add `AppStateFnWithExtendedCb` with callback function to extend rawState and `AppStateRandomizedFnWithState` with extra genesisState argument which is the genesis state of the app.
-* (x/distribution) [#15462](https://github.com/cosmos/cosmos-sdk/pull/15462) Add delegator address to the event for withdrawing delegation rewards.
-* [#14019](https://github.com/cosmos/cosmos-sdk/issues/14019) Remove the interface casting to allow other implementations of a `CommitMultiStore`.
-
-## [v0.46.11](https://github.com/cosmos/cosmos-sdk/releases/tag/v0.46.11) - 2023-03-03
-
-### Improvements
-
-* (deps) Migrate to [CometBFT](https://github.com/cometbft/cometbft). Follow the instructions in the [release notes](./RELEASE_NOTES.md).
-* (store) [#15152](https://github.com/cosmos/cosmos-sdk/pull/15152) Remove unmaintained and experimental `store/v2alpha1`.
-* (store) [#14410](https://github.com/cosmos/cosmos-sdk/pull/14410) `rootmulti.Store.loadVersion` has validation to check if all the module stores' height is correct, it will error if any module store has incorrect height.
-
-### Bug Fixes
-
-* [#15243](https://github.com/cosmos/cosmos-sdk/pull/15243) `LatestBlockResponse` & `BlockByHeightResponse` types' field `sdk_block` was incorrectly cast `proposer_address` bytes to validator operator address, now to consensus address.
-
-## [v0.46.10](https://github.com/cosmos/cosmos-sdk/releases/tag/v0.46.10) - 2023-02-16
-
-### Improvements
-
-* (cli) [#14953](https://github.com/cosmos/cosmos-sdk/pull/14953) Enable profiling block replay during abci handshake with `--cpu-profile`.
-
-## [v0.46.9](https://github.com/cosmos/cosmos-sdk/releases/tag/v0.46.9) - 2023-02-07
-
-### Improvements
-
-* (store/cache) [#13881](https://github.com/cosmos/cosmos-sdk/pull/13881) Optimize iteration on nested cached KV stores and other operations in general.
-* (deps) [#14846](https://github.com/cosmos/cosmos-sdk/pull/14846) Bump btcd.
-* (deps) Bump Tendermint version to [v0.34.26](https://github.com/informalsystems/tendermint/releases/tag/v0.34.26).
-* (store/cache) [#14189](https://github.com/cosmos/cosmos-sdk/pull/14189) Add config `iavl-lazy-loading` to enable lazy loading of iavl store, to improve start up time of archive nodes, add method `SetLazyLoading` to `CommitMultiStore` interface.
-    * A new field has been added to the app.toml. This allows nodes with larger databases to startup quicker
-
-    ```toml
-    # IAVLLazyLoading enable/disable the lazy loading of iavl store.
-    # Default is false.
-    iavl-lazy-loading = ""
-  ```
-
-### Bug Fixes
-
-* (cli) [#14919](https://github.com/cosmos/cosmos-sdk/pull/#14919) Fix never assigned error when write validators.
-* (store) [#14798](https://github.com/cosmos/cosmos-sdk/pull/14798) Copy btree to avoid the problem of modify while iteration.
-* (cli) [#14799](https://github.com/cosmos/cosmos-sdk/pull/14799) Fix Evidence CLI query flag parsing (backport #13458)
-
-## [v0.46.8](https://github.com/cosmos/cosmos-sdk/releases/tag/v0.46.8) - 2023-01-23
-
-### Improvements
-
-* (store/cache) [#13881](https://github.com/cosmos/cosmos-sdk/pull/13881) Optimize iteration on nested cached KV stores and other operations in general.
-* (x/gov) [#14347](https://github.com/cosmos/cosmos-sdk/pull/14347) Support `v1.Proposal` message in `v1beta1.Proposal.Content`.
-* (deps) Use Informal System fork of Tendermint version to [v0.34.24](https://github.com/informalsystems/tendermint/releases/tag/v0.34.24).
-
-### Bug Fixes
-
-* (x/group) [#14526](https://github.com/cosmos/cosmos-sdk/pull/14526) Fix wrong address set in `EventUpdateGroupPolicy`.
-* (ante) [#14448](https://github.com/cosmos/cosmos-sdk/pull/14448) Return anteEvents when postHandler fail.
-
-### API Breaking Changes
-
-* (x/gov) [#14422](https://github.com/cosmos/cosmos-sdk/pull/14422) Remove `Migrate_V046_6_To_V046_7` function which shouldn't be used for chains which already migrated to 0.46.
-
-## [v0.46.7](https://github.com/cosmos/cosmos-sdk/releases/tag/v0.46.7) - 2022-12-13
-
-### Features
-
-* (client) [#14051](https://github.com/cosmos/cosmos-sdk/pull/14051) Add `--grpc` client option.
-
-### Improvements
-
-* (deps) Bump Tendermint version to [v0.34.24](https://github.com/tendermint/tendermint/releases/tag/v0.34.24).
-* [#13651](https://github.com/cosmos/cosmos-sdk/pull/13651) Update `server/config/config.GetConfig` function.
-* [#14175](https://github.com/cosmos/cosmos-sdk/pull/14175) Add `server.DefaultBaseappOptions(appopts)` function to reduce boiler plate in root.go.
-
-### State Machine Breaking
-
-* (x/gov) [#14214](https://github.com/cosmos/cosmos-sdk/pull/14214) Fix gov v0.46 migration to v1 votes.
-    * Also provide a helper function `govv046.Migrate_V0466_To_V0467` for migrating a chain already on v0.46 with versions <=v0.46.6 to the latest v0.46.7 correct state.
-* (x/group) [#14071](https://github.com/cosmos/cosmos-sdk/pull/14071) Don't re-tally proposal after voting period end if they have been marked as ACCEPTED or REJECTED.
-
-### API Breaking Changes
-
-* (store) [#13516](https://github.com/cosmos/cosmos-sdk/pull/13516) Update State Streaming APIs:
-    * Add method `ListenCommit` to `ABCIListener`
-    * Move `ListeningEnabled` and  `AddListener` methods to `CommitMultiStore`
-    * Remove `CacheWrapWithListeners` from `CacheWrap` and `CacheWrapper` interfaces
-    * Remove listening APIs from the caching layer (it should only listen to the `rootmulti.Store`)
-    * Add three new options to file streaming service constructor.
-    * Modify `ABCIListener` such that any error from any method will always halt the app via `panic`
-* (store) [#13529](https://github.com/cosmos/cosmos-sdk/pull/13529) Add method `LatestVersion` to `MultiStore` interface, add method `SetQueryMultiStore` to baesapp to support alternative `MultiStore` implementation for query service.
-
-### Bug Fixes
-
-* (baseapp) [#13983](https://github.com/cosmos/cosmos-sdk/pull/13983) Don't emit duplicate ante-handler events when a post-handler is defined.
-* (baseapp) [#14049](https://github.com/cosmos/cosmos-sdk/pull/14049) Fix state sync when interval is zero.
-* (store) [#13516](https://github.com/cosmos/cosmos-sdk/pull/13516) Fix state listener that was observing writes at wrong time.
-
-## [v0.46.6](https://github.com/cosmos/cosmos-sdk/releases/tag/v0.46.6) - 2022-11-18
-
-### Improvements
-
-* (config) [#13894](https://github.com/cosmos/cosmos-sdk/pull/13894) Support state streaming configuration in `app.toml` template and default configuration.
-
-### Bug Fixes
-
-* (x/gov) [#13918](https://github.com/cosmos/cosmos-sdk/pull/13918) Fix propagation of message errors when executing a proposal.
-
-## [v0.46.5](https://github.com/cosmos/cosmos-sdk/releases/tag/v0.46.5) - 2022-11-17
-
-### Features
-
-* (x/bank) [#13891](https://github.com/cosmos/cosmos-sdk/pull/13891) Provide a helper function `Migrate_V0464_To_V0465` for migrating a chain **already on v0.46 with versions <=v0.46.4** to the latest v0.46.5 correct state.
-
-### Improvements
-
-* [#13826](https://github.com/cosmos/cosmos-sdk/pull/13826) Support custom `GasConfig` configuration for applications.
-* (deps) Bump Tendermint version to [v0.34.23](https://github.com/tendermint/tendermint/releases/tag/v0.34.23).
-
-### State Machine Breaking
-
-* (x/group) [#13876](https://github.com/cosmos/cosmos-sdk/pull/13876) Fix group MinExecutionPeriod that is checked on execution now, instead of voting period end.
-
-### API Breaking Changes
-
-* (x/group) [#13876](https://github.com/cosmos/cosmos-sdk/pull/13876) Add `GetMinExecutionPeriod` method on DecisionPolicy interface.
-
-### Bug Fixes
-
-* (x/group) [#13869](https://github.com/cosmos/cosmos-sdk/pull/13869) Group members weight must be positive and a finite number.
-* (x/bank) [#13821](https://github.com/cosmos/cosmos-sdk/pull/13821) Fix bank store migration of coin metadata.
-* (x/group) [#13808](https://github.com/cosmos/cosmos-sdk/pull/13808) Fix propagation of message events to the current context in `EndBlocker`.
-* (x/gov) [#13728](https://github.com/cosmos/cosmos-sdk/pull/13728) Fix propagation of message events to the current context in `EndBlocker`.
-* (store) [#13803](https://github.com/cosmos/cosmos-sdk/pull/13803) Add an error log if IAVL set operation failed.
-* [#13861](https://github.com/cosmos/cosmos-sdk/pull/13861) Allow `_` characters in tx event queries, i.e. `GetTxsEvent`.
-
-## [v0.46.4](https://github.com/cosmos/cosmos-sdk/releases/tag/v0.46.4) - 2022-11-01
-
-### Features
-
-* (x/auth) [#13612](https://github.com/cosmos/cosmos-sdk/pull/13612) Add `Query/ModuleAccountByName` endpoint for accessing the module account info by module name.
-
-### Improvements
-
-* (deps) Bump IAVL version to [v0.19.4](https://github.com/cosmos/iavl/releases/tag/v0.19.4).
-
-### Bug Fixes
-
-* (x/auth/tx) [#12474](https://github.com/cosmos/cosmos-sdk/pull/12474) Remove condition in GetTxsEvent that disallowed multiple equal signs, which would break event queries with base64 strings (i.e. query by signature).
-* (store) [#13530](https://github.com/cosmos/cosmos-sdk/pull/13530) Fix app-hash mismatch if upgrade migration commit is interrupted.
-
-### CLI Breaking Changes
-
-* [#13656](https://github.com/cosmos/cosmos-sdk/pull/13659) Rename `server.FlagIAVLFastNode` to `server.FlagDisableIAVLFastNode` for clarity.
-
-### API Breaking Changes
-
-* (context) [#13063](https://github.com/cosmos/cosmos-sdk/pull/13063) Update `Context#CacheContext` to automatically emit all events on the parent context's `EventManager`.
-
-## [v0.46.3](https://github.com/cosmos/cosmos-sdk/releases/tag/v0.46.3) - 2022-10-20
-
-ATTENTION:
-
-This is a security release for the [Dragonberry security advisory](https://forum.cosmos.network/t/ibc-security-advisory-dragonberry/7702).
-
-All users should upgrade immediately.
-
-Users *must* add a replace directive in their go.mod for the new `ics23` package in the SDK:
-
-```go
-replace github.com/confio/ics23/go => github.com/cosmos/cosmos-sdk/ics23/go v0.8.0
-```
-
-### Features
-
-* [#13435](https://github.com/cosmos/cosmos-sdk/pull/13435) Extend error context when a simulation fails.
-* (grpc) [#13485](https://github.com/cosmos/cosmos-sdk/pull/13485) Implement a new gRPC query, `/cosmos/base/node/v1beta1/config`, which provides operator configuration.
-* (cli) [#13147](https://github.com/cosmos/cosmos-sdk/pull/13147) Add the `--append` flag to the `sign-batch` CLI cmd to combine the messages and sign those txs which are created with `--generate-only`.
-* (cli) [#13454](https://github.com/cosmos/cosmos-sdk/pull/13454) `sign-batch` CLI can now read multiple transaction files.
-
-### Improvements
-
-* [#13586](https://github.com/cosmos/cosmos-sdk/pull/13586) Bump Tendermint to `v0.34.22`.
-* (auth) [#13460](https://github.com/cosmos/cosmos-sdk/pull/13460) The `q auth address-by-id` CLI command has been renamed to `q auth address-by-acc-num` to be more explicit. However, the old `address-by-id` version is still kept as an alias, for backwards compatibility.
-* [#13433](https://github.com/cosmos/cosmos-sdk/pull/13433) Remove dead code in cacheMergeIterator `Domain()`.
-
-### Bug Fixes
-
-* Implement dragonberry security patch.
-    * For applying the patch please refer to the [RELEASE NOTES](https://github.com/cosmos/cosmos-sdk/releases/tag/v0.46.3)
-* (store) [#13459](https://github.com/cosmos/cosmos-sdk/pull/13459) Don't let state listener observe the uncommitted writes.
-* [#12548](https://github.com/cosmos/cosmos-sdk/pull/12548) Prevent signing from wrong key while using multisig.
-
-### API Breaking Changes
-
-* (server) [#13485](https://github.com/cosmos/cosmos-sdk/pull/13485) The `Application` service now requires the `RegisterNodeService` method to be implemented.
-
-## [v0.46.2](https://github.com/cosmos/cosmos-sdk/releases/tag/v0.46.2) - 2022-10-03
-
-### API Breaking Changes
-
-* (cli) [#13089](https://github.com/cosmos/cosmos-sdk/pull/13089) Fix rollback command don't actually delete multistore versions, added method `RollbackToVersion` to interface `CommitMultiStore` and added method `CommitMultiStore` to `Application` interface.
-* (cli) [#13089](https://github.com/cosmos/cosmos-sdk/pull/13089) `NewRollbackCmd` now takes an `appCreator types.AppCreator`.
-
-### Features
-
-* (cli) [#13207](https://github.com/cosmos/cosmos-sdk/pull/13207) Reduce user's password prompts when calling keyring `List()` function.
-* (cli) [#13353](https://github.com/cosmos/cosmos-sdk/pull/13353) Add `tx group draft-proposal` command for generating group proposal JSONs (skeleton).
-* (cli) [#13304](https://github.com/cosmos/cosmos-sdk/pull/13304) Add `tx gov draft-proposal` command for generating proposal JSONs (skeleton).
-* (x/authz) [#13047](https://github.com/cosmos/cosmos-sdk/pull/13047) Add a GetAuthorization function to the keeper.
-* (cli) [#12742](https://github.com/cosmos/cosmos-sdk/pull/12742) Add the `prune` CLI cmd to manually prune app store history versions based on the pruning options.
-
-### Improvements
-
-* [#13323](https://github.com/cosmos/cosmos-sdk/pull/13323) Ensure `withdraw_rewards` rewards are emitted from all actions that result in rewards being withdrawn.
-* [#13233](https://github.com/cosmos/cosmos-sdk/pull/13233) Add `--append` to `add-genesis-account` sub-command to append new tokens after an account is already created.
-* (x/group) [#13214](https://github.com/cosmos/cosmos-sdk/pull/13214) Add `withdraw-proposal` command to group module's CLI transaction commands.
-* (x/auth) [#13048](https://github.com/cosmos/cosmos-sdk/pull/13048) Add handling of AccountNumberStoreKeyPrefix to the simulation decoder.
-* (simapp) [#13107](https://github.com/cosmos/cosmos-sdk/pull/13107) Call `SetIAVLCacheSize` with the configured value in simapp.
-* [#13301](https://github.com/cosmos/cosmos-sdk/pull/13301) Keep the balance query endpoint compatible with legacy blocks
-* [#13321](https://github.com/cosmos/cosmos-sdk/pull/13321) Add flag to disable fast node migration and usage.
-
-### Bug Fixes
-
-* (types) [#13265](https://github.com/cosmos/cosmos-sdk/pull/13265) Correctly coalesce coins even with repeated denominations & simplify logic.
-* (x/auth) [#13200](https://github.com/cosmos/cosmos-sdk/pull/13200) Fix wrong sequences in `sign-batch`.
-* (export) [#13029](https://github.com/cosmos/cosmos-sdk/pull/13029) Fix exporting the blockParams regression.
-* [#13046](https://github.com/cosmos/cosmos-sdk/pull/13046) Fix missing return statement in BaseApp.Query.
-* (store) [#13336](https://github.com/cosmos/cosmos-sdk/pull/13334) Call streaming listeners for deliver tx event, it was removed accidentally.
-* (grpc) [#13417](https://github.com/cosmos/cosmos-sdk/pull/13417) fix grpc query panic that could crash the node (backport #13352).
-* (grpc) [#13418](https://github.com/cosmos/cosmos-sdk/pull/13418) Add close for grpc only mode.
-
-## [v0.46.1](https://github.com/cosmos/cosmos-sdk/releases/tag/v0.46.1) - 2022-08-24
-
-### Improvements
-
-* [#12953](https://github.com/cosmos/cosmos-sdk/pull/12953) Change the default priority mechanism to be based on gas price.
-* [#12981](https://github.com/cosmos/cosmos-sdk/pull/12981) Return proper error when parsing telemetry configuration.
-* [#12969](https://github.com/cosmos/cosmos-sdk/pull/12969) Bump Tendermint to `v0.34.21` and IAVL to `v0.19.1`.
-* [#12885](https://github.com/cosmos/cosmos-sdk/pull/12885) Amortize cost of processing cache KV store.
-* (events) [#12850](https://github.com/cosmos/cosmos-sdk/pull/12850) Add a new `fee_payer` attribute to the `tx` event that is emitted from the `DeductFeeDecorator` AnteHandler decorator.
-* (x/params) [#12615](https://github.com/cosmos/cosmos-sdk/pull/12615) Add `GetParamSetIfExists` function to params `Subspace` to prevent panics on breaking changes.
-* (x/bank) [#12674](https://github.com/cosmos/cosmos-sdk/pull/12674) Add convenience function `CreatePrefixedAccountStoreKey()` to construct key to access account's balance for a given denom.
-* [#12877](https://github.com/cosmos/cosmos-sdk/pull/12877) Bumped cosmossdk.io/math to v1.0.0-beta.3
-* [#12693](https://github.com/cosmos/cosmos-sdk/pull/12693) Make sure the order of each node is consistent when emitting proto events.
-
-### Bug Fixes
-
-* (x/group) [#12888](https://github.com/cosmos/cosmos-sdk/pull/12888) Fix event propagation to the current context of `x/group` message execution `[]sdk.Result`.
-* (x/upgrade) [#12906](https://github.com/cosmos/cosmos-sdk/pull/12906) Fix upgrade failure by moving downgrade verification logic after store migration.
-
-## [v0.46.0](https://github.com/cosmos/cosmos-sdk/releases/tag/v0.46.0) - 2022-07-26
-
-### Features
-
-* (types) [#11985](https://github.com/cosmos/cosmos-sdk/pull/11985) Add a `Priority` field on `sdk.Context`, which represents the CheckTx priority field. It is only used during CheckTx.
-* (gRPC) [#11889](https://github.com/cosmos/cosmos-sdk/pull/11889) Support custom read and write gRPC options in `app.toml`. See `max-recv-msg-size` and `max-send-msg-size` respectively.
-* (cli) [#11738](https://github.com/cosmos/cosmos-sdk/pull/11738) Add `tx auth multi-sign` as alias of `tx auth multisign` for consistency with `multi-send`.
-* (cli) [#11738](https://github.com/cosmos/cosmos-sdk/pull/11738) Add `tx bank multi-send` command for bulk send of coins to multiple accounts.
-* (grpc) [#11642](https://github.com/cosmos/cosmos-sdk/pull/11642) Implement `ABCIQuery` in the Tendermint gRPC service, which proxies ABCI `Query` requests directly to the application.
-* (x/upgrade) [#11551](https://github.com/cosmos/cosmos-sdk/pull/11551) Update `ScheduleUpgrade` for chains to schedule an automated upgrade on `BeginBlock` without having to go though governance.
-* (tx) [#11533](https://github.com/cosmos/cosmos-sdk/pull/11533) Register [`EIP191`](https://eips.ethereum.org/EIPS/eip-191) as an available `SignMode` for chains to use.
-* (x/genutil) [#11500](https://github.com/cosmos/cosmos-sdk/pull/11500) Fix GenTx validation and adjust error messages
-* [#11430](https://github.com/cosmos/cosmos-sdk/pull/11430) Introduce a new `grpc-only` flag, such that when enabled, will start the node in a query-only mode. Note, gRPC MUST be enabled with this flag.
-* (x/bank) [#11417](https://github.com/cosmos/cosmos-sdk/pull/11417) Introduce a new `SpendableBalances` gRPC query that retrieves an account's total (paginated) spendable balances.
-* [#11441](https://github.com/cosmos/cosmos-sdk/pull/11441) Added a new method, `IsLTE`, for `types.Coin`. This method is used to check if a `types.Coin` is less than or equal to another `types.Coin`.
-* (x/upgrade) [#11116](https://github.com/cosmos/cosmos-sdk/pull/11116) `MsgSoftwareUpgrade` and `MsgCancelUpgrade` have been added to support v1beta2 msgs-based gov proposals.
-* [#10977](https://github.com/cosmos/cosmos-sdk/pull/10977) Now every cosmos message protobuf definition must be extended with a `cosmos.msg.v1.signer` option to signal the signer fields in a language agnostic way.
-* [#10710](https://github.com/cosmos/cosmos-sdk/pull/10710) Chain-id shouldn't be required for creating a transaction with both --generate-only and --offline flags.
-* [#10703](https://github.com/cosmos/cosmos-sdk/pull/10703) Create a new grantee account, if the grantee of an authorization does not exist.
-* [#10592](https://github.com/cosmos/cosmos-sdk/pull/10592) Add a `DecApproxEq` function that checks to see if `|d1 - d2| < tol` for some Dec `d1, d2, tol`.
-* [#9933](https://github.com/cosmos/cosmos-sdk/pull/9933) Introduces the notion of a Cosmos "Scalar" type, which would just be simple aliases that give human-understandable meaning to the underlying type, both in Go code and in Proto definitions.
-* [#9884](https://github.com/cosmos/cosmos-sdk/pull/9884) Provide a new gRPC query handler, `/cosmos/params/v1beta1/subspaces`, that allows the ability to query for all registered subspaces and their respective keys.
-* [#9776](https://github.com/cosmos/cosmos-sdk/pull/9776) Add flag `staking-bond-denom` to specify the staking bond denomination value when initializing a new chain.
-* [#9533](https://github.com/cosmos/cosmos-sdk/pull/9533) Added a new gRPC method, `DenomOwners`, in `x/bank` to query for all account holders of a specific denomination.
-* (bank) [#9618](https://github.com/cosmos/cosmos-sdk/pull/9618) Update bank.Metadata: add URI and URIHash attributes.
-* (store) [#8664](https://github.com/cosmos/cosmos-sdk/pull/8664) Implementation of ADR-038 file StreamingService
-* [#9837](https://github.com/cosmos/cosmos-sdk/issues/9837) `--generate-only` flag can be used with a keyname from the keyring.
-* [#10326](https://github.com/cosmos/cosmos-sdk/pull/10326) `x/authz` add all grants by granter query.
-* [#10944](https://github.com/cosmos/cosmos-sdk/pull/10944) `x/authz` add all grants by grantee query
-* [#10348](https://github.com/cosmos/cosmos-sdk/pull/10348) Add `fee.{payer,granter}` and `tip` fields to StdSignDoc for signing tipped transactions.
-* [#10208](https://github.com/cosmos/cosmos-sdk/pull/10208) Add `TipsTxMiddleware` for transferring tips.
-* [#10379](https://github.com/cosmos/cosmos-sdk/pull/10379) Add validation to `x/upgrade` CLI `software-upgrade` command `--plan-info` value.
-* [#10507](https://github.com/cosmos/cosmos-sdk/pull/10507) Add antehandler for tx priority.
-* [#10311](https://github.com/cosmos/cosmos-sdk/pull/10311) Adds cli to use tips transactions. It adds an `--aux` flag to all CLI tx commands to generate the aux signer data (with optional tip), and a new `tx aux-to-fee` subcommand to let the fee payer gather aux signer data and broadcast the tx
-* [#11019](https://github.com/cosmos/cosmos-sdk/pull/11019) Add `MsgCreatePermanentLockedAccount` and CLI method for creating permanent locked account
-* [#10947](https://github.com/cosmos/cosmos-sdk/pull/10947) Add `AllowancesByGranter` query to the feegrant module
-* [#10407](https://github.com/cosmos/cosmos-sdk/pull/10407) Add validation to `x/upgrade` module's `BeginBlock` to check accidental binary downgrades
-* (gov) [#11036](https://github.com/cosmos/cosmos-sdk/pull/11036) Add in-place migrations for 0.43->0.46. Add a `migrate v0.46` CLI command for v0.43->0.46 JSON genesis migration.
-* [#11006](https://github.com/cosmos/cosmos-sdk/pull/11006) Add `debug pubkey-raw` command to allow inspecting of pubkeys in legacy bech32 format
-* (x/authz) [#10714](https://github.com/cosmos/cosmos-sdk/pull/10714) Add support for pruning expired authorizations
-* [#11179](https://github.com/cosmos/cosmos-sdk/pull/11179) Add state rollback command.
-* [#11234](https://github.com/cosmos/cosmos-sdk/pull/11234) Add `GRPCClient` field to Client Context. If `GRPCClient` field is set to nil, the `Invoke` method would use ABCI query, otherwise use gprc.
-* (authz)[#11060](https://github.com/cosmos/cosmos-sdk/pull/11060) Support grant with no expire time.
-* (rosetta) [#11590](https://github.com/cosmos/cosmos-sdk/pull/11590) Add fee suggestion for rosetta and enable offline mode. Also force set events about Fees to Success to pass reconciliation test.
-* (types) [#11959](https://github.com/cosmos/cosmos-sdk/pull/11959) Added `sdk.Coins.Find` helper method to find a coin by denom.
-* (upgrade) [#12603](https://github.com/cosmos/cosmos-sdk/pull/12603) feat: Move AppModule.BeginBlock and AppModule.EndBlock to extension interfaces
-* (telemetry) [#12405](https://github.com/cosmos/cosmos-sdk/pull/12405) Add *query* calls metric to telemetry.
-* (query) [#12253](https://github.com/cosmos/cosmos-sdk/pull/12253) Add `GenericFilteredPaginate` to the `query` package to improve UX.
-
-### API Breaking Changes
-
-* (x/auth/ante) [#11985](https://github.com/cosmos/cosmos-sdk/pull/11985) The `MempoolFeeDecorator` has been removed. Instead, the `DeductFeeDecorator` takes a new argument of type `TxFeeChecker`, to define custom fee models. If `nil` is passed to this `TxFeeChecker` argument, then it will default to `checkTxFeeWithValidatorMinGasPrices`, which is the exact same behavior as the old `MempoolFeeDecorator` (i.e. checking fees against validator's own min gas price).
-* (x/auth/ante) [#11985](https://github.com/cosmos/cosmos-sdk/pull/11985) The `ExtensionOptionsDecorator` takes an argument of type `ExtensionOptionChecker`. For backwards-compatibility, you can pass `nil`, which defaults to the old behavior of rejecting all tx extensions.
-* (crypto/keyring) [#11932](https://github.com/cosmos/cosmos-sdk/pull/11932) Remove `Unsafe*` interfaces from keyring package. Please use interface casting if you wish to access those unsafe functions.
-* (types) [#11881](https://github.com/cosmos/cosmos-sdk/issues/11881) Rename `AccAddressFromHex` to `AccAddressFromHexUnsafe`.
-* (types) [#11788](https://github.com/cosmos/cosmos-sdk/pull/11788) The `Int` and `Uint` types have been moved to their own dedicated module, `math`. Aliases are kept in the SDK's root `types` package, however, it is encouraged to utilize the new `math` module. As a result, the `Int#ToDec` API has been removed.
-* (grpc) [#11642](https://github.com/cosmos/cosmos-sdk/pull/11642) The `RegisterTendermintService` method in the `tmservice` package now requires a `abciQueryFn` query function parameter.
-* [#11496](https://github.com/cosmos/cosmos-sdk/pull/11496) Refactor abstractions for snapshot and pruning; snapshot intervals eventually pruned; unit tests.
-* (types) [#11689](https://github.com/cosmos/cosmos-sdk/pull/11689) Make `Coins#Sub` and `Coins#SafeSub` consistent with `Coins#Add`.
-* (store)[#11152](https://github.com/cosmos/cosmos-sdk/pull/11152) Remove `keep-every` from pruning options.
-* [#10950](https://github.com/cosmos/cosmos-sdk/pull/10950) Add `envPrefix` parameter to `cmd.Execute`.
-* (x/mint) [#10441](https://github.com/cosmos/cosmos-sdk/pull/10441) The `NewAppModule` function now accepts an inflation calculation function as an argument.
-* [#9695](https://github.com/cosmos/cosmos-sdk/pull/9695) Migrate keys from `Info` (serialized as amino) -> `Record` (serialized as proto)
-    * Add new `codec.Codec` argument in:
-        * `keyring.NewInMemory`
-        * `keyring.New`
-    * Rename:
-        * `SavePubKey` to `SaveOfflineKey`.
-        * `NewMultiInfo`, `NewLedgerInfo` to `NewLegacyMultiInfo`, `newLegacyLedgerInfo` respectively. Move them into `legacy_info.go`.
-        * `NewOfflineInfo` to `newLegacyOfflineInfo` and move it to `migration_test.go`.
-    * Return:
-    _`keyring.Record, error` in `SaveOfflineKey`, `SaveLedgerKey`, `SaveMultiSig`, `Key` and `KeyByAddress`.
-    _`keyring.Record` instead of `Info` in `NewMnemonic` and `List`.
-    * Remove `algo` argument from :
-        * `SaveOfflineKey`
-    * Take `keyring.Record` instead of `Info` as first argument in:
-        * `MkConsKeyOutput`
-        * `MkValKeyOutput`
-        * `MkAccKeyOutput`
-* [#10022](https://github.com/cosmos/cosmos-sdk/pull/10022) `AuthKeeper` interface in `x/auth` now includes a function `HasAccount`.
-* [#9759](https://github.com/cosmos/cosmos-sdk/pull/9759) `NewAccountKeeeper` in `x/auth` now takes an additional `bech32Prefix` argument that represents `sdk.Bech32MainPrefix`.
-* [#9628](https://github.com/cosmos/cosmos-sdk/pull/9628) Rename `x/{mod}/legacy` to `x/{mod}/migrations`.
-* [#9571](https://github.com/cosmos/cosmos-sdk/pull/9571) Implemented error handling for staking hooks, which now return an error on failure.
-* [#9427](https://github.com/cosmos/cosmos-sdk/pull/9427) Move simapp `FundAccount` and `FundModuleAccount` to `x/bank/testutil`
-* (client/tx) [#9421](https://github.com/cosmos/cosmos-sdk/pull/9421/) `BuildUnsignedTx`, `BuildSimTx`, `PrintUnsignedStdTx` functions are moved to
-  the Tx Factory as methods.
-* (client/keys) [#9601](https://github.com/cosmos/cosmos-sdk/pull/9601) Added `keys rename` CLI command and `Keyring.Rename` interface method to rename a key in the keyring.
-* (x/slashing) [#9458](https://github.com/cosmos/cosmos-sdk/pull/9458) Coins burned from slashing is now returned from Slash function and included in Slash event.
-* [#9246](https://github.com/cosmos/cosmos-sdk/pull/9246) The `New` method for the network package now returns an error.
-* [#9519](https://github.com/cosmos/cosmos-sdk/pull/9519) `DeleteDeposits` renamed to `DeleteAndBurnDeposits`, `RefundDeposits` renamed to `RefundAndDeleteDeposits`
-* (codec) [#9521](https://github.com/cosmos/cosmos-sdk/pull/9521) Removed deprecated `clientCtx.JSONCodec` from `client.Context`.
-* (codec) [#9521](https://github.com/cosmos/cosmos-sdk/pull/9521) Rename `EncodingConfig.Marshaler` to `Codec`.
-* [#9594](https://github.com/cosmos/cosmos-sdk/pull/9594) `RESTHandlerFn` argument is removed from the `gov/NewProposalHandler`.
-* [#9594](https://github.com/cosmos/cosmos-sdk/pull/9594) `types/rest` package moved to `testutil/rest`.
-* [#9432](https://github.com/cosmos/cosmos-sdk/pull/9432) `ConsensusParamsKeyTable` moved from `params/keeper` to `params/types`
-* [#9576](https://github.com/cosmos/cosmos-sdk/pull/9576) Add debug error message to `sdkerrors.QueryResult` when enabled
-* [#9650](https://github.com/cosmos/cosmos-sdk/pull/9650) Removed deprecated message handler implementation from the SDK modules.
-* [#10248](https://github.com/cosmos/cosmos-sdk/pull/10248) Remove unused `KeyPowerReduction` variable from x/staking types.
-* (x/bank) [#9832](https://github.com/cosmos/cosmos-sdk/pull/9832) `AddressFromBalancesStore` renamed to `AddressAndDenomFromBalancesStore`.
-* (tests) [#9938](https://github.com/cosmos/cosmos-sdk/pull/9938) `simapp.Setup` accepts additional `testing.T` argument.
-* (baseapp) [#11979](https://github.com/cosmos/cosmos-sdk/pull/11979) Rename baseapp simulation helper methods `baseapp.{Check,Deliver}` to `baseapp.Sim{Check,Deliver}`.
-* (x/gov) [#10373](https://github.com/cosmos/cosmos-sdk/pull/10373) Removed gov `keeper.{MustMarshal, MustUnmarshal}`.
-* [#10348](https://github.com/cosmos/cosmos-sdk/pull/10348) StdSignBytes takes a new argument of type `*tx.Tip` for signing over tips using LEGACY_AMINO_JSON.
-* [#10208](https://github.com/cosmos/cosmos-sdk/pull/10208) The `x/auth/signing.Tx` interface now also includes a new `GetTip() *tx.Tip` method for verifying tipped transactions. The `x/auth/types` expected BankKeeper interface now expects the `SendCoins` method too.
-* [#10612](https://github.com/cosmos/cosmos-sdk/pull/10612) `baseapp.NewBaseApp` constructor function doesn't take the `sdk.TxDecoder` anymore. This logic has been moved into the TxDecoderMiddleware.
-* [#10692](https://github.com/cosmos/cosmos-sdk/pull/10612) `SignerData` takes 2 new fields, `Address` and `PubKey`, which need to get populated when using SIGN_MODE_DIRECT_AUX.
-* [#10748](https://github.com/cosmos/cosmos-sdk/pull/10748) Move legacy `x/gov` api to `v1beta1` directory.
-* [#10816](https://github.com/cosmos/cosmos-sdk/pull/10816) Reuse blocked addresses from the bank module. No need to pass them to distribution.
-* [#10852](https://github.com/cosmos/cosmos-sdk/pull/10852) Move `x/gov/types` to `x/gov/types/v1beta2`.
-* [#10922](https://github.com/cosmos/cosmos-sdk/pull/10922), [/#10957](https://github.com/cosmos/cosmos-sdk/pull/10957) Move key `server.Generate*` functions to testutil and support custom mnemonics in in-process testing network. Moved `TestMnemonic` from `testutil` package to `testdata`.
-* (x/bank) [#10771](https://github.com/cosmos/cosmos-sdk/pull/10771) Add safety check on bank module perms to allow module-specific mint restrictions (e.g. only minting a certain denom).
-* (x/bank) [#10771](https://github.com/cosmos/cosmos-sdk/pull/10771) Add `bank.BaseKeeper.WithMintCoinsRestriction` function to restrict use of bank `MintCoins` usage.
-* [#10868](https://github.com/cosmos/cosmos-sdk/pull/10868), [#10989](https://github.com/cosmos/cosmos-sdk/pull/10989) The Gov keeper accepts now 2 more mandatory arguments, the ServiceMsgRouter and a maximum proposal metadata length.
-* [#10868](https://github.com/cosmos/cosmos-sdk/pull/10868), [#10989](https://github.com/cosmos/cosmos-sdk/pull/10989), [#11093](https://github.com/cosmos/cosmos-sdk/pull/11093) The Gov keeper accepts now 2 more mandatory arguments, the ServiceMsgRouter and a gov Config including the max metadata length.
-* [#11124](https://github.com/cosmos/cosmos-sdk/pull/11124) Add `GetAllVersions` to application store
-* (x/authz) [#10447](https://github.com/cosmos/cosmos-sdk/pull/10447) authz `NewGrant` takes a new argument: block time, to correctly validate expire time.
-* [#10961](https://github.com/cosmos/cosmos-sdk/pull/10961) Support third-party modules to add extension snapshots to state-sync.
-* [#11274](https://github.com/cosmos/cosmos-sdk/pull/11274) `types/errors.New` now is an alias for `types/errors.Register` and should only be used in initialization code.
-* (authz)[#11060](https://github.com/cosmos/cosmos-sdk/pull/11060) `authz.NewMsgGrant` `expiration` is now a pointer. When `nil` is used then no expiration will be set (grant won't expire).
-* (x/distribution)[#11457](https://github.com/cosmos/cosmos-sdk/pull/11457) Add amount field to `distr.MsgWithdrawDelegatorRewardResponse` and `distr.MsgWithdrawValidatorCommissionResponse`.
-* [#11334](https://github.com/cosmos/cosmos-sdk/pull/11334) Move `x/gov/types/v1beta2` to `x/gov/types/v1`.
-* (x/auth/middleware) [#11413](https://github.com/cosmos/cosmos-sdk/pull/11413) Refactor tx middleware to be extensible on tx fee logic. Merged `MempoolFeeMiddleware` and `TxPriorityMiddleware` functionalities into `DeductFeeMiddleware`, make the logic extensible using the `TxFeeChecker` option, the current fee logic is preserved by the default `checkTxFeeWithValidatorMinGasPrices` implementation. Change `RejectExtensionOptionsMiddleware` to `NewExtensionOptionsMiddleware` which is extensible with the `ExtensionOptionChecker` option. Unpack the tx extension options `Any`s to interface `TxExtensionOptionI`.
-* (migrations) [#11556](https://github.com/cosmos/cosmos-sdk/pull/11556#issuecomment-1091385011) Remove migration code from 0.42 and below. To use previous migrations, checkout previous versions of the cosmos-sdk.
-
-### Client Breaking Changes
-
-* [#11797](https://github.com/cosmos/cosmos-sdk/pull/11797) Remove all RegisterRESTRoutes (previously deprecated)
-* [#11089](https://github.com/cosmos/cosmos-sdk/pull/11089) interacting with the node through `grpc.Dial` requires clients to pass a codec refer to [doc](https://docs.cosmos.network/main/user/run-node/interact-node).
-* [#9594](https://github.com/cosmos/cosmos-sdk/pull/9594) Remove legacy REST API. Please see the [REST Endpoints Migration guide](https://docs.cosmos.network/v0.45/migrations/rest.html) to migrate to the new REST endpoints.
-* [#9995](https://github.com/cosmos/cosmos-sdk/pull/9995) Increased gas cost for creating proposals.
-* [#11029](https://github.com/cosmos/cosmos-sdk/pull/11029) The deprecated Vote Option field is removed in gov v1beta2 and nil in v1beta1. Use Options instead.
-* [#11013](https://github.com/cosmos/cosmos-sdk/pull/11013) The `tx gov submit-proposal` command has changed syntax to support the new Msg-based gov proposals. To access the old CLI command, please use `tx gov submit-legacy-proposal`.
-* [#11170](https://github.com/cosmos/cosmos-sdk/issues/11170) Fixes issue related to grpc-gateway of supply by ibc-denom.
-
-### CLI Breaking Changes
-
-* (cli) [#11818](https://github.com/cosmos/cosmos-sdk/pull/11818) CLI transactions preview now respect the chosen `--output` flag format (json or text).
-* [#9695](https://github.com/cosmos/cosmos-sdk/pull/9695) `<app> keys migrate` CLI command now takes no arguments.
-* [#9246](https://github.com/cosmos/cosmos-sdk/pull/9246) Removed the CLI flag `--setup-config-only` from the `testnet` command and added the subcommand `init-files`.
-* [#9780](https://github.com/cosmos/cosmos-sdk/pull/9780) Use sigs.k8s.io for yaml, which might lead to minor YAML output changes
-* [#10625](https://github.com/cosmos/cosmos-sdk/pull/10625) Rename `--fee-account` CLI flag to `--fee-granter`
-* [#10684](https://github.com/cosmos/cosmos-sdk/pull/10684) Rename `edit-validator` command's `--moniker` flag to `--new-moniker`
-* (authz)[#11060](https://github.com/cosmos/cosmos-sdk/pull/11060) Changed the default value of the `--expiration` `tx grant` CLI Flag: was now + 1year, update: null (no expire date).
-
-### Improvements
-
-* (types) [#12201](https://github.com/cosmos/cosmos-sdk/pull/12201) Add `MustAccAddressFromBech32` util function
-* [#11696](https://github.com/cosmos/cosmos-sdk/pull/11696) Rename `helpers.GenTx` to `GenSignedMockTx` to avoid confusion with genutil's `GenTxCmd`.
-* (x/auth/vesting) [#11652](https://github.com/cosmos/cosmos-sdk/pull/11652) Add util functions for `Period(s)`
-* [#11630](https://github.com/cosmos/cosmos-sdk/pull/11630) Add SafeSub method to sdk.Coin.
-* [#11511](https://github.com/cosmos/cosmos-sdk/pull/11511) Add api server flags to start command.
-* [#11484](https://github.com/cosmos/cosmos-sdk/pull/11484) Implement getter for keyring backend option.
-* [#11449](https://github.com/cosmos/cosmos-sdk/pull/11449) Improved error messages when node isn't synced.
-* [#11349](https://github.com/cosmos/cosmos-sdk/pull/11349) Add `RegisterAminoMsg` function that checks that a msg name is <40 chars (else this would break ledger nano signing) then registers the concrete msg type with amino, it should be used for registering `sdk.Msg`s with amino instead of `cdc.RegisterConcrete`.
-* [#11089](https://github.com/cosmos/cosmos-sdk/pull/11089) Now cosmos-sdk consumers can upgrade gRPC to its newest versions.
-* [#10439](https://github.com/cosmos/cosmos-sdk/pull/10439) Check error for `RegisterQueryHandlerClient` in all modules `RegisterGRPCGatewayRoutes`.
-* [#9780](https://github.com/cosmos/cosmos-sdk/pull/9780) Remove gogoproto `moretags` YAML annotations and add `sigs.k8s.io/yaml` for YAML marshalling.
-* (x/bank) [#10134](https://github.com/cosmos/cosmos-sdk/pull/10134) Add `HasDenomMetadata` function to bank `Keeper` to check if a client coin denom metadata exists in state.
-* (x/bank) [#10022](https://github.com/cosmos/cosmos-sdk/pull/10022) `BankKeeper.SendCoins` now takes less execution time.
-* (deps) [#9987](https://github.com/cosmos/cosmos-sdk/pull/9987) Bump Go version minimum requirement to `1.17`
-* (cli) [#9856](https://github.com/cosmos/cosmos-sdk/pull/9856) Overwrite `--sequence` and `--account-number` flags with default flag values when used with `offline=false` in `sign-batch` command.
-* (rosetta) [#10001](https://github.com/cosmos/cosmos-sdk/issues/10001) Add documentation for rosetta-cli dockerfile and rename folder for the rosetta-ci dockerfile
-* [#9699](https://github.com/cosmos/cosmos-sdk/pull/9699) Add `:`, `.`, `-`, and `_` as allowed characters in the default denom regular expression.
-* (genesis) [#9697](https://github.com/cosmos/cosmos-sdk/pull/9697) Ensure `InitGenesis` returns with non-empty validator set.
-* [#10468](https://github.com/cosmos/cosmos-sdk/pull/10468) Allow futureOps to queue additional operations in simulations
-* [#10625](https://github.com/cosmos/cosmos-sdk/pull/10625) Add `--fee-payer` CLI flag
-* (cli) [#10683](https://github.com/cosmos/cosmos-sdk/pull/10683) In CLI, allow 1 SIGN_MODE_DIRECT signer in transactions with multiple signers.
-* (deps) [#10706](https://github.com/cosmos/cosmos-sdk/issues/10706) Bump rosetta-sdk-go to v0.7.2 and rosetta-cli to v0.7.3
-* (types/errors) [#10779](https://github.com/cosmos/cosmos-sdk/pull/10779) Move most functionality in `types/errors` to a standalone `errors` go module, except the `RootCodespace` errors and ABCI response helpers. All functions and types that used to live in `types/errors` are now aliased so this is not a breaking change.
-* (gov) [#10854](https://github.com/cosmos/cosmos-sdk/pull/10854) v1beta2's vote doesn't include the deprecate `option VoteOption` anymore. Instead, it only uses `WeightedVoteOption`.
-* (types) [#11004](https://github.com/cosmos/cosmos-sdk/pull/11004) Added mutable versions of many of the sdk.Dec types operations. This improves performance when used by avoiding reallocating a new bigint for each operation.
-* (x/auth) [#10880](https://github.com/cosmos/cosmos-sdk/pull/10880) Added a new query to the tx query service that returns a block with transactions fully decoded.
-* (types) [#11200](https://github.com/cosmos/cosmos-sdk/pull/11200) Added `Min()` and `Max()` operations on sdk.Coins.
-* (gov) [#11287](https://github.com/cosmos/cosmos-sdk/pull/11287) Fix error message when no flags are provided while executing `submit-legacy-proposal` transaction.
-* (x/auth) [#11482](https://github.com/cosmos/cosmos-sdk/pull/11482) Improve panic message when attempting to register a method handler for a message that does not implement sdk.Msg
-* (x/staking) [#11596](https://github.com/cosmos/cosmos-sdk/pull/11596) Add (re)delegation getters
-* (errors) [#11960](https://github.com/cosmos/cosmos-sdk/pull/11960) Removed 'redacted' error message from defaultErrEncoder
-* (ante) [#12013](https://github.com/cosmos/cosmos-sdk/pull/12013) Index ante events for failed tx.
-* [#12668](https://github.com/cosmos/cosmos-sdk/pull/12668) Add `authz_msg_index` event attribute to message events emitted when executing via `MsgExec` through `x/authz`.
-* [#12626](https://github.com/cosmos/cosmos-sdk/pull/12626) Upgrade IAVL to v0.19.0 with fast index and error propagation. NOTE: first start will take a while to propagate into new model.
-* [#12576](https://github.com/cosmos/cosmos-sdk/pull/12576) Remove dependency on cosmos/keyring and upgrade to 99designs/keyring v1.2.1
-* [#12590](https://github.com/cosmos/cosmos-sdk/pull/12590) Allow zero gas in simulation mode.
-* [#12453](https://github.com/cosmos/cosmos-sdk/pull/12453) Add `NewInMemoryWithKeyring` function which allows the creation of in memory `keystore` instances with a specified set of existing items.
-* [#11390](https://github.com/cosmos/cosmos-sdk/pull/11390) `LatestBlockResponse` & `BlockByHeightResponse` types' `Block` filed has been deprecated and they now contains new field `sdk_block` with `proposer_address` as `string`
-* [#12089](https://github.com/cosmos/cosmos-sdk/pull/12089) Mark the `TipDecorator` as beta, don't include it in simapp by default.
-* [#12153](https://github.com/cosmos/cosmos-sdk/pull/12153) Add a new `NewSimulationManagerFromAppModules` constructor, to simplify simulation wiring.
-
-### Bug Fixes
-
-* [#11969](https://github.com/cosmos/cosmos-sdk/pull/11969) Fix the panic error in `x/upgrade` when `AppVersion` is not set.
-* (tests) [#11940](https://github.com/cosmos/cosmos-sdk/pull/11940) Fix some client tests in the `x/gov` module
-* [#11772](https://github.com/cosmos/cosmos-sdk/pull/11772) Limit types.Dec length to avoid overflow.
-* [#11724](https://github.com/cosmos/cosmos-sdk/pull/11724) Fix data race issues with api.Server
-* [#11693](https://github.com/cosmos/cosmos-sdk/pull/11693) Add validation for gentx cmd.
-* [#11645](https://github.com/cosmos/cosmos-sdk/pull/11645) Fix `--home` flag ignored when running help.
-* [#11558](https://github.com/cosmos/cosmos-sdk/pull/11558) Fix `--dry-run` not working when using tx command.
-* [#11354](https://github.com/cosmos/cosmos-sdk/pull/11355) Added missing pagination flag for `bank q total` query.
-* [#11197](https://github.com/cosmos/cosmos-sdk/pull/11197) Signing with multisig now works with multisig address which is not in the keyring.
-* (makefile) [#11285](https://github.com/cosmos/cosmos-sdk/pull/11285) Fix lint-fix make target.
-* (client) [#11283](https://github.com/cosmos/cosmos-sdk/issues/11283) Support multiple keys for tx simulation and setting automatic gas for txs.
-* (store) [#11177](https://github.com/cosmos/cosmos-sdk/pull/11177) Update the prune `everything` strategy to store the last two heights.
-* [#10844](https://github.com/cosmos/cosmos-sdk/pull/10844) Automatic recovering non-consistent keyring storage during public key import.
-* (store) [#11117](https://github.com/cosmos/cosmos-sdk/pull/11117) Fix data race in store trace component
-* (cli) [#11065](https://github.com/cosmos/cosmos-sdk/pull/11065) Ensure the `tendermint-validator-set` query command respects the `-o` output flag.
-* (grpc) [#10985](https://github.com/cosmos/cosmos-sdk/pull/10992) The `/cosmos/tx/v1beta1/txs/{hash}` endpoint returns a 404 when a tx does not exist.
-* (rosetta) [#10340](https://github.com/cosmos/cosmos-sdk/pull/10340) Use `GenesisChunked(ctx)` instead `Genesis(ctx)` to get genesis block height
-* [#9651](https://github.com/cosmos/cosmos-sdk/pull/9651) Change inconsistent limit of `0` to `MaxUint64` on InfiniteGasMeter and add GasRemaining func to GasMeter.
-* [#9639](https://github.com/cosmos/cosmos-sdk/pull/9639) Check store keys length before accessing them by making sure that `key` is of length `m+1` (for `key[n:m]`)
-* (types) [#9627](https://github.com/cosmos/cosmos-sdk/pull/9627) Fix nil pointer panic on `NewBigIntFromInt`
-* (x/genutil) [#9574](https://github.com/cosmos/cosmos-sdk/pull/9575) Actually use the `gentx` client tx flags (like `--keyring-dir`)
-* (x/distribution) [#9599](https://github.com/cosmos/cosmos-sdk/pull/9599) Withdraw rewards event now includes a value attribute even if there are 0 rewards (due to situations like 100% commission).
-* (x/genutil) [#9638](https://github.com/cosmos/cosmos-sdk/pull/9638) Added missing validator key save when recovering from mnemonic
-* [#9762](https://github.com/cosmos/cosmos-sdk/pull/9762) The init command uses the chain-id from the client config if --chain-id is not provided
-* [#9980](https://github.com/cosmos/cosmos-sdk/pull/9980) Returning the error when the invalid argument is passed to bank query total supply cli.
-* (server) [#10016](https://github.com/cosmos/cosmos-sdk/issues/10016) Fix marshaling of index-events into server config file.
-* [#10184](https://github.com/cosmos/cosmos-sdk/pull/10184) Fixed CLI tx commands to no longer explicitly require the chain-id flag as this value can come from a user config.
-* (x/upgrade) [#10189](https://github.com/cosmos/cosmos-sdk/issues/10189) Removed potential sources of non-determinism in upgrades
-* [#10258](https://github.com/cosmos/cosmos-sdk/issues/10258) Fixes issue related to segmentation fault on mac m1 arm64
-* [#10466](https://github.com/cosmos/cosmos-sdk/issues/10466) Fixes error with simulation tests when genesis start time is randomly created after the year 2262
-* [#10394](https://github.com/cosmos/cosmos-sdk/issues/10394) Fixes issue related to grpc-gateway of account balance by
-  ibc-denom.
-* [#10842](https://github.com/cosmos/cosmos-sdk/pull/10842) Fix error when `--generate-only`, `--max-msgs` fags set while executing `WithdrawAllRewards` command.
-* [#10897](https://github.com/cosmos/cosmos-sdk/pull/10897) Fix: set a non-zero value on gas overflow.
-* [#9790](https://github.com/cosmos/cosmos-sdk/pull/10687) Fix behavior of `DecCoins.MulDecTruncate`.
-* [#10990](https://github.com/cosmos/cosmos-sdk/pull/10990) Fixes missing `iavl-cache-size` config parsing in `GetConfig` method.
-* (x/authz) [#10447](https://github.com/cosmos/cosmos-sdk/pull/10447) Fix authz `NewGrant` expiration check.
-* (x/authz) [#10633](https://github.com/cosmos/cosmos-sdk/pull/10633) Fixed authorization not found error when executing message.
-* [#11222](https://github.com/cosmos/cosmos-sdk/pull/11222) reject query with block height in the future
-* [#11229](https://github.com/cosmos/cosmos-sdk/pull/11229) Handled the error message of `transaction encountered error` from tendermint.
-* (x/authz) [#11252](https://github.com/cosmos/cosmos-sdk/pull/11252) Allow insufficient funds error for authz simulation
-* (cli) [#11313](https://github.com/cosmos/cosmos-sdk/pull/11313) Fixes `--gas auto` when executing CLI transactions in `--generate-only` mode
-* (cli) [#11337](https://github.com/cosmos/cosmos-sdk/pull/11337) Fixes `show-address` cli cmd
-* (crypto) [#11298](https://github.com/cosmos/cosmos-sdk/pull/11298) Fix cgo secp signature verification and update libscep256k1 library.
-* (x/authz) [#11512](https://github.com/cosmos/cosmos-sdk/pull/11512) Fix response of a panic to error, when subtracting balances.
-* (rosetta) [#11590](https://github.com/cosmos/cosmos-sdk/pull/11590) `/block` returns an error with nil pointer when a request has both of index and hash and increase timeout for huge genesis.
-* (x/feegrant) [#11813](https://github.com/cosmos/cosmos-sdk/pull/11813) Fix pagination total count in `AllowancesByGranter` query.
-* (simapp) [#11855](https://github.com/cosmos/cosmos-sdk/pull/11855) Use `sdkmath.Int` instead of `int64` for `SimulationState.InitialStake`.
-* (x/capability) [#11737](https://github.com/cosmos/cosmos-sdk/pull/11737) Use a fixed length encoding of `Capability` pointer for `FwdCapabilityKey`
-* [#11983](https://github.com/cosmos/cosmos-sdk/pull/11983) (x/feegrant, x/authz) rename grants query commands to `grants-by-grantee`, `grants-by-granter` cmds.
-* (testutil/sims) [#12374](https://github.com/cosmos/cosmos-sdk/pull/12374) fix the non-determinstic behavior in simulations caused by `GenSignedMockTx` and check empty coins slice before it is used to create `banktype.MsgSend`.
-* [#12448](https://github.com/cosmos/cosmos-sdk/pull/12448) Start telemetry independently from the API server.
-* [#12509](https://github.com/cosmos/cosmos-sdk/pull/12509) Fix `Register{Tx,Tendermint}Service` not being called, resulting in some endpoints like the Simulate endpoint not working.
-* [#12416](https://github.com/cosmos/cosmos-sdk/pull/12416) Prevent zero gas transactions in the `DeductFeeDecorator` AnteHandler decorator.
-* (x/mint) [#12384](https://github.com/cosmos/cosmos-sdk/pull/12384) Ensure `GoalBonded` must be positive when performing `x/mint` parameter validation.
-* (x/auth) [#12261](https://github.com/cosmos/cosmos-sdk/pull/12261) Deprecate pagination in GetTxsEventRequest/Response in favor of page and limit to align with tendermint `SignClient.TxSearch`
-* (vesting) [#12190](https://github.com/cosmos/cosmos-sdk/pull/12190) Replace https://github.com/cosmos/cosmos-sdk/pull/12190 to use `NewBaseAccountWithAddress` in all vesting account message handlers.
-* (linting) [#12132](https://github.com/cosmos/cosmos-sdk/pull/12132) Change sdk.Int to math.Int
-* (cli) [#12127](https://github.com/cosmos/cosmos-sdk/pull/12127) Fix the CLI not always taking into account `--fee-payer` and `--fee-granter` flags.
-* (migrations) [#12028](https://github.com/cosmos/cosmos-sdk/pull/12028) Fix v0.45->v0.46 in-place store migrations.
-* (baseapp) [#12089](https://github.com/cosmos/cosmos-sdk/pull/12089) Include antehandler and runMsgs events in SimulateTx.
-* (cli) [#12095](https://github.com/cosmos/cosmos-sdk/pull/12095) Fix running a tx with --dry-run returns an error
-* (x/auth) [#12108](https://github.com/cosmos/cosmos-sdk/pull/12108) Fix GetBlockWithTxs error when querying block with 0 tx
-* (genutil) [#12140](https://github.com/cosmos/cosmos-sdk/pull/12140) Fix staking's genesis JSON migrate in the `simd migrate v0.46` CLI command.
-* (types) [#12154](https://github.com/cosmos/cosmos-sdk/pull/12154) Add `baseAccountGetter` to avoid invalid account error when create vesting account.
-* (x/crisis) [#12208](https://github.com/cosmos/cosmos-sdk/pull/12208) Fix progress index of crisis invariant assertion logs.
-* (types) [#12229](https://github.com/cosmos/cosmos-sdk/pull/12229) Increase sdk.Dec maxApproxRootIterations to 300
-
-### State Machine Breaking
-
-* (x/gov) [#13576](https://github.com/cosmos/cosmos-sdk/pull/13576) Proposals in voting period are tracked in a separate store.
-* (baseapp) [#11985](https://github.com/cosmos/cosmos-sdk/pull/11985) Add a `postHandler` to baseapp. This `postHandler` is like antehandler, but is run *after* the `runMsgs` execution. It is in the same store branch that `runMsgs`, meaning that both `runMsgs` and `postHandler`
-* (x/gov) [#11998](https://github.com/cosmos/cosmos-sdk/pull/11998) Tweak the `x/gov` `ModuleAccountInvariant` invariant to ensure deposits are `<=` total module account balance instead of strictly equal.
-* (x/upgrade) [#11800](https://github.com/cosmos/cosmos-sdk/pull/11800) Fix `GetLastCompleteUpgrade` to properly return the latest upgrade.
-* [#10564](https://github.com/cosmos/cosmos-sdk/pull/10564) Fix bug when updating allowance inside AllowedMsgAllowance
-* (x/auth)[#9596](https://github.com/cosmos/cosmos-sdk/pull/9596) Enable creating periodic vesting accounts with a transactions instead of requiring them to be created in genesis.
-* (x/bank) [#9611](https://github.com/cosmos/cosmos-sdk/pull/9611) Introduce a new index to act as a reverse index between a denomination and address allowing to query for token holders of a specific denomination. `DenomOwners` is updated to use the new reverse index.
-* (x/bank) [#9832](https://github.com/cosmos/cosmos-sdk/pull/9832) Account balance is stored as `sdk.Int` rather than `sdk.Coin`.
-* (x/bank) [#9890](https://github.com/cosmos/cosmos-sdk/pull/9890) Remove duplicate denom from denom metadata key.
-* (x/upgrade) [#10189](https://github.com/cosmos/cosmos-sdk/issues/10189) Removed potential sources of non-determinism in upgrades
-* [#10422](https://github.com/cosmos/cosmos-sdk/pull/10422) and [#10529](https://github.com/cosmos/cosmos-sdk/pull/10529) Add `MinCommissionRate` param to `x/staking` module.
-* (x/gov) [#10763](https://github.com/cosmos/cosmos-sdk/pull/10763) modify the fields in `TallyParams` to use `string` instead of `bytes`
-* [#10770](https://github.com/cosmos/cosmos-sdk/pull/10770) revert tx when block gas limit exceeded
-* (x/gov) [#10868](https://github.com/cosmos/cosmos-sdk/pull/10868) Bump gov to v1. Both v1beta1 and v1beta2 queries and Msgs are accepted.
-* [#11011](https://github.com/cosmos/cosmos-sdk/pull/11011) Remove burning of deposits when qourum is not reached on a governance proposal and when the deposit is not fully met.
-* [#11019](https://github.com/cosmos/cosmos-sdk/pull/11019) Add `MsgCreatePermanentLockedAccount` and CLI method for creating permanent locked account
-* (x/staking) [#10885] (https://github.com/cosmos/cosmos-sdk/pull/10885) Add new `CancelUnbondingDelegation`
-  transaction to `x/staking` module. Delegators can now cancel unbonding delegation entry and delegate back to validator.
-* (x/feegrant) [#10830](https://github.com/cosmos/cosmos-sdk/pull/10830) Expired allowances will be pruned from state.
-* (x/authz,x/feegrant) [#11214](https://github.com/cosmos/cosmos-sdk/pull/11214) Fix Amino JSON encoding of authz and feegrant Msgs to be consistent with other modules.
-* (authz)[#11060](https://github.com/cosmos/cosmos-sdk/pull/11060) Support grant with no expire time.
-
-### Deprecated
-
-* (x/upgrade) [#9906](https://github.com/cosmos/cosmos-sdk/pull/9906) Deprecate `UpgradeConsensusState` gRPC query since this functionality is only used for IBC, which now has its own [IBC replacement](https://github.com/cosmos/ibc-go/blob/2c880a22e9f9cc75f62b527ca94aa75ce1106001/proto/ibc/core/client/v1/query.proto#L54)
-* (types) [#10948](https://github.com/cosmos/cosmos-sdk/issues/10948) Deprecate the types.DBBackend variable and types.NewLevelDB function. They are replaced by a new entry in `app.toml`: `app-db-backend` and `tendermint/tm-db`s `NewDB` function. If `app-db-backend` is defined, then it is used. Otherwise, if `types.DBBackend` is defined, it is used (until removed: [#11241](https://github.com/cosmos/cosmos-sdk/issues/11241)). Otherwise, Tendermint config's `db-backend` is used.
-
-## [v0.45.16](https://github.com/cosmos/cosmos-sdk/releases/tag/v0.45.16) - 2023-05-11
-
-### Security Bug Fixes
-
-* (x/feegrant) [#16097](https://github.com/cosmos/cosmos-sdk/pull/16097) Fix infinite feegrant allowance bug.
-
-## [v0.45.15](https://github.com/cosmos/cosmos-sdk/releases/tag/v0.45.15) - 2023-03-22
-
-### Improvements
-
-* (deps) Migrate to [CometBFT](https://github.com/cometbft/cometbft). Follow the instructions in the [release process](https://github.com/cosmos/cosmos-sdk/releases/tag/v0.45.15).
-* (deps) [#15127](https://github.com/cosmos/cosmos-sdk/pull/15127) Bump btcd.
-* (store) [#14410](https://github.com/cosmos/cosmos-sdk/pull/14410) `rootmulti.Store.loadVersion` has validation to check if all the module stores' height is correct, it will error if any module store has incorrect height.
-
-## [v0.45.14](https://github.com/cosmos/cosmos-sdk/releases/tag/v0.45.14) - 2023-02-16
-
-### Features
-
-* [#14583](https://github.com/cosmos/cosmos-sdk/pull/14583) Add support for Core API.
-
-## v0.45.13 - 2023-02-08
-
-### Improvements
-
-* (deps) Bump Tendermint version to [v0.34.26](https://github.com/informalsystems/tendermint/releases/tag/v0.34.26).
-
-### Bug Fixes
-
-* (store) [#14798](https://github.com/cosmos/cosmos-sdk/pull/14798) Copy btree to avoid the problem of modify while iteration.
-
-## v0.45.12 - 2023-01-23
-
-### Improvements
-
-* [#13881](https://github.com/cosmos/cosmos-sdk/pull/13881) Optimize iteration on nested cached KV stores and other operations in general.
-* (store) [#11646](https://github.com/cosmos/cosmos-sdk/pull/11646) Add store name in tracekv-emitted store traces
-* (deps) Bump Tendermint version to [v0.34.24](https://github.com/tendermint/tendermint/releases/tag/v0.34.24) and use Informal Systems fork.
-
-### API Breaking Changes
-
-* (store) [#13516](https://github.com/cosmos/cosmos-sdk/pull/13516) Update State Streaming APIs:
-    * Add method `ListenCommit` to `ABCIListener`
-    * Move `ListeningEnabled` and  `AddListener` methods to `CommitMultiStore`
-    * Remove `CacheWrapWithListeners` from `CacheWrap` and `CacheWrapper` interfaces
-    * Remove listening APIs from the caching layer (it should only listen to the `rootmulti.Store`)
-    * Add three new options to file streaming service constructor.
-    * Modify `ABCIListener` such that any error from any method will always halt the app via `panic`
-
-### Bug Fixes
-
-* (store) [#12945](https://github.com/cosmos/cosmos-sdk/pull/12945) Fix nil end semantics in store/cachekv/iterator when iterating a dirty cache.
-* (store) [#13516](https://github.com/cosmos/cosmos-sdk/pull/13516) Fix state listener that was observing writes at wrong time.
-
-## v0.45.11 - 2022-11-09
-
-### Improvements
-
-* [#13896](https://github.com/cosmos/cosmos-sdk/pull/13896) Queries on pruned height returns error instead of empty values.
-* (deps) Bump Tendermint version to [v0.34.23](https://github.com/tendermint/tendermint/releases/tag/v0.34.23).
-* (deps) Bump IAVL version to [v0.19.4](https://github.com/cosmos/iavl/releases/tag/v0.19.4).
-
-### Bug Fixes
-
-* [#13673](https://github.com/cosmos/cosmos-sdk/pull/13673) Fix `--dry-run` flag not working when using tx command.
-
-### CLI Breaking Changes
-
-* [#13656](https://github.com/cosmos/cosmos-sdk/pull/13660) Rename `server.FlagIAVLFastNode` to `server.FlagDisableIAVLFastNode` for clarity.
-
-### API Breaking Changes
-
-* [#13673](https://github.com/cosmos/cosmos-sdk/pull/13673) The `GetFromFields` function now takes `Context` as an argument and removes `genOnly`.
-
-## [v0.45.10](https://github.com/cosmos/cosmos-sdk/releases/tag/v0.45.10) - 2022-10-24
-
-### Features
-
-* (grpc) [#13485](https://github.com/cosmos/cosmos-sdk/pull/13485) Implement a new gRPC query, `/cosmos/base/node/v1beta1/config`, which provides operator configuration. Applications that wish to expose operator minimum gas prices via gRPC should have their application implement the `ApplicationQueryService` interface (see `SimApp#RegisterNodeService` as an example).
-* [#13557](https://github.com/cosmos/cosmos-sdk/pull/#13557) - Add `GenSignedMockTx`. This can be used as workaround for #12437 revertion. `v0.46+` contains as well a `GenSignedMockTx` that behaves the same way.
-* (x/auth) [#13612](https://github.com/cosmos/cosmos-sdk/pull/13612) Add `Query/ModuleAccountByName` endpoint for accessing the module account info by module name.
-
-### Improvements
-
-* [#13585](https://github.com/cosmos/cosmos-sdk/pull/13585) Bump Tendermint to `v0.34.22`.
-
-### Bug Fixes
-
-* [#13588](https://github.com/cosmos/cosmos-sdk/pull/13588) Fix regression in distribution.WithdrawDelegationRewards when rewards are zero.
-* [#13564](https://github.com/cosmos/cosmos-sdk/pull/13564) - Fix `make proto-gen`.
-* (server) [#13610](https://github.com/cosmos/cosmos-sdk/pull/13610) Read the pruning-keep-every field again.
-
-## [v0.45.9](https://github.com/cosmos/cosmos-sdk/releases/tag/v0.45.9) - 2022-10-14
-
-ATTENTION:
-
-This is a security release for the [Dragonberry security advisory](https://forum.cosmos.network/t/ibc-security-advisory-dragonberry/7702).
-
-All users should upgrade immediately.
-
-Users *must* add a replace directive in their go.mod for the new `ics23` package in the SDK:
-
-```go
-replace github.com/confio/ics23/go => github.com/cosmos/cosmos-sdk/ics23/go v0.8.0
-```
-
-### Features
-
-* [#13435](https://github.com/cosmos/cosmos-sdk/pull/13435) Extend error context when a simulation fails.
-
-### Improvements
-
-* [#13369](https://github.com/cosmos/cosmos-sdk/pull/13369) Improve UX for `keyring.List` by returning all retrieved keys.
-* [#13323](https://github.com/cosmos/cosmos-sdk/pull/13323) Ensure `withdraw_rewards` rewards are emitted from all actions that result in rewards being withdrawn.
-* [#13321](https://github.com/cosmos/cosmos-sdk/pull/13321) Add flag to disable fast node migration and usage.
-* (store) [#13326](https://github.com/cosmos/cosmos-sdk/pull/13326) Implementation of ADR-038 file StreamingService, backport #8664.
-* (store) [#13540](https://github.com/cosmos/cosmos-sdk/pull/13540) Default fastnode migration to false to prevent surprises. Operators must enable it, unless they have it enabled already.
-
-### API Breaking Changes
-
-* (cli) [#13089](https://github.com/cosmos/cosmos-sdk/pull/13089) Fix rollback command don't actually delete multistore versions, added method `RollbackToVersion` to interface `CommitMultiStore` and added method `CommitMultiStore` to `Application` interface.
-
-### Bug Fixes
-
-* Implement dragonberry security patch.
-* For applying the patch please refer to the [RELEASE PROCESS](https://github.com/cosmos/cosmos-sdk/releases/tag/v0.45.9)
-* (store) [#13459](https://github.com/cosmos/cosmos-sdk/pull/13459) Don't let state listener observe the uncommitted writes.
-
-### Notes
-
-Reverted #12437 due to API breaking changes.
-
-## [v0.45.8](https://github.com/cosmos/cosmos-sdk/releases/tag/v0.45.8) - 2022-08-25
-
-### Improvements
-
-* [#12981](https://github.com/cosmos/cosmos-sdk/pull/12981) Return proper error when parsing telemetry configuration.
-* [#12885](https://github.com/cosmos/cosmos-sdk/pull/12885) Amortize cost of processing cache KV store.
-* [#12970](https://github.com/cosmos/cosmos-sdk/pull/12970) Bump Tendermint to `v0.34.21` and IAVL to `v0.19.1`.
-* [#12693](https://github.com/cosmos/cosmos-sdk/pull/12693) Make sure the order of each node is consistent when emitting proto events.
-
-### Bug Fixes
-
-* [#13046](https://github.com/cosmos/cosmos-sdk/pull/13046) Fix missing return statement in BaseApp.Query.
-
-## [v0.45.7](https://github.com/cosmos/cosmos-sdk/releases/tag/v0.45.7) - 2022-08-04
-
-### Features
-
-* (upgrade) [#12603](https://github.com/cosmos/cosmos-sdk/pull/12603) feat: Move AppModule.BeginBlock and AppModule.EndBlock to extension interfaces
-
-### Improvements
-
-* (events) [#12850](https://github.com/cosmos/cosmos-sdk/pull/12850) Add a new `fee_payer` attribute to the `tx` event that is emitted from the `DeductFeeDecorator` AnteHandler decorator.
-* (x/params) [#12724](https://github.com/cosmos/cosmos-sdk/pull/12724) Add `GetParamSetIfExists` function to params `Subspace` to prevent panics on breaking changes.
-* [#12668](https://github.com/cosmos/cosmos-sdk/pull/12668) Add `authz_msg_index` event attribute to message events emitted when executing via `MsgExec` through `x/authz`.
-* [#12697](https://github.com/cosmos/cosmos-sdk/pull/12697) Upgrade IAVL to v0.19.0 with fast index and error propagation. NOTE: first start will take a while to propagate into new model.
-    * Note: after upgrading to this version it may take up to 15 minutes to migrate from 0.17 to 0.19. This time is used to create the fast cache introduced into IAVL for performance
-* [#12784](https://github.com/cosmos/cosmos-sdk/pull/12784) Upgrade Tendermint to 0.34.20.
-* (x/bank) [#12674](https://github.com/cosmos/cosmos-sdk/pull/12674) Add convenience function `CreatePrefixedAccountStoreKey()` to construct key to access account's balance for a given denom.
-
-### Bug Fixes
-
-* (x/mint) [#12384](https://github.com/cosmos/cosmos-sdk/pull/12384) Ensure `GoalBonded` must be positive when performing `x/mint` parameter validation.
-* (simapp) [#12437](https://github.com/cosmos/cosmos-sdk/pull/12437) fix the non-determinstic behavior in simulations caused by `GenTx` and check
-empty coins slice before it is used to create `banktype.MsgSend`.
-* (x/capability) [12818](https://github.com/cosmos/cosmos-sdk/pull/12818) Use fixed length hex for pointer at FwdCapabilityKey.
-
-## [v0.45.6](https://github.com/cosmos/cosmos-sdk/releases/tag/v0.45.6) - 2022-06-28
-
-### Improvements
-
-* (simapp) [#12314](https://github.com/cosmos/cosmos-sdk/pull/12314) Increase `DefaultGenTxGas` from `1000000` to `10000000`
-* [#12371](https://github.com/cosmos/cosmos-sdk/pull/12371) Update min required Golang version to 1.18.
-
-### Bug Fixes
-
-* [#12317](https://github.com/cosmos/cosmos-sdk/pull/12317) Rename `edit-validator` command's `--moniker` flag to `--new-moniker`
-* (x/upgrade) [#12264](https://github.com/cosmos/cosmos-sdk/pull/12264) Fix `GetLastCompleteUpgrade` to properly return the latest upgrade.
-* (x/crisis) [#12208](https://github.com/cosmos/cosmos-sdk/pull/12208) Fix progress index of crisis invariant assertion logs.
-
-### Features
-
-* (query) [#12253](https://github.com/cosmos/cosmos-sdk/pull/12253) Add `GenericFilteredPaginate` to the `query` package to improve UX.
-
-## [v0.45.5](https://github.com/cosmos/cosmos-sdk/releases/tag/v0.45.5) - 2022-06-09
-
-### Improvements
-
-* (x/feegrant) [#11813](https://github.com/cosmos/cosmos-sdk/pull/11813) Fix pagination total count in `AllowancesByGranter` query.
-* (errors) [#12002](https://github.com/cosmos/cosmos-sdk/pull/12002) Removed 'redacted' error message from defaultErrEncoder.
-* (ante) [#12017](https://github.com/cosmos/cosmos-sdk/pull/12017) Index ante events for failed tx (backport #12013).
-* [#12153](https://github.com/cosmos/cosmos-sdk/pull/12153) Add a new `NewSimulationManagerFromAppModules` constructor, to simplify simulation wiring.
-
-### Bug Fixes
-
-* [#11796](https://github.com/cosmos/cosmos-sdk/pull/11796) Handle EOF error case in `readLineFromBuf`, which allows successful reading of passphrases from STDIN.
-* [#11772](https://github.com/cosmos/cosmos-sdk/pull/11772) Limit types.Dec length to avoid overflow.
-* [#10947](https://github.com/cosmos/cosmos-sdk/pull/10947) Add `AllowancesByGranter` query to the feegrant module
-* [#9639](https://github.com/cosmos/cosmos-sdk/pull/9639) Check store keys length before accessing them by making sure that `key` is of length `m+1` (for `key[n:m]`)
-* [#11983](https://github.com/cosmos/cosmos-sdk/pull/11983) (x/feegrant, x/authz) rename grants query commands to `grants-by-grantee`, `grants-by-granter` cmds.
-
-## Improvements
-
-* [#11886](https://github.com/cosmos/cosmos-sdk/pull/11886) Improve error messages
-
-## [v0.45.4](https://github.com/cosmos/cosmos-sdk/releases/tag/v0.45.4) - 2022-04-25
-
-### Bug Fixes
-
-* [#11624](https://github.com/cosmos/cosmos-sdk/pull/11624) Handle the error returned from `NewNode` in the `server` package.
-* [#11724](https://github.com/cosmos/cosmos-sdk/pull/11724) Fix data race issues with `api.Server`.
-
-### Improvements
-
-* (types) [#12201](https://github.com/cosmos/cosmos-sdk/pull/12201) Add `MustAccAddressFromBech32` util function
-* [#11693](https://github.com/cosmos/cosmos-sdk/pull/11693) Add validation for gentx cmd.
-* [#11686](https://github.com/cosmos/cosmos-sdk/pull/11686) Update the min required Golang version to `1.17`.
-* (x/auth/vesting) [#11652](https://github.com/cosmos/cosmos-sdk/pull/11652) Add util functions for `Period(s)`
-
-## [v0.45.3](https://github.com/cosmos/cosmos-sdk/releases/tag/v0.45.3) - 2022-04-12
-
-### Improvements
-
-* [#11562](https://github.com/cosmos/cosmos-sdk/pull/11562) Updated Tendermint to v0.34.19; `unsafe-reset-all` command has been moved to the `tendermint` sub-command.
-
-### Features
-
-* (x/upgrade) [#11551](https://github.com/cosmos/cosmos-sdk/pull/11551) Update `ScheduleUpgrade` for chains to schedule an automated upgrade on `BeginBlock` without having to go though governance.
-
-## [v0.45.2](https://github.com/cosmos/cosmos-sdk/releases/tag/v0.45.2) - 2022-04-05
-
-### Features
-
-* (tx) [#11533](https://github.com/cosmos/cosmos-sdk/pull/11533) Register [`EIP191`](https://eips.ethereum.org/EIPS/eip-191) as an available `SignMode` for chains to use.
-* [#11430](https://github.com/cosmos/cosmos-sdk/pull/11430) Introduce a new `grpc-only` flag, such that when enabled, will start the node in a query-only mode. Note, gRPC MUST be enabled with this flag.
-* (x/bank) [#11417](https://github.com/cosmos/cosmos-sdk/pull/11417) Introduce a new `SpendableBalances` gRPC query that retrieves an account's total (paginated) spendable balances.
-* (x/bank) [#10771](https://github.com/cosmos/cosmos-sdk/pull/10771) Add safety check on bank module perms to allow module-specific mint restrictions (e.g. only minting a certain denom).
-* (x/bank) [#10771](https://github.com/cosmos/cosmos-sdk/pull/10771) Add `bank.BankKeeper.WithMintCoinsRestriction` function to restrict use of bank `MintCoins` usage. This function is not on the bank `Keeper` interface, so it's not API-breaking, but only additive on the keeper implementation.
-* [#10944](https://github.com/cosmos/cosmos-sdk/pull/10944) `x/authz` add all grants by grantee query
-* [#11124](https://github.com/cosmos/cosmos-sdk/pull/11124) Add `GetAllVersions` to application store
-* (x/auth) [#10880](https://github.com/cosmos/cosmos-sdk/pull/10880) Added a new query to the tx query service that returns a block with transactions fully decoded.
-* [#11314](https://github.com/cosmos/cosmos-sdk/pull/11314) Add state rollback command.
-
-### Bug Fixes
-
-* [#11354](https://github.com/cosmos/cosmos-sdk/pull/11355) Added missing pagination flag for `bank q total` query.
-* [#11197](https://github.com/cosmos/cosmos-sdk/pull/11197) Signing with multisig now works with multisig address which is not in the keyring.
-* (client) [#11283](https://github.com/cosmos/cosmos-sdk/issues/11283) Support multiple keys for tx simulation and setting automatic gas for txs.
-* (store) [#11177](https://github.com/cosmos/cosmos-sdk/pull/11177) Update the prune `everything` strategy to store the last two heights.
-* (store) [#11117](https://github.com/cosmos/cosmos-sdk/pull/11117) Fix data race in store trace component
-* (x/authz) [#11252](https://github.com/cosmos/cosmos-sdk/pull/11252) Allow insufficient funds error for authz simulation
-* (crypto) [#11298](https://github.com/cosmos/cosmos-sdk/pull/11298) Fix cgo secp signature verification and update libscep256k1 library.
-* (crypto) [#12122](https://github.com/cosmos/cosmos-sdk/pull/12122) Fix keyring migration issue.
-
-### Improvements
-
-* [#9576](https://github.com/cosmos/cosmos-sdk/pull/9576) Add debug error message to query result when enabled
-* (types) [#11200](https://github.com/cosmos/cosmos-sdk/pull/11200) Added `Min()` and `Max()` operations on sdk.Coins.
-* [#11267](https://github.com/cosmos/cosmos-sdk/pull/11267) Add hooks to allow app modules to add things to state-sync (backport #10961).
-
-## [v0.45.1](https://github.com/cosmos/cosmos-sdk/releases/tag/v0.45.1) - 2022-02-03
-
-### Bug Fixes
-
-* (grpc) [#10985](https://github.com/cosmos/cosmos-sdk/pull/10992) The `/cosmos/tx/v1beta1/txs/{hash}` endpoint returns a 404 when a tx does not exist.
-* [#10990](https://github.com/cosmos/cosmos-sdk/pull/10990) Fixes missing `iavl-cache-size` config parsing in `GetConfig` method.
-* [#11222](https://github.com/cosmos/cosmos-sdk/pull/11222) reject query with block height in the future
-
-### Improvements
-
-* [#10407](https://github.com/cosmos/cosmos-sdk/pull/10407) Added validation to `x/upgrade` module's `BeginBlock` to check accidental binary downgrades
-* [#10768](https://github.com/cosmos/cosmos-sdk/pull/10768) Extra logging in in-place store migrations.
-
-## [v0.45.0](https://github.com/cosmos/cosmos-sdk/releases/tag/v0.45.0) - 2022-01-18
-
-### State Machine Breaking
-
-* [#10833](https://github.com/cosmos/cosmos-sdk/pull/10833) fix reported tx gas used when block gas limit exceeded.
-* (auth) [#10536](https://github.com/cosmos/cosmos-sdk/pull/10536) Enable `SetSequence` for `ModuleAccount`.
-* (store) [#10218](https://github.com/cosmos/cosmos-sdk/pull/10218) Charge gas even when there are no entries while seeking.
-* (store) [#10247](https://github.com/cosmos/cosmos-sdk/pull/10247) Charge gas for the key length in gas meter.
-* (x/gov) [#10740](https://github.com/cosmos/cosmos-sdk/pull/10740) Increase maximum proposal description size from 5k characters to 10k characters.
-* [#10814](https://github.com/cosmos/cosmos-sdk/pull/10814) revert tx when block gas limit exceeded.
-
-### API Breaking Changes
-
-* [#10561](https://github.com/cosmos/cosmos-sdk/pull/10561) The `CommitMultiStore` interface contains a new `SetIAVLCacheSize` method
-* [#10922](https://github.com/cosmos/cosmos-sdk/pull/10922), [/#10956](https://github.com/cosmos/cosmos-sdk/pull/10956) Deprecate key `server.Generate*` functions and move them to `testutil` and support custom mnemonics in in-process testing network. Moved `TestMnemonic` from `testutil` package to `testdata`.
-* [#11049](https://github.com/cosmos/cosmos-sdk/pull/11049) Add custom tendermint config variables into root command. Allows App developers to set config.toml variables.
-
-### Features
-
-* [#10614](https://github.com/cosmos/cosmos-sdk/pull/10614) Support in-place migration ordering
-
-### Improvements
-
-* [#10486](https://github.com/cosmos/cosmos-sdk/pull/10486) store/cachekv's `Store.Write` conservatively
-  looks up keys, but also uses the [map clearing idiom](https://bencher.orijtech.com/perfclinic/mapclearing/)
-  to reduce the RAM usage, CPU time usage, and garbage collection pressure from clearing maps,
-  instead of allocating new maps.
-* (module) [#10711](https://github.com/cosmos/cosmos-sdk/pull/10711) Panic at startup if the app developer forgot to add modules in the `SetOrder{BeginBlocker, EndBlocker, InitGenesis, ExportGenesis}` functions. This means that all modules, even those who have empty implementations for those methods, need to be added to `SetOrder*`.
-* (types) [#10076](https://github.com/cosmos/cosmos-sdk/pull/10076) Significantly speedup and lower allocations for `Coins.String()`.
-* (auth) [#10022](https://github.com/cosmos/cosmos-sdk/pull/10022) `AuthKeeper` interface in `x/auth` now includes a function `HasAccount`.
-* [#10393](https://github.com/cosmos/cosmos-sdk/pull/10393) Add `HasSupply` method to bank keeper to ensure that input denom actually exists on chain.
-
-### Bug Fixes
-
-* (std/codec) [/#10595](https://github.com/cosmos/cosmos-sdk/pull/10595) Add evidence to std/codec to be able to decode evidence in client interactions.
-* (types) [#9627](https://github.com/cosmos/cosmos-sdk/pull/9627) Fix nil pointer panic on `NewBigIntFromInt`.
-* [#10725](https://github.com/cosmos/cosmos-sdk/pull/10725) populate `ctx.ConsensusParams` for begin/end blockers.
-* [#9829](https://github.com/cosmos/cosmos-sdk/pull/9829) Fixed Coin denom sorting not being checked during `Balance.Validate` check. Refactored the Validation logic to use `Coins.Validate` for `Balance.Coins`
-* [#10061](https://github.com/cosmos/cosmos-sdk/pull/10061) and [#10515](https://github.com/cosmos/cosmos-sdk/pull/10515) Ensure that `LegacyAminoPubKey` struct correctly unmarshals from JSON
-
-## [v0.44.8](https://github.com/cosmos/cosmos-sdk/releases/tag/v0.44.8) - 2022-04-12
-
-### Improvements
-
-* [#11563](https://github.com/cosmos/cosmos-sdk/pull/11563) Updated Tendermint to v0.34.19; `unsafe-reset-all` command has been moved to the `tendermint` sub-command.
-
-## [v0.44.7](https://github.com/cosmos/cosmos-sdk/releases/tag/v0.44.7) - 2022-04-04
-
-### Features
-
-* (x/bank) [#10771](https://github.com/cosmos/cosmos-sdk/pull/10771) Add safety check on bank module perms to allow module-specific mint restrictions (e.g. only minting a certain denom).
-* (x/bank) [#10771](https://github.com/cosmos/cosmos-sdk/pull/10771) Add `bank.BankKeeper.WithMintCoinsRestriction` function to restrict use of bank `MintCoins` usage. This function is not on the bank `Keeper` interface, so it's not API-breaking, but only additive on the keeper implementation.
-
-### Bug Fixes
-
-* [#11354](https://github.com/cosmos/cosmos-sdk/pull/11355) Added missing pagination flag for `bank q total` query.
-* (store) [#11177](https://github.com/cosmos/cosmos-sdk/pull/11177) Update the prune `everything` strategy to store the last two heights.
-* (store) [#11117](https://github.com/cosmos/cosmos-sdk/pull/11117) Fix data race in store trace component
-* (x/authz) [#11252](https://github.com/cosmos/cosmos-sdk/pull/11252) Allow insufficient funds error for authz simulation
-
-### Improvements
-
-* [#9576](https://github.com/cosmos/cosmos-sdk/pull/9576) Add debug error message to query result when enabled
-
-## [v0.44.6](https://github.com/cosmos/cosmos-sdk/releases/tag/v0.44.6) - 2022-02-02
-
-### Features
-
-* [#11124](https://github.com/cosmos/cosmos-sdk/pull/11124) Add `GetAllVersions` to application store
-
-### Bug Fixes
-
-* (grpc) [#10985](https://github.com/cosmos/cosmos-sdk/pull/10992) The `/cosmos/tx/v1beta1/txs/{hash}` endpoint returns a 404 when a tx does not exist.
-* (std/codec) [/#10595](https://github.com/cosmos/cosmos-sdk/pull/10595) Add evidence to std/codec to be able to decode evidence in client interactions.
-* [#10725](https://github.com/cosmos/cosmos-sdk/pull/10725) populate `ctx.ConsensusParams` for begin/end blockers.
-* [#10061](https://github.com/cosmos/cosmos-sdk/pull/10061) and [#10515](https://github.com/cosmos/cosmos-sdk/pull/10515) Ensure that `LegacyAminoPubKey` struct correctly unmarshals from JSON
-
-### Improvements
-
-* [#10823](https://github.com/cosmos/cosmos-sdk/pull/10823) updated ambiguous cli description for creating feegrant.
-
-## [v0.44.5-patch](https://github.com/cosmos/cosmos-sdk/releases/tag/v0.44.5-patch) - 2021-10-14
-
-ATTENTION:
-
-This is a security release for the [Dragonberry security advisory](https://forum.cosmos.network/t/ibc-security-advisory-dragonberry/7702).
-
-All users should upgrade immediately.
-
-Users *must* add a replace directive in their go.mod for the new `ics23` package in the SDK:
-
-```go
-replace github.com/confio/ics23/go => github.com/cosmos/cosmos-sdk/ics23/go v0.8.0
-```
-
-## [v0.44.5](https://github.com/cosmos/cosmos-sdk/releases/tag/v0.44.5) - 2021-12-02
-
-### Improvements
-
-* (baseapp) [#10631](https://github.com/cosmos/cosmos-sdk/pull/10631) Emit ante events even for the failed txs.
-* (store) [#10741](https://github.com/cosmos/cosmos-sdk/pull/10741) Significantly speedup iterator creation after delete heavy workloads. Significantly improves IBC migration times.
-
-### Bug Fixes
-
-* [#10648](https://github.com/cosmos/cosmos-sdk/pull/10648) Upgrade IAVL to 0.17.3 to solve race condition bug in IAVL.
-
-## [v0.44.4](https://github.com/cosmos/cosmos-sdk/releases/tag/v0.44.4) - 2021-11-25
-
-### Improvements
-
-* (types) [#10630](https://github.com/cosmos/cosmos-sdk/pull/10630) Add an `Events` field to the `TxResponse` type that captures *all* events emitted by a transaction, unlike `Logs` which only contains events emitted during message execution.
-* (x/upgrade) [#10532](https://github.com/cosmos/cosmos-sdk/pull/10532) Add `keeper.DumpUpgradeInfoWithInfoToDisk` to include `Plan.Info` in the upgrade-info file.
-* (store) [#10544](https://github.com/cosmos/cosmos-sdk/pull/10544) Use the new IAVL iterator structure which significantly improves iterator performance.
-
-### Bug Fixes
-
-* [#10827](https://github.com/cosmos/cosmos-sdk/pull/10827) Create query `Context` with requested block height
-* [#10414](https://github.com/cosmos/cosmos-sdk/pull/10414) Use `sdk.GetConfig().GetFullBIP44Path()` instead `sdk.FullFundraiserPath` to generate key
-* (bank) [#10394](https://github.com/cosmos/cosmos-sdk/pull/10394) Fix: query account balance by ibc denom.
-* [\10608](https://github.com/cosmos/cosmos-sdk/pull/10608) Change the order of module migration by pushing x/auth to the end. Auth module depends on other modules and should be run last. We have updated the documentation to provide more details how to change module migration order. This is technically a breaking change, but only impacts updates between the upgrades with version change, hence migrating from the previous patch release doesn't cause new migration and doesn't break the state.
-* [#10674](https://github.com/cosmos/cosmos-sdk/pull/10674) Fix issue with `Error.Wrap` and `Error.Wrapf` usage with `errors.Is`.
-
-## [v0.44.3](https://github.com/cosmos/cosmos-sdk/releases/tag/v0.44.3) - 2021-10-21
-
-### Improvements
-
-* [#10768](https://github.com/cosmos/cosmos-sdk/pull/10768) Added extra logging for tracking in-place store migrations
-* [#10262](https://github.com/cosmos/cosmos-sdk/pull/10262) Remove unnecessary logging in `x/feegrant` simulation.
-* [#10327](https://github.com/cosmos/cosmos-sdk/pull/10327) Add null guard for possible nil `Amount` in tx fee `Coins`
-* [#10339](https://github.com/cosmos/cosmos-sdk/pull/10339) Improve performance of `removeZeroCoins` by only allocating memory when necessary
-* [#10045](https://github.com/cosmos/cosmos-sdk/pull/10045) Revert [#8549](https://github.com/cosmos/cosmos-sdk/pull/8549). Do not route grpc queries through Tendermint.
-* (deps) [#10375](https://github.com/cosmos/cosmos-sdk/pull/10375) Bump Tendermint to [v0.34.14](https://github.com/tendermint/tendermint/releases/tag/v0.34.14).
-* [#10024](https://github.com/cosmos/cosmos-sdk/pull/10024) `store/cachekv` performance improvement by reduced growth factor for iterator ranging by using binary searches to find dirty items when unsorted key count >= 1024.
-
-### Bug Fixes
-
-* (client) [#10226](https://github.com/cosmos/cosmos-sdk/pull/10226) Fix --home flag parsing.
-* (rosetta) [#10340](https://github.com/cosmos/cosmos-sdk/pull/10340) Use `GenesisChunked(ctx)` instead `Genesis(ctx)` to get genesis block height
-
-## [v0.44.2](https://github.com/cosmos/cosmos-sdk/releases/tag/v0.44.2) - 2021-10-12
-
-Security Release. No breaking changes related to 0.44.x.
-
-## [v0.44.1](https://github.com/cosmos/cosmos-sdk/releases/tag/v0.44.1) - 2021-09-29
-
-### Improvements
-
-* (store) [#10040](https://github.com/cosmos/cosmos-sdk/pull/10040) Bump IAVL to v0.17.1 which includes performance improvements on a batch load.
-* (types) [#10021](https://github.com/cosmos/cosmos-sdk/pull/10021) Speedup coins.AmountOf(), by removing many intermittent regex calls.
-* [#10077](https://github.com/cosmos/cosmos-sdk/pull/10077) Remove telemetry on `GasKV` and `CacheKV` store Get/Set operations, significantly improving their performance.
-* (store) [#10026](https://github.com/cosmos/cosmos-sdk/pull/10026) Improve CacheKVStore datastructures / algorithms, to no longer take O(N^2) time when interleaving iterators and insertions.
-
-### Bug Fixes
-
-* [#9969](https://github.com/cosmos/cosmos-sdk/pull/9969) fix: use keyring in config for add-genesis-account cmd.
-* (x/genutil) [#10104](https://github.com/cosmos/cosmos-sdk/pull/10104) Ensure the `init` command reads the `--home` flag value correctly.
-* (x/feegrant) [#10049](https://github.com/cosmos/cosmos-sdk/issues/10049) Fixed the error message when `period` or `period-limit` flag is not set on a feegrant grant transaction.
-
-### Client Breaking Changes
-
-* [#9879](https://github.com/cosmos/cosmos-sdk/pull/9879) Modify ABCI Queries to use `abci.QueryRequest` Height field if it is non-zero, otherwise continue using context height.
-
-## [v0.44.0](https://github.com/cosmos/cosmos-sdk/releases/tag/v0.44.0) - 2021-09-01
-
-### Features
-
-* [#9860](https://github.com/cosmos/cosmos-sdk/pull/9860) Emit transaction fee in ante handler fee decorator. The event type is `tx` and the attribute is `fee`.
-
-### Improvements
-
-* (deps) [#9956](https://github.com/cosmos/cosmos-sdk/pull/9956) Bump Tendermint to [v0.34.12](https://github.com/tendermint/tendermint/releases/tag/v0.34.12).
-
-### Deprecated
-
-* (x/upgrade) [#9906](https://github.com/cosmos/cosmos-sdk/pull/9906) Deprecate `UpgradeConsensusState` gRPC query since this functionality is only used for IBC, which now has its own [IBC replacement](https://github.com/cosmos/ibc-go/blob/2c880a22e9f9cc75f62b527ca94aa75ce1106001/proto/ibc/core/client/v1/query.proto#L54)
-
-### Bug Fixes
-
-* [#9965](https://github.com/cosmos/cosmos-sdk/pull/9965) Fixed `simd version` command output to report the right release tag.
-* (x/upgrade) [#10189](https://github.com/cosmos/cosmos-sdk/issues/10189) Removed potential sources of non-determinism in upgrades.
-
-### Client Breaking Changes
-
-* [#10041](https://github.com/cosmos/cosmos-sdk/pull/10041) Remove broadcast & encode legacy REST endpoints. Please see the [REST Endpoints Migration guide](https://docs.cosmos.network/v0.45/migrations/rest.html) to migrate to the new REST endpoints.
-
-## [v0.43.0](https://github.com/cosmos/cosmos-sdk/releases/tag/v0.43.0) - 2021-08-10
-=======
+### Features
+
 * (baseapp) [#24069](https://github.com/cosmos/cosmos-sdk/pull/24069) Create CheckTxHandler to allow extending the logic of CheckTx.
 * (types) [#24093](https://github.com/cosmos/cosmos-sdk/pull/24093) Added a new method, `IsGT`, for `types.Coin`. This method is used to check if a `types.Coin` is greater than another `types.Coin`.
 * (client/keys) [#24071](https://github.com/cosmos/cosmos-sdk/pull/24071) Add support for importing hex key using standard input.
@@ -2439,7 +98,6 @@
 * [GHSA-x5vx-95h7-rv4p](https://github.com/cosmos/cosmos-sdk/security/advisories/GHSA-x5vx-95h7-rv4p) Fix Group module can halt chain when handling a malicious proposal.
 
 ## [v0.50.11](https://github.com/cosmos/cosmos-sdk/releases/tag/v0.50.11) - 2024-12-16
->>>>>>> 4f445ed9
 
 ### Features
 
@@ -2625,25 +283,11 @@
 
 ### Improvements
 
-<<<<<<< HEAD
-* (x/ibc) [#8458](https://github.com/cosmos/cosmos-sdk/pull/8458) Add `packet_connection` attribute to ibc events to enable relayer filtering
-* [#8396](https://github.com/cosmos/cosmos-sdk/pull/8396) Add support for ARM platform
-* (x/bank) [#8479](https://github.com/cosmos/cosmos-sdk/pull/8479) Additional client denom metadata validation for `base` and `display` denoms.
-* (codec/types) [#8605](https://github.com/cosmos/cosmos-sdk/pull/8605) Avoid unnecessary allocations for NewAnyWithCustomTypeURL on error.
-
-## [v0.41.0](https://github.com/cosmos/cosmos-sdk/releases/tag/v0.41.0) - 2021-01-26
-
-### State Machine Breaking
-
-* (x/ibc) [#8266](https://github.com/cosmos/cosmos-sdk/issues/8266) Add amino JSON support for IBC MsgTransfer in order to support Ledger text signing transfer transactions.
-* (x/ibc) [#8404](https://github.com/cosmos/cosmos-sdk/pull/8404) Reorder IBC `ChanOpenAck` and `ChanOpenConfirm` handler execution to perform core handler first, followed by application callbacks.
-=======
 * (telemetry) [#18646] (https://github.com/cosmos/cosmos-sdk/pull/18646) Enable statsd and dogstatsd telemetry sinks.
 * (server) [#18478](https://github.com/cosmos/cosmos-sdk/pull/18478) Add command flag to disable colored logs.
 * (x/gov) [#18025](https://github.com/cosmos/cosmos-sdk/pull/18025) Improve `<appd> q gov proposer` by querying directly a proposal instead of tx events. It is an alias of `q gov proposal` as the proposer is a field of the proposal.
 * (version) [#18063](https://github.com/cosmos/cosmos-sdk/pull/18063) Allow to define extra info to be displayed in `<appd> version --long` command.
 * (codec/unknownproto)[#18541](https://github.com/cosmos/cosmos-sdk/pull/18541) Remove the use of "protoc-gen-gogo/descriptor" in favour of using the official protobuf descriptorpb types inside unknownproto.
->>>>>>> 4f445ed9
 
 ### Bug Fixes
 
@@ -2777,111 +421,6 @@
 
 ### API Breaking Changes
 
-<<<<<<< HEAD
-* **Baseapp / Client**
-    * (AppModule) [#7518](https://github.com/cosmos/cosmos-sdk/pull/7518) [#7584](https://github.com/cosmos/cosmos-sdk/pull/7584) Rename `AppModule.RegisterQueryServices` to `AppModule.RegisterServices`, as this method now registers multiple services (the gRPC query service and the protobuf Msg service). A `Configurator` struct is used to hold the different services.
-    * (baseapp) [#5865](https://github.com/cosmos/cosmos-sdk/pull/5865) The `SimulationResponse` returned from tx simulation is now JSON encoded instead of Amino binary.
-    * (client) [#6290](https://github.com/cosmos/cosmos-sdk/pull/6290) `CLIContext` is renamed to `Context`. `Context` and all related methods have been moved from package context to client.
-    * (client) [#6525](https://github.com/cosmos/cosmos-sdk/pull/6525) Removed support for `indent` in JSON responses. Clients should consider piping to an external tool such as `jq`.
-    * (client) [#8107](https://github.com/cosmos/cosmos-sdk/pull/8107) Renamed `PrintOutput` and `PrintOutputLegacy`
-    methods of the `context.Client` object to `PrintProto` and `PrintObjectLegacy`.
-    * (client/flags) [#6632](https://github.com/cosmos/cosmos-sdk/pull/6632) Remove NewCompletionCmd(), the function is now available in tendermint.
-    * (client/input) [#5904](https://github.com/cosmos/cosmos-sdk/pull/5904) Removal of unnecessary `GetCheckPassword`, `PrintPrefixed` functions.
-    * (client/keys) [#5889](https://github.com/cosmos/cosmos-sdk/pull/5889) Rename `NewKeyBaseFromDir()` -> `NewLegacyKeyBaseFromDir()`.
-    * (client/keys) [#5820](https://github.com/cosmos/cosmos-sdk/pull/5820/) Removed method CloseDB from Keybase interface.
-    * (client/rpc) [#6290](https://github.com/cosmos/cosmos-sdk/pull/6290) `client` package and subdirs reorganization.
-    * (client/lcd) [#6290](https://github.com/cosmos/cosmos-sdk/pull/6290) `CliCtx` of struct `RestServer` in package client/lcd has been renamed to `ClientCtx`.
-    * (codec) [#6330](https://github.com/cosmos/cosmos-sdk/pull/6330) `codec.RegisterCrypto` has been moved to the `crypto/codec` package and the global `codec.Cdc` Amino instance has been deprecated and moved to the `codec/legacy_global` package.
-    * (codec) [#8080](https://github.com/cosmos/cosmos-sdk/pull/8080) Updated the `codec.Marshaler` interface
-        * Moved `MarshalAny` and `UnmarshalAny` helper functions to `codec.Marshaler` and renamed to `MarshalInterface` and
-      `UnmarshalInterface` respectively. These functions must take interface as a parameter (not a concrete type nor `Any`
-      object). Underneath they use `Any` wrapping for correct protobuf serialization.
-    * (crypto) [#6780](https://github.com/cosmos/cosmos-sdk/issues/6780) Move ledger code to its own package.
-    * (crypto/types/multisig) [#6373](https://github.com/cosmos/cosmos-sdk/pull/6373) `multisig.Multisignature` has been renamed to `AminoMultisignature`
-    * (codec) `*codec.LegacyAmino` is now a wrapper around Amino which provides backwards compatibility with protobuf `Any`. ALL legacy code should use `*codec.LegacyAmino` instead of `*amino.Codec` directly
-    * (crypto) [#5880](https://github.com/cosmos/cosmos-sdk/pull/5880) Merge `crypto/keys/mintkey` into `crypto`.
-    * (crypto/hd) [#5904](https://github.com/cosmos/cosmos-sdk/pull/5904) `crypto/keys/hd` moved to `crypto/hd`.
-    * (crypto/keyring):
-    _ [#5866](https://github.com/cosmos/cosmos-sdk/pull/5866) Rename `crypto/keys/` to `crypto/keyring/`.
-    _ [#5904](https://github.com/cosmos/cosmos-sdk/pull/5904) `Keybase` -> `Keyring` interfaces migration. `LegacyKeybase` interface is added in order
-    to guarantee limited backward compatibility with the old Keybase interface for the sole purpose of migrating keys across the new keyring backends. `NewLegacy`
-    constructor is provided [#5889](https://github.com/cosmos/cosmos-sdk/pull/5889) to allow for smooth migration of keys from the legacy LevelDB based implementation
-    to new keyring backends. Plus, the package and the new keyring no longer depends on the sdk.Config singleton. Please consult the [package documentation](https://github.com/cosmos/cosmos-sdk/tree/master/crypto/keyring/doc.go) for more
-    information on how to implement the new `Keyring` interface. \* [#5858](https://github.com/cosmos/cosmos-sdk/pull/5858) Make Keyring store keys by name and address's hexbytes representation.
-    * (export) [#5952](https://github.com/cosmos/cosmos-sdk/pull/5952) `AppExporter` now returns ABCI consensus parameters to be included in marshaled exported state. These parameters must be returned from the application via the `BaseApp`.
-    * (simapp) Deprecating and renaming `MakeEncodingConfig` to `MakeTestEncodingConfig` (both in `simapp` and `simapp/params` packages).
-    * (store) [#5803](https://github.com/cosmos/cosmos-sdk/pull/5803) The `store.CommitMultiStore` interface now includes the new `snapshots.Snapshotter` interface as well.
-    * (types) [#5579](https://github.com/cosmos/cosmos-sdk/pull/5579) The `keepRecent` field has been removed from the `PruningOptions` type.
-    The `PruningOptions` type now only includes fields `KeepEvery` and `SnapshotEvery`, where `KeepEvery`
-    determines which committed heights are flushed to disk and `SnapshotEvery` determines which of these
-    heights are kept after pruning. The `IsValid` method should be called whenever using these options. Methods
-    `SnapshotVersion` and `FlushVersion` accept a version argument and determine if the version should be
-    flushed to disk or kept as a snapshot. Note, `KeepRecent` is automatically inferred from the options
-    and provided directly the IAVL store.
-    * (types) [#5533](https://github.com/cosmos/cosmos-sdk/pull/5533) Refactored `AppModuleBasic` and `AppModuleGenesis`
-    to now accept a `codec.JSONMarshaler` for modular serialization of genesis state.
-    * (types/rest) [#5779](https://github.com/cosmos/cosmos-sdk/pull/5779) Drop unused Parse{Int64OrReturnBadRequest,QueryParamBool}() functions.
-* **Modules**
-    * (modules) [#7243](https://github.com/cosmos/cosmos-sdk/pull/7243) Rename `RegisterCodec` to `RegisterLegacyAminoCodec` and `codec.New()` is now renamed to `codec.NewLegacyAmino()`
-    * (modules) [#6564](https://github.com/cosmos/cosmos-sdk/pull/6564) Constant `DefaultParamspace` is removed from all modules, use ModuleName instead.
-    * (modules) [#5989](https://github.com/cosmos/cosmos-sdk/pull/5989) `AppModuleBasic.GetTxCmd` now takes a single `CLIContext` parameter.
-    * (modules) [#5664](https://github.com/cosmos/cosmos-sdk/pull/5664) Remove amino `Codec` from simulation `StoreDecoder`, which now returns a function closure in order to unmarshal the key-value pairs.
-    * (modules) [#5555](https://github.com/cosmos/cosmos-sdk/pull/5555) Move `x/auth/client/utils/` types and functions to `x/auth/client/`.
-    * (modules) [#5572](https://github.com/cosmos/cosmos-sdk/pull/5572) Move account balance logic and APIs from `x/auth` to `x/bank`.
-    * (modules) [#6326](https://github.com/cosmos/cosmos-sdk/pull/6326) `AppModuleBasic.GetQueryCmd` now takes a single `client.Context` parameter.
-    * (modules) [#6336](https://github.com/cosmos/cosmos-sdk/pull/6336) `AppModuleBasic.RegisterQueryService` method was added to support gRPC queries, and `QuerierRoute` and `NewQuerierHandler` were deprecated.
-    * (modules) [#6311](https://github.com/cosmos/cosmos-sdk/issues/6311) Remove `alias.go` usage
-    * (modules) [#6447](https://github.com/cosmos/cosmos-sdk/issues/6447) Rename `blacklistedAddrs` to `blockedAddrs`.
-    * (modules) [#6834](https://github.com/cosmos/cosmos-sdk/issues/6834) Add `RegisterInterfaces` method to `AppModuleBasic` to support registration of protobuf interface types.
-    * (modules) [#6734](https://github.com/cosmos/cosmos-sdk/issues/6834) Add `TxEncodingConfig` parameter to `AppModuleBasic.ValidateGenesis` command to support JSON tx decoding in `genutil`.
-    * (modules) [#7764](https://github.com/cosmos/cosmos-sdk/pull/7764) Added module initialization options:
-        * `server/types.AppExporter` requires extra argument: `AppOptions`.
-        * `server.AddCommands` requires extra argument: `addStartFlags types.ModuleInitFlags`
-        * `x/crisis.NewAppModule` has a new attribute: `skipGenesisInvariants`. [PR](https://github.com/cosmos/cosmos-sdk/pull/7764)
-    * (types) [#6327](https://github.com/cosmos/cosmos-sdk/pull/6327) `sdk.Msg` now inherits `proto.Message`, as a result all `sdk.Msg` types now use pointer semantics.
-    * (types) [#7032](https://github.com/cosmos/cosmos-sdk/pull/7032) All types ending with `ID` (e.g. `ProposalID`) now end with `Id` (e.g. `ProposalId`), to match default Protobuf generated format. Also see [#7033](https://github.com/cosmos/cosmos-sdk/pull/7033) for more details.
-    * (x/auth) [#6029](https://github.com/cosmos/cosmos-sdk/pull/6029) Module accounts have been moved from `x/supply` to `x/auth`.
-    * (x/auth) [#6443](https://github.com/cosmos/cosmos-sdk/issues/6443) Move `FeeTx` and `TxWithMemo` interfaces from `x/auth/ante` to `types`.
-    * (x/auth) [#7006](https://github.com/cosmos/cosmos-sdk/pull/7006) All `AccountRetriever` methods now take `client.Context` as a parameter instead of as a struct member.
-    * (x/auth) [#6270](https://github.com/cosmos/cosmos-sdk/pull/6270) The passphrase argument has been removed from the signature of the following functions and methods: `BuildAndSign`, ` MakeSignature`, ` SignStdTx`, `TxBuilder.BuildAndSign`, `TxBuilder.Sign`, `TxBuilder.SignStdTx`
-    * (x/auth) [#6428](https://github.com/cosmos/cosmos-sdk/issues/6428):
-        * `NewAnteHandler` and `NewSigVerificationDecorator` both now take a `SignModeHandler` parameter.
-        * `SignatureVerificationGasConsumer` now has the signature: `func(meter sdk.GasMeter, sig signing.SignatureV2, params types.Params) error`.
-        * The `SigVerifiableTx` interface now has a `GetSignaturesV2() ([]signing.SignatureV2, error)` method and no longer has the `GetSignBytes` method.
-    * (x/auth/tx) [#8106](https://github.com/cosmos/cosmos-sdk/pull/8106) change related to missing append functionality in
-    client transaction signing
-        * added `overwriteSig` argument to `x/auth/client.SignTx` and `client/tx.Sign` functions.
-        * removed `x/auth/tx.go:wrapper.GetSignatures`. The `wrapper` provides `TxBuilder` functionality, and it's a private
-      structure. That function was not used at all and it's not exposed through the `TxBuilder` interface.
-    * (x/bank) [#7327](https://github.com/cosmos/cosmos-sdk/pull/7327) AddCoins and SubtractCoins no longer return a resultingValue and will only return an error.
-    * (x/capability) [#7918](https://github.com/cosmos/cosmos-sdk/pull/7918) Add x/capability safety checks:
-        * All outward facing APIs will now check that capability is not nil and name is not empty before performing any state-machine changes
-        * `SetIndex` has been renamed to `InitializeIndex`
-    * (x/evidence) [#7251](https://github.com/cosmos/cosmos-sdk/pull/7251) New evidence types and light client evidence handling. The module function names changed.
-    * (x/evidence) [#5952](https://github.com/cosmos/cosmos-sdk/pull/5952) Remove APIs for getting and setting `x/evidence` parameters. `BaseApp` now uses a `ParamStore` to manage Tendermint consensus parameters which is managed via the `x/params` `Substore` type.
-    * (x/gov) [#6147](https://github.com/cosmos/cosmos-sdk/pull/6147) The `Content` field on `Proposal` and `MsgSubmitProposal`
-    is now `Any` in concordance with [ADR 019](docs/architecture/adr-019-protobuf-state-encoding.md) and `GetContent` should now
-    be used to retrieve the actual proposal `Content`. Also the `NewMsgSubmitProposal` constructor now may return an `error`
-    * (x/ibc) [#6374](https://github.com/cosmos/cosmos-sdk/pull/6374) `VerifyMembership` and `VerifyNonMembership` now take a `specs []string` argument to specify the proof format used for verification. Most SDK chains can simply use `commitmenttypes.GetSDKSpecs()` for this argument.
-    * (x/params) [#5619](https://github.com/cosmos/cosmos-sdk/pull/5619) The `x/params` keeper now accepts a `codec.Marshaller` instead of
-    a reference to an amino codec. Amino is still used for JSON serialization.
-    * (x/staking) [#6451](https://github.com/cosmos/cosmos-sdk/pull/6451) `DefaultParamspace` and `ParamKeyTable` in staking module are moved from keeper to types to enforce consistency.
-    * (x/staking) [#7419](https://github.com/cosmos/cosmos-sdk/pull/7419) The `TmConsPubKey` method on ValidatorI has been
-    removed and replaced instead by `ConsPubKey` (which returns a SDK `cryptotypes.PubKey`) and `TmConsPublicKey` (which
-    returns a Tendermint proto PublicKey).
-    * (x/staking/types) [#7447](https://github.com/cosmos/cosmos-sdk/issues/7447) Remove bech32 PubKey support:
-        * `ValidatorI` interface update. `GetConsPubKey` renamed to `TmConsPubKey` (consensus public key must be a tendermint key). `TmConsPubKey`, `GetConsAddr` methods return error.
-        * `Validator` update. Methods changed in `ValidatorI` (as described above) and `ToTmValidator` return error.
-        * `Validator.ConsensusPubkey` type changed from `string` to `codectypes.Any`.
-        * `MsgCreateValidator.Pubkey` type changed from `string` to `codectypes.Any`.
-    * (x/supply) [#6010](https://github.com/cosmos/cosmos-sdk/pull/6010) All `x/supply` types and APIs have been moved to `x/bank`.
-    * [#6409](https://github.com/cosmos/cosmos-sdk/pull/6409) Rename all IsEmpty methods to Empty across the codebase and enforce consistency.
-    * [#6231](https://github.com/cosmos/cosmos-sdk/pull/6231) Simplify `AppModule` interface, `Route` and `NewHandler` methods become only `Route`
-    and returns a new `Route` type.
-    * (x/slashing) [#6212](https://github.com/cosmos/cosmos-sdk/pull/6212) Remove `Get*` prefixes from key construction functions
-    * (server) [#6079](https://github.com/cosmos/cosmos-sdk/pull/6079) Remove `UpgradeOldPrivValFile` (deprecated in Tendermint Core v0.28).
-    * [#5719](https://github.com/cosmos/cosmos-sdk/pull/5719) Bump Go requirement to 1.14+
-=======
 * (x/auth) [#17787](https://github.com/cosmos/cosmos-sdk/pull/17787) Remove Tip functionality.
 * (types) `module.EndBlockAppModule` has been replaced by Core API `appmodule.HasEndBlocker` or `module.HasABCIEndBlock` when needing validator updates.
 * (types) `module.BeginBlockAppModule` has been replaced by Core API `appmodule.HasBeginBlocker`.
@@ -3032,7 +571,6 @@
 * (snapshots) [14048](https://github.com/cosmos/cosmos-sdk/pull/14048) Move the Snapshot package to the store package. This is done in an effort group all storage related logic under one package.
 * (signing) [#13701](https://github.com/cosmos/cosmos-sdk/pull/) Add `context.Context` as an argument `x/auth/signing.VerifySignature`.
 * (store) [#11825](https://github.com/cosmos/cosmos-sdk/pull/11825) Make extension snapshotter interface safer to use, renamed the util function `WriteExtensionItem` to `WriteExtensionPayload`.
->>>>>>> 4f445ed9
 
 ### Client Breaking Changes
 
@@ -3046,58 +584,6 @@
 
 ### CLI Breaking Changes
 
-<<<<<<< HEAD
-* **Baseapp / Client / REST**
-    * (x/auth) [#6213](https://github.com/cosmos/cosmos-sdk/issues/6213) Introduce new protobuf based path for transaction signing, see [ADR020](https://github.com/cosmos/cosmos-sdk/blob/master/docs/architecture/adr-020-protobuf-transaction-encoding.md) for more details
-    * (x/auth) [#6350](https://github.com/cosmos/cosmos-sdk/pull/6350) New sign-batch command to sign StdTx batch files.
-    * (baseapp) [#5803](https://github.com/cosmos/cosmos-sdk/pull/5803) Added support for taking state snapshots at regular height intervals, via options `snapshot-interval` and `snapshot-keep-recent`.
-    * (baseapp) [#7519](https://github.com/cosmos/cosmos-sdk/pull/7519) Add `ServiceMsgRouter` to BaseApp to handle routing of protobuf service `Msg`s. The two new types defined in ADR 031, `sdk.ServiceMsg` and `sdk.MsgRequest` are introduced with this router.
-    * (client) [#5921](https://github.com/cosmos/cosmos-sdk/issues/5921) Introduce new gRPC and gRPC Gateway based APIs for querying app & module data. See [ADR021](https://github.com/cosmos/cosmos-sdk/blob/master/docs/architecture/adr-021-protobuf-query-encoding.md) for more details
-    * (cli) [#7485](https://github.com/cosmos/cosmos-sdk/pull/7485) Introduce a new optional `--keyring-dir` flag that allows clients to specify a Keyring directory if it does not reside in the directory specified by `--home`.
-    * (cli) [#7221](https://github.com/cosmos/cosmos-sdk/pull/7221) Add the option of emitting amino encoded json from the CLI
-    * (codec) [#7519](https://github.com/cosmos/cosmos-sdk/pull/7519) `InterfaceRegistry` now inherits `jsonpb.AnyResolver`, and has a `RegisterCustomTypeURL` method to support ADR 031 packing of `Any`s. `AnyResolver` is now a required parameter to `RejectUnknownFields`.
-    * (coin) [#6755](https://github.com/cosmos/cosmos-sdk/pull/6755) Add custom regex validation for `Coin` denom by overwriting `CoinDenomRegex` when using `/types/coin.go`.
-    * (config) [#7265](https://github.com/cosmos/cosmos-sdk/pull/7265) Support Tendermint block pruning through a new `min-retain-blocks` configuration that can be set in either `app.toml` or via the CLI. This parameter is used in conjunction with other criteria to determine the height at which Tendermint should prune blocks.
-    * (events) [#7121](https://github.com/cosmos/cosmos-sdk/pull/7121) The application now derives what events are indexed by Tendermint via the `index-events` configuration in `app.toml`, which is a list of events taking the form `{eventType}.{attributeKey}`.
-    * (tx) [#6089](https://github.com/cosmos/cosmos-sdk/pull/6089) Transactions can now have a `TimeoutHeight` set which allows the transaction to be rejected if it's committed at a height greater than the timeout.
-    * (rest) [#6167](https://github.com/cosmos/cosmos-sdk/pull/6167) Support `max-body-bytes` CLI flag for the REST service.
-    * (genesis) [#7089](https://github.com/cosmos/cosmos-sdk/pull/7089) The `export` command now adds a `initial_height` field in the exported JSON. Baseapp's `CommitMultiStore` now also has a `SetInitialVersion` setter, so it can set the initial store version inside `InitChain` and start a new chain from a given height.
-* **General**
-    * (crypto/multisig) [#6241](https://github.com/cosmos/cosmos-sdk/pull/6241) Add Multisig type directly to the repo. Previously this was in tendermint.
-    * (codec/types) [#8106](https://github.com/cosmos/cosmos-sdk/pull/8106) Adding `NewAnyWithCustomTypeURL` to correctly
-    marshal Messages in TxBuilder.
-    * (tests) [#6489](https://github.com/cosmos/cosmos-sdk/pull/6489) Introduce package `testutil`, new in-process testing network framework for use in integration and unit tests.
-    * (tx) Add new auth/tx gRPC & gRPC-Gateway endpoints for basic querying & broadcasting support
-        * [#7842](https://github.com/cosmos/cosmos-sdk/pull/7842) Add TxsByEvent gRPC endpoint
-        * [#7852](https://github.com/cosmos/cosmos-sdk/pull/7852) Add tx broadcast gRPC endpoint
-    * (tx) [#7688](https://github.com/cosmos/cosmos-sdk/pull/7688) Add a new Tx gRPC service with methods `Simulate` and `GetTx` (by hash).
-    * (store) [#5803](https://github.com/cosmos/cosmos-sdk/pull/5803) Added `rootmulti.Store` methods for taking and restoring snapshots, based on `iavl.Store` export/import.
-    * (store) [#6324](https://github.com/cosmos/cosmos-sdk/pull/6324) IAVL store query proofs now return CommitmentOp which wraps an ics23 CommitmentProof
-    * (store) [#6390](https://github.com/cosmos/cosmos-sdk/pull/6390) `RootMulti` store query proofs now return `CommitmentOp` which wraps `CommitmentProofs`
-        * `store.Query` now only returns chained `ics23.CommitmentProof` wrapped in `merkle.Proof`
-        * `ProofRuntime` only decodes and verifies `ics23.CommitmentProof`
-* **Modules**
-    * (modules) [#5921](https://github.com/cosmos/cosmos-sdk/issues/5921) Introduction of Query gRPC service definitions along with REST annotations for gRPC Gateway for each module
-    * (modules) [#7540](https://github.com/cosmos/cosmos-sdk/issues/7540) Protobuf service definitions can now be used for
-    packing `Msg`s in transactions as defined in [ADR 031](./docs/architecture/adr-031-msg-service.md). All modules now
-    define a `Msg` protobuf service.
-    * (x/auth/vesting) [#7209](https://github.com/cosmos/cosmos-sdk/pull/7209) Create new `MsgCreateVestingAccount` message type along with CLI handler that allows for the creation of delayed and continuous vesting types.
-    * (x/capability) [#5828](https://github.com/cosmos/cosmos-sdk/pull/5828) Capability module integration as outlined in [ADR 3 - Dynamic Capability Store](https://docs.cosmos.network/main/build/architecture/adr-003-dynamic-capability-store).
-    * (x/crisis) `x/crisis` has a new function: `AddModuleInitFlags`, which will register optional crisis module flags for the start command.
-    * (x/ibc) [#5277](https://github.com/cosmos/cosmos-sdk/pull/5277) `x/ibc` changes from IBC alpha. See ICS specs below:
-        * [ICS 002 - Client Semantics](https://github.com/cosmos/ibc/tree/main/spec/core/ics-002-client-semantics) subpackage
-        * [ICS 003 - Connection Semantics](https://github.com/cosmos/ibc/tree/main/spec/core/ics-003-connection-semantics) subpackage
-        * [ICS 004 - Channel and Packet Semantics](https://github.com/cosmos/ibc/tree/main/spec/core/ics-004-channel-and-packet-semantics) subpackage
-        * [ICS 005 - Port Allocation](https://github.com/cosmos/ibc/tree/main/spec/core/ics-005-port-allocation) subpackage
-        * [ICS 006 - Solo Machine Client](https://github.com/cosmos/ibc/tree/main/spec/client/ics-006-solo-machine-client) subpackage
-        * [ICS 007 - Tendermint Client](https://github.com/cosmos/ibc/tree/main/spec/client/ics-007-tendermint-client) subpackage
-        * [ICS 009 - Loopback Client](https://github.com/cosmos/ibc/tree/main/spec/client/ics-009-loopback-cilent) subpackage
-        * [ICS 020 - Fungible Token Transfer](https://github.com/cosmos/ibc/tree/main/spec/app/ics-020-fungible-token-transfer) subpackage
-        * [ICS 023 - Vector Commitments](https://github.com/cosmos/ibc/tree/main/spec/core/ics-023-vector-commitments) subpackage
-        * [ICS 024 - Host State Machine Requirements](https://github.com/cosmos/ibc/tree/main/spec/core/ics-024-host-requirements) subpackage
-    * (x/ibc) [#6374](https://github.com/cosmos/cosmos-sdk/pull/6374) ICS-23 Verify functions will now accept and verify ics23 CommitmentProofs exclusively
-    * (x/params) [#6005](https://github.com/cosmos/cosmos-sdk/pull/6005) Add new CLI command for querying raw x/params parameters by subspace and key.
-=======
 * (all) The migration of modules to [AutoCLI](https://docs.cosmos.network/main/core/autocli) led to no changes in UX but a [small change in CLI outputs](https://github.com/cosmos/cosmos-sdk/issues/16651) where results can be nested.
 * (all) Query pagination flags have been renamed with the migration to AutoCLI:
     * `--reverse` -> `--page-reverse`
@@ -3151,7 +637,6 @@
 * (x/auth) [#15059](https://github.com/cosmos/cosmos-sdk/pull/15059) `ante.CountSubKeys` returns 0 when passing a nil `Pubkey`.
 * (x/capability) [#15030](https://github.com/cosmos/cosmos-sdk/pull/15030) Prevent `x/capability` from consuming `GasMeter` gas during `InitMemStore`
 * (types/coin) [#14739](https://github.com/cosmos/cosmos-sdk/pull/14739) Deprecate the method `Coin.IsEqual` in favour of  `Coin.Equal`. The difference between the two methods is that the first one results in a panic when denoms are not equal. This panic lead to unexpected behavior.
->>>>>>> 4f445ed9
 
 ### Deprecated
 
@@ -3161,67 +646,4 @@
 
 ## Previous Versions
 
-<<<<<<< HEAD
-* **Baseapp / Client / REST**
-    * (baseapp) [#6186](https://github.com/cosmos/cosmos-sdk/issues/6186) Support emitting events during `AnteHandler` execution.
-    * (baseapp) [#6053](https://github.com/cosmos/cosmos-sdk/pull/6053) Customizable panic recovery handling added for `app.runTx()` method (as proposed in the [ADR 22](https://github.com/cosmos/cosmos-sdk/blob/master/docs/architecture/adr-022-custom-panic-handling.md)). Adds ability for developers to register custom panic handlers extending standard ones.
-    * (client) [#5810](https://github.com/cosmos/cosmos-sdk/pull/5810) Added a new `--offline` flag that allows commands to be executed without an
-    internet connection. Previously, `--generate-only` served this purpose in addition to only allowing txs to be generated. Now, `--generate-only` solely
-    allows txs to be generated without being broadcasted and disallows Keybase use and `--offline` allows the use of Keybase but does not allow any
-    functionality that requires an online connection.
-    * (cli) [#7764](https://github.com/cosmos/cosmos-sdk/pull/7764) Update x/banking and x/crisis InitChain to improve node startup time
-    * (client) [#5856](https://github.com/cosmos/cosmos-sdk/pull/5856) Added the possibility to set `--offline` flag with config command.
-    * (client) [#5895](https://github.com/cosmos/cosmos-sdk/issues/5895) show config options in the config command's help screen.
-    * (client/keys) [#8043](https://github.com/cosmos/cosmos-sdk/pull/8043) Add support for export of unarmored private key
-    * (client/tx) [#7801](https://github.com/cosmos/cosmos-sdk/pull/7801) Update sign-batch multisig to work online
-    * (x/genutil) [#8099](https://github.com/cosmos/cosmos-sdk/pull/8099) `init` now supports a `--recover` flag to recover
-    the private validator key from a given mnemonic
-* **Modules**
-    * (x/auth) [#5702](https://github.com/cosmos/cosmos-sdk/pull/5702) Add parameter querying support for `x/auth`.
-    * (x/auth/ante) [#6040](https://github.com/cosmos/cosmos-sdk/pull/6040) `AccountKeeper` interface used for `NewAnteHandler` and handler's decorators to add support of using custom `AccountKeeper` implementations.
-    * (x/evidence) [#5952](https://github.com/cosmos/cosmos-sdk/pull/5952) Tendermint Consensus parameters can now be changed via parameter change proposals through `x/gov`.
-    * (x/evidence) [#5961](https://github.com/cosmos/cosmos-sdk/issues/5961) Add `StoreDecoder` simulation for evidence module.
-    * (x/ibc) [#5948](https://github.com/cosmos/cosmos-sdk/issues/5948) Add `InitGenesis` and `ExportGenesis` functions for `ibc` module.
-    * (x/ibc-transfer) [#6871](https://github.com/cosmos/cosmos-sdk/pull/6871) Implement [ADR 001 - Coin Source Tracing](./docs/architecture/adr-001-coin-source-tracing.md).
-    * (x/staking) [#6059](https://github.com/cosmos/cosmos-sdk/pull/6059) Updated `HistoricalEntries` parameter default to 100.
-    * (x/staking) [#5584](https://github.com/cosmos/cosmos-sdk/pull/5584) Add util function `ToTmValidator` that converts a `staking.Validator` type to `*tmtypes.Validator`.
-    * (x/staking) [#6163](https://github.com/cosmos/cosmos-sdk/pull/6163) CLI and REST call to unbonding delegations and delegations now accept
-    pagination.
-    * (x/staking) [#8178](https://github.com/cosmos/cosmos-sdk/pull/8178) Update default historical header number for stargate
-* **General**
-    * (crypto) [#7987](https://github.com/cosmos/cosmos-sdk/pull/7987) Fix the inconsistency of CryptoCdc, only use
-    `codec/legacy.Cdc`.
-    * (logging) [#8072](https://github.com/cosmos/cosmos-sdk/pull/8072) Refactor logging:
-    _ Use [zerolog](https://github.com/rs/zerolog) over Tendermint's go-kit logging wrapper.
-    _ Introduce Tendermint's `--log_format=plain|json` flag. Using format `json` allows for emitting structured JSON
-    logs which can be consumed by an external logging facility (e.g. Loggly). Both formats log to STDERR. \* The existing `--log_level` flag and it's default value now solely relates to the global logging
-    level (e.g. `info`, `debug`, etc...) instead of `<module>:<level>`.
-    * (rest) [#7649](https://github.com/cosmos/cosmos-sdk/pull/7649) Return an unsigned tx in legacy GET /tx endpoint when signature conversion fails
-    * (simulation) [#6002](https://github.com/cosmos/cosmos-sdk/pull/6002) Add randomized consensus params into simulation.
-    * (store) [#6481](https://github.com/cosmos/cosmos-sdk/pull/6481) Move `SimpleProofsFromMap` from Tendermint into the SDK.
-    * (store) [#6719](https://github.com/cosmos/cosmos-sdk/6754) Add validity checks to stores for nil and empty keys.
-    * (SDK) Updated dependencies
-        * Updated iavl dependency to v0.15.3
-        * Update tendermint to v0.34.1
-    * (types) [#7027](https://github.com/cosmos/cosmos-sdk/pull/7027) `Coin(s)` and `DecCoin(s)` updates:
-        * Bump denomination max length to 128
-        * Allow uppercase letters and numbers in denominations to support ADR 001
-        * Added `Validate` function that returns a descriptive error
-    * (types) [#5581](https://github.com/cosmos/cosmos-sdk/pull/5581) Add convenience functions {,Must}Bech32ifyAddressBytes.
-    * (types/module) [#5724](https://github.com/cosmos/cosmos-sdk/issues/5724) The `types/module` package does no longer depend on `x/simulation`.
-    * (types) [#5585](https://github.com/cosmos/cosmos-sdk/pull/5585) IBC additions:
-        * `Coin` denomination max length has been increased to 32.
-        * Added `CapabilityKey` alias for `StoreKey` to match IBC spec.
-    * (types/rest) [#5900](https://github.com/cosmos/cosmos-sdk/pull/5900) Add Check\*Error function family to spare developers from replicating tons of boilerplate code.
-    * (types) [#6128](https://github.com/cosmos/cosmos-sdk/pull/6137) Add `String()` method to `GasMeter`.
-    * (types) [#6195](https://github.com/cosmos/cosmos-sdk/pull/6195) Add codespace to broadcast(sync/async) response.
-    * (types) [#6897](https://github.com/cosmos/cosmos-sdk/issues/6897) Add KV type from tendermint to `types` directory.
-    * (version) [#7848](https://github.com/cosmos/cosmos-sdk/pull/7848) [#7941](https://github.com/cosmos/cosmos-sdk/pull/7941)
-    `version --long` output now shows the list of build dependencies and replaced build dependencies.
-
-## Previous Releases
-
-[CHANGELOG of previous versions](https://github.com/cosmos/cosmos-sdk/blob/c17c3caab86a1426a1eef4541e8203f5f54a1a54/CHANGELOG.md#v0391---2020-08-11) (pre Stargate).
-=======
-[CHANGELOG of previous versions](https://github.com/cosmos/cosmos-sdk/blob/main/CHANGELOG.md#v0470---2023-03-14).
->>>>>>> 4f445ed9
+[CHANGELOG of previous versions](https://github.com/cosmos/cosmos-sdk/blob/main/CHANGELOG.md#v0470---2023-03-14).